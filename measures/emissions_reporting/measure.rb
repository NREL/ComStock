--- conflicted
+++ resolved
@@ -318,12 +318,8 @@
       # add enduse meters
       enduses.each do |enduse|
         # lights, refrigeration only use electricity
-<<<<<<< HEAD
         next if (enduse.include?('Lights') || enduse.include?('Refrigeration')) && resource != 'Electricity'
 
-=======
-        next if  (enduse.include?('Lights') || enduse.include?('Refrigeration')) && resource != 'Electricity'
->>>>>>> 25d4c591
         result << OpenStudio::IdfObject.load("Output:Meter,#{enduse}:#{resource},#{frequency};").get
       end
 
@@ -340,11 +336,6 @@
 
       result << OpenStudio::IdfObject.load(total_hvac_string).get
       result << OpenStudio::IdfObject.load("Output:Meter,TotalHVAC:#{resource},#{frequency};").get
-<<<<<<< HEAD
-      result << OpenStudio::IdfObject.load("Output:Meter,CoolingHVAC:#{resource},#{frequency};").get
-=======
-
->>>>>>> 25d4c591
     end
 
     return result
@@ -497,16 +488,6 @@
       return false
     end
 
-<<<<<<< HEAD
-    hourly_electricity_mwh = electricity_values.map { |val| (val * j_to_mwh) }
-
-    # get end-use electricity values
-    electricity_enduse_results = {}
-    enduses.push(['TotalHVAC', 'CoolingHVAC']).flatten.each do |enduse|
-      electricity_enduse_results["#{enduse}_mwh"] = []
-      electricity_enduse_query = "SELECT VariableValue FROM ReportMeterData WHERE ReportMeterDataDictionaryIndex IN (SELECT ReportMeterDataDictionaryIndex from ReportMeterDataDictionary WHERE VariableType='Sum' AND upper(VariableName)='#{enduse.upcase}:ELECTRICITY' AND ReportingFrequency='Hourly' AND VariableUnits='J') AND TimeIndex IN (SELECT TimeIndex FROM Time WHERE EnvironmentPeriodIndex='#{env_period_ix}')"
-      electricity_enduse_values = sql_file.execAndReturnVectorOfDouble(electricity_enduse_query).get
-=======
     hourly_electricity_mwh = electricity_values.map{ |val| val * j_to_mwh }
 
     # get end-use electricity values
@@ -515,16 +496,11 @@
       electricity_enduse_results["#{enduse}_mwh"] = []
       electricity_enduse_query = "SELECT VariableValue FROM ReportMeterData WHERE ReportMeterDataDictionaryIndex IN (SELECT ReportMeterDataDictionaryIndex from ReportMeterDataDictionary WHERE VariableType='Sum' AND upper(VariableName)='#{enduse.upcase}:ELECTRICITY' AND ReportingFrequency='Hourly' AND VariableUnits='J') AND TimeIndex IN (SELECT TimeIndex FROM Time WHERE EnvironmentPeriodIndex='#{env_period_ix}')"
       electricity_enduse_values = sqlFile.execAndReturnVectorOfDouble(electricity_enduse_query).get.to_a
->>>>>>> 25d4c591
       if electricity_enduse_values.empty?
         runner.registerWarning("Unable to get hourly timeseries #{enduse} electricity use from the model. Cannot calculate results")
         electricity_enduse_results["#{enduse}_mwh"] << 0
       end
-<<<<<<< HEAD
       electricity_enduse_values.each { |val| electricity_enduse_results["#{enduse}_mwh"] << (val * j_to_mwh) }
-=======
-      electricity_enduse_values.each { |val| electricity_enduse_results["#{enduse}_mwh"] << val * j_to_mwh }
->>>>>>> 25d4c591
     end
 
     # get run period natural gas values
@@ -565,13 +541,8 @@
     runner.registerValue('annual_propane_ghg_emissions_kg', annual_propane_emissions_co2e_kg)
 
     # fuel end-use emissions
-<<<<<<< HEAD
-    enduses.push('TotalHVAC').each do |enduse|
+    enduses.push(['TotalHVAC']).flatten.each do |enduse|
       next if enduse.include?('Lights') || enduse.include?('Refrigeration')
-=======
-    enduses.push(['TotalHVAC']).flatten.each do |enduse|
-      next if (enduse.include?('Lights') || enduse.include?('Refrigeration'))
->>>>>>> 25d4c591
 
       # get run period natural gas end-use values
       gas_enduse_query = "SELECT VariableValue FROM ReportMeterData WHERE ReportMeterDataDictionaryIndex IN (SELECT ReportMeterDataDictionaryIndex from ReportMeterDataDictionary WHERE VariableType='Sum' AND upper(VariableName)='#{enduse.upcase}:#{gas.upcase}' AND ReportingFrequency='Run Period' AND VariableUnits='J') AND TimeIndex IN (SELECT TimeIndex FROM Time WHERE EnvironmentPeriodIndex='#{env_period_ix}')"
