--- conflicted
+++ resolved
@@ -396,14 +396,8 @@
       if tot_kbtu > 0
         prices_path = File.join(File.dirname(__FILE__), 'resources', 'eia_com_gas_prices_dol_per_kbtu_2022.json')
         dollars_per_kbtu = JSON.parse(File.read(prices_path))[state_abbreviation]
-<<<<<<< HEAD
-        utility_bill_dollars = (tot_kbtu * dollars_per_kbtu).round.to_i
-        runner.registerValue('natural_gas_rate_name', "EIA 2022 Average Commercial Natural Gas Price for #{state_abbreviation}")
-        runner.registerValue('natural_gas_bill_dollars', utility_bill_dollars)
-=======
         ng_bill_dollars = (tot_kbtu * dollars_per_kbtu).round.to_i
         runner.registerValue("natural_gas_rate_name", "EIA 2022 Average Commercial Natural Gas Price for #{state_abbreviation}")
->>>>>>> 25d4c591
       end
     end
     runner.registerValue("natural_gas_bill_dollars", ng_bill_dollars)
@@ -415,14 +409,8 @@
       if tot_kbtu > 0
         prices_path = File.join(File.dirname(__FILE__), 'resources', 'eia_res_propane_prices_dol_per_kbtu_2022.json')
         dollars_per_kbtu = JSON.parse(File.read(prices_path))[state_abbreviation]
-<<<<<<< HEAD
-        utility_bill_dollars = (tot_kbtu * dollars_per_kbtu).round.to_i
-        runner.registerValue('propane_rate_name', "EIA 2022 Average Residential Propane Price for #{state_abbreviation}")
-        runner.registerValue('propane_bill_dollars', utility_bill_dollars)
-=======
         propane_bill_dollars = (tot_kbtu * dollars_per_kbtu).round.to_i
         runner.registerValue("propane_rate_name", "EIA 2022 Average Residential Propane Price for #{state_abbreviation}")
->>>>>>> 25d4c591
       end
     end
     runner.registerValue("propane_bill_dollars", propane_bill_dollars)
@@ -434,14 +422,8 @@
       if tot_kbtu > 0
         prices_path = File.join(File.dirname(__FILE__), 'resources', 'eia_res_fuel_oil_prices_dol_per_kbtu_2022.json')
         dollars_per_kbtu = JSON.parse(File.read(prices_path))[state_abbreviation]
-<<<<<<< HEAD
-        utility_bill_dollars = (tot_kbtu * dollars_per_kbtu).round.to_i
-        runner.registerValue('fuel_oil_rate_name', "EIA 2022 Average Residential Fuel Oil Price for #{state_abbreviation}")
-        runner.registerValue('fuel_oil_bill_dollars', utility_bill_dollars)
-=======
         fo_bill_dollars = (tot_kbtu * dollars_per_kbtu).round.to_i
         runner.registerValue("fuel_oil_rate_name", "EIA 2022 Average Residential Fuel Oil Price for #{state_abbreviation}")
->>>>>>> 25d4c591
       end
     end
     runner.registerValue("fuel_oil_bill_dollars", fo_bill_dollars)
