<?xml version="1.0"?>
<measure>
  <schema_version>3.1</schema_version>
  <name>com_stock_sensitivity_reports</name>
  <uid>aeb81242-de7e-4613-af47-c1faf19d286a</uid>
<<<<<<< HEAD
  <version_id>0955d5f5-3a15-4c10-9151-5ea649038f6b</version_id>
  <version_modified>2025-09-17T17:07:23Z</version_modified>
=======
  <version_id>a5661117-2443-46d4-9216-689779d02bee</version_id>
  <version_modified>2025-10-30T14:51:18Z</version_modified>
>>>>>>> eca4382a
  <xml_checksum>A0069B90</xml_checksum>
  <class_name>ComStockSensitivityReports</class_name>
  <display_name>ComStock_Sensitivity_Reports</display_name>
  <description>In order to train the surrogate model for ComStock, we need to have more summary information about the
            building in the output csv.  Characteristics like whole-bldg avg. U-value for walls, roofs, windows, etc,
            whole-bldg LPD and EPD, avg. htg. eff/clg COP.  Mainly things that are not direct inputs to the model, but
            that are a byproduct of the other inputs.  Also, the focus should be on things that are common across
            building types, as opposed to very building-type-specific characteristics.</description>
  <modeler_description>WARNING: This measure puts in output variables with reporting frequency 'RunPeriod'.
            Make sure 'Run Simulation for Sizing Periods' is set to 'false' in 'OS:SimulationControl'.</modeler_description>
  <arguments />
  <outputs />
  <provenances />
  <tags>
    <tag>Reporting.QAQC</tag>
  </tags>
  <attributes>
    <attribute>
      <name>Measure Type</name>
      <value>ReportingMeasure</value>
      <datatype>string</datatype>
    </attribute>
    <attribute>
      <name>Intended Software Tool</name>
      <value>OpenStudio Application</value>
      <datatype>string</datatype>
    </attribute>
    <attribute>
      <name>Intended Software Tool</name>
      <value>Parametric Analysis Tool</value>
      <datatype>string</datatype>
    </attribute>
    <attribute>
      <name>Intended Use Case</name>
      <value>Calibration</value>
      <datatype>string</datatype>
    </attribute>
    <attribute>
      <name>Intended Use Case</name>
      <value>Sensitivity Analysis</value>
      <datatype>string</datatype>
    </attribute>
  </attributes>
  <files>
    <file>
      <filename>LICENSE.md</filename>
      <filetype>md</filetype>
      <usage_type>license</usage_type>
      <checksum>CD7F5672</checksum>
    </file>
    <file>
      <filename>README.md</filename>
      <filetype>md</filetype>
      <usage_type>readme</usage_type>
      <checksum>16CEB2D0</checksum>
    </file>
    <file>
      <filename>README.md.erb</filename>
      <filetype>erb</filetype>
      <usage_type>readmeerb</usage_type>
      <checksum>19E915FD</checksum>
    </file>
    <file>
      <version>
        <software_program>OpenStudio</software_program>
        <identifier>2.9.0</identifier>
        <min_compatible>2.9.0</min_compatible>
      </version>
      <filename>measure.rb</filename>
      <filetype>rb</filetype>
      <usage_type>script</usage_type>
<<<<<<< HEAD
      <checksum>58DAA5CC</checksum>
=======
      <checksum>BD134379</checksum>
>>>>>>> eca4382a
    </file>
    <file>
      <filename>Variable List.xlsx</filename>
      <filetype>xlsx</filetype>
      <usage_type>resource</usage_type>
<<<<<<< HEAD
      <checksum>3B3560C3</checksum>
=======
      <checksum>47F3880B</checksum>
>>>>>>> eca4382a
    </file>
    <file>
      <filename>8172d17_0000008.osm</filename>
      <filetype>osm</filetype>
      <usage_type>test</usage_type>
      <checksum>7D0A2C65</checksum>
    </file>
    <file>
      <filename>FortCollins2016.epw</filename>
      <filetype>epw</filetype>
      <usage_type>test</usage_type>
      <checksum>25EF7C9B</checksum>
    </file>
    <file>
      <filename>USA_AL_Mobile-Downtown.AP.722235_TMY3.epw</filename>
      <filetype>epw</filetype>
      <usage_type>test</usage_type>
      <checksum>B7C92952</checksum>
    </file>
    <file>
      <filename>USA_KY_Bowman.Fld.724235_2012.epw</filename>
      <filetype>epw</filetype>
      <usage_type>test</usage_type>
      <checksum>63B193A5</checksum>
    </file>
    <file>
      <filename>USA_MD_Baltimore-Washington.Intl.AP.724060_TMY3.epw</filename>
      <filetype>epw</filetype>
      <usage_type>test</usage_type>
      <checksum>A76C8897</checksum>
    </file>
    <file>
      <filename>USA_MI_Cherry.Capital.726387_2012.epw</filename>
      <filetype>epw</filetype>
      <usage_type>test</usage_type>
      <checksum>4CCCB0C1</checksum>
    </file>
    <file>
      <filename>USA_MI_Detroit.City.725375_2012.epw</filename>
      <filetype>epw</filetype>
      <usage_type>test</usage_type>
      <checksum>FEBD2B68</checksum>
    </file>
    <file>
      <filename>USA_MN_Duluth.Intl.AP.727450_TMY.epw</filename>
      <filetype>epw</filetype>
      <usage_type>test</usage_type>
      <checksum>17EAF57D</checksum>
    </file>
    <file>
      <filename>USA_NV_Nellis.Afb.723865_2012.epw</filename>
      <filetype>epw</filetype>
      <usage_type>test</usage_type>
      <checksum>877412BC</checksum>
    </file>
    <file>
      <filename>USA_OH_Toledo.Express.725360_2012.epw</filename>
      <filetype>epw</filetype>
      <usage_type>test</usage_type>
      <checksum>32B030A2</checksum>
    </file>
    <file>
      <filename>USA_TX_San.Marcos.Muni.722539_2012.epw</filename>
      <filetype>epw</filetype>
      <usage_type>test</usage_type>
      <checksum>DA20B795</checksum>
    </file>
    <file>
      <filename>base_0000008.osm</filename>
      <filetype>osm</filetype>
      <usage_type>test</usage_type>
      <checksum>7C87F8DD</checksum>
    </file>
    <file>
      <filename>bldg0000003.osm</filename>
      <filetype>osm</filetype>
      <usage_type>test</usage_type>
      <checksum>5ADBE6F3</checksum>
    </file>
    <file>
      <filename>bldg0000004.osm</filename>
      <filetype>osm</filetype>
      <usage_type>test</usage_type>
      <checksum>6274AD32</checksum>
    </file>
    <file>
      <filename>bldg0000025.osm</filename>
      <filetype>osm</filetype>
      <usage_type>test</usage_type>
      <checksum>25F2C0A6</checksum>
    </file>
    <file>
      <filename>bldg0000031.osm</filename>
      <filetype>osm</filetype>
      <usage_type>test</usage_type>
      <checksum>0F4FB0CF</checksum>
    </file>
    <file>
      <filename>bldg0000034.osm</filename>
      <filetype>osm</filetype>
      <usage_type>test</usage_type>
      <checksum>48EBAF7F</checksum>
    </file>
    <file>
      <filename>bldg0000043.osm</filename>
      <filetype>osm</filetype>
      <usage_type>test</usage_type>
      <checksum>C7374FBD</checksum>
    </file>
    <file>
      <filename>bldg0000045.osm</filename>
      <filetype>osm</filetype>
      <usage_type>test</usage_type>
      <checksum>C6912F55</checksum>
    </file>
    <file>
      <filename>bldg0000053.osm</filename>
      <filetype>osm</filetype>
      <usage_type>test</usage_type>
      <checksum>B160EBF4</checksum>
    </file>
    <file>
      <filename>bldg0000082.osm</filename>
      <filetype>osm</filetype>
      <usage_type>test</usage_type>
      <checksum>761CC6B3</checksum>
    </file>
    <file>
      <filename>bldg0000090.osm</filename>
      <filetype>osm</filetype>
      <usage_type>test</usage_type>
      <checksum>2747EBA8</checksum>
    </file>
    <file>
      <filename>bldg0006100.osm</filename>
      <filetype>osm</filetype>
      <usage_type>test</usage_type>
      <checksum>1735D68C</checksum>
    </file>
    <file>
      <filename>bldg0146294.osm</filename>
      <filetype>osm</filetype>
      <usage_type>test</usage_type>
      <checksum>55F16216</checksum>
    </file>
    <file>
      <filename>comstock-measure-test.csv</filename>
      <filetype>csv</filetype>
      <usage_type>test</usage_type>
      <checksum>120CF92E</checksum>
    </file>
    <file>
      <filename>comstock_sensitivity_reports_test.rb</filename>
      <filetype>rb</filetype>
      <usage_type>test</usage_type>
      <checksum>BA366C89</checksum>
    </file>
    <file>
      <filename>ground_heat_exchanger.osm</filename>
      <filetype>osm</filetype>
      <usage_type>test</usage_type>
      <checksum>69E0D599</checksum>
    </file>
    <file>
      <filename>heat_pump_boiler_1.osm</filename>
      <filetype>osm</filetype>
      <usage_type>test</usage_type>
      <checksum>A95E6942</checksum>
    </file>
    <file>
      <filename>heat_pump_boiler_2.osm</filename>
      <filetype>osm</filetype>
      <usage_type>test</usage_type>
      <checksum>C12531B6</checksum>
    </file>
    <file>
      <filename>hp_rtu_gas_backup.osm</filename>
      <filetype>osm</filetype>
      <usage_type>test</usage_type>
      <checksum>DBBDDC98</checksum>
    </file>
    <file>
      <filename>hpwh002.osm</filename>
      <filetype>osm</filetype>
      <usage_type>test</usage_type>
      <checksum>65C2EFFF</checksum>
    </file>
    <file>
      <filename>multispeed_hps.osm</filename>
      <filetype>osm</filetype>
      <usage_type>test</usage_type>
      <checksum>F704D7FA</checksum>
    </file>
    <file>
      <filename>vrf_cold_climate.osm</filename>
      <filetype>osm</filetype>
      <usage_type>test</usage_type>
      <checksum>19BCB03C</checksum>
    </file>
  </files>
</measure><|MERGE_RESOLUTION|>--- conflicted
+++ resolved
@@ -3,13 +3,8 @@
   <schema_version>3.1</schema_version>
   <name>com_stock_sensitivity_reports</name>
   <uid>aeb81242-de7e-4613-af47-c1faf19d286a</uid>
-<<<<<<< HEAD
   <version_id>0955d5f5-3a15-4c10-9151-5ea649038f6b</version_id>
   <version_modified>2025-09-17T17:07:23Z</version_modified>
-=======
-  <version_id>a5661117-2443-46d4-9216-689779d02bee</version_id>
-  <version_modified>2025-10-30T14:51:18Z</version_modified>
->>>>>>> eca4382a
   <xml_checksum>A0069B90</xml_checksum>
   <class_name>ComStockSensitivityReports</class_name>
   <display_name>ComStock_Sensitivity_Reports</display_name>
@@ -81,21 +76,13 @@
       <filename>measure.rb</filename>
       <filetype>rb</filetype>
       <usage_type>script</usage_type>
-<<<<<<< HEAD
       <checksum>58DAA5CC</checksum>
-=======
-      <checksum>BD134379</checksum>
->>>>>>> eca4382a
     </file>
     <file>
       <filename>Variable List.xlsx</filename>
       <filetype>xlsx</filetype>
       <usage_type>resource</usage_type>
-<<<<<<< HEAD
       <checksum>3B3560C3</checksum>
-=======
-      <checksum>47F3880B</checksum>
->>>>>>> eca4382a
     </file>
     <file>
       <filename>8172d17_0000008.osm</filename>
