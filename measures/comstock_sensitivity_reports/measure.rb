# ComStock™, Copyright (c) 2023 Alliance for Sustainable Energy, LLC. All rights reserved.
# See top level LICENSE.txt file for license terms.

# *******************************************************************************
# OpenStudio(R), Copyright (c) 2008-2018, Alliance for Sustainable Energy, LLC.
# All rights reserved.
# Redistribution and use in source and binary forms, with or without
# modification, are permitted provided that the following conditions are met:
#
# (1) Redistributions of source code must retain the above copyright notice,
# this list of conditions and the following disclaimer.
#
# (2) Redistributions in binary form must reproduce the above copyright notice,
# this list of conditions and the following disclaimer in the documentation
# and/or other materials provided with the distribution.
#
# (3) Neither the name of the copyright holder nor the names of any contributors
# may be used to endorse or promote products derived from this software without
# specific prior written permission from the respective party.
#
# (4) Other than as required in clauses (1) and (2), distributions in any form
# of modifications or other derivative works may not use the "OpenStudio"
# trademark, "OS", "os", or any other confusingly similar designation without
# specific prior written permission from Alliance for Sustainable Energy, LLC.
#
# THIS SOFTWARE IS PROVIDED BY THE COPYRIGHT HOLDER(S) AND ANY CONTRIBUTORS
# "AS IS" AND ANY EXPRESS OR IMPLIED WARRANTIES, INCLUDING, BUT NOT LIMITED TO,
# THE IMPLIED WARRANTIES OF MERCHANTABILITY AND FITNESS FOR A PARTICULAR PURPOSE
# ARE DISCLAIMED. IN NO EVENT SHALL THE COPYRIGHT HOLDER(S), ANY CONTRIBUTORS, THE
# UNITED STATES GOVERNMENT, OR THE UNITED STATES DEPARTMENT OF ENERGY, NOR ANY OF
# THEIR EMPLOYEES, BE LIABLE FOR ANY DIRECT, INDIRECT, INCIDENTAL, SPECIAL,
# EXEMPLARY, OR CONSEQUENTIAL DAMAGES (INCLUDING, BUT NOT LIMITED TO, PROCUREMENT
# OF SUBSTITUTE GOODS OR SERVICES; LOSS OF USE, DATA, OR PROFITS; OR BUSINESS
# INTERRUPTION) HOWEVER CAUSED AND ON ANY THEORY OF LIABILITY, WHETHER IN CONTRACT,
# STRICT LIABILITY, OR TORT (INCLUDING NEGLIGENCE OR OTHERWISE) ARISING IN ANY WAY
# OUT OF THE USE OF THIS SOFTWARE, EVEN IF ADVISED OF THE POSSIBILITY OF SUCH DAMAGE.
# *******************************************************************************

require 'openstudio-standards'
require 'erb'

# start the measure
class ComStockSensitivityReports < OpenStudio::Measure::ReportingMeasure
  # human readable name
  def name
    # Measure name should be the title case of the class name.
    return 'ComStock_Sensitivity_Reports'
  end

  # timestep for timeseries data processing
  def timeseries_timestep
    return 'Hourly'
  end

  # human readable description
  def description
    return 'In order to train the surrogate model for ComStock, we need to have more summary information about the
            building in the output csv.  Characteristics like whole-bldg avg. U-value for walls, roofs, windows, etc,
            whole-bldg LPD and EPD, avg. htg. eff/clg COP.  Mainly things that are not direct inputs to the model, but
            that are a byproduct of the other inputs.  Also, the focus should be on things that are common across
            building types, as opposed to very building-type-specific characteristics.'
  end

  # human readable description of modeling approach
  def modeler_description
    return "WARNING: This measure puts in output variables with reporting frequency 'RunPeriod'.
            Make sure 'Run Simulation for Sizing Periods' is set to 'false' in 'OS:SimulationControl'."
  end

  # define the arguments that the user will input
  def arguments(model=nil)
    args = OpenStudio::Measure::OSArgumentVector.new
    # this measure does not require any user arguments, return an empty list
    return args
  end

  # define the outputs that the measure will create
  def outputs
    outs = OpenStudio::Measure::OSOutputVector.new
    # this measure does not produce machine readable outputs with registerValue, return an empty list
    return outs
  end

  # helper method to access report variable data
  def sql_get_report_variable_data_double(runner, sql, object, variable_name)
    value = 0.0
    # See if object input is the actual object or just a string and handle appropriately
    if object.respond_to?('name')
      var_data_id_query = "SELECT ReportVariableDataDictionaryIndex FROM ReportVariableDataDictionary WHERE VariableName = '#{variable_name}' AND ReportingFrequency = 'Run Period' AND KeyValue = '#{object.name.get.to_s.upcase}'"
    else
      var_data_id_query = "SELECT ReportVariableDataDictionaryIndex FROM ReportVariableDataDictionary WHERE VariableName = '#{variable_name}' AND ReportingFrequency = 'Run Period' AND KeyValue = '#{object.upcase}'"
    end
    var_data_id = sql.execAndReturnFirstDouble(var_data_id_query)
    if var_data_id.is_initialized
      var_val_query = "SELECT VariableValue FROM ReportVariableData WHERE ReportVariableDataDictionaryIndex = '#{var_data_id.get}'"
      val = sql.execAndReturnFirstDouble(var_val_query)
      if val.is_initialized
        value = val.get
      elsif object.respond_to?('name')
        runner.registerWarning("'#{variable_name}' not available for #{object.iddObjectType} '#{object.name}'.")
      else
        runner.registerWarning("'#{variable_name}' not available for #{object}'.")
      end
    elsif object.respond_to?('name')
      runner.registerWarning("'#{variable_name}' not available for #{object.iddObjectType} '#{object.name}'.")
    else
    runner.registerWarning("'#{variable_name}' not available for #{object}'.")
    end
    return value
  end

  # return a vector of IdfObject's to request EnergyPlus objects needed by the run method
  # Warning: Do not change the name of this method to be snake_case. The method must be lowerCamelCase.
  def energyPlusOutputRequests(runner, user_arguments)
    super(runner, user_arguments)

    # use the built-in error checking
    if !runner.validateUserArguments(arguments, user_arguments)
      return result
    end

    result = OpenStudio::IdfObjectVector.new
    result << OpenStudio::IdfObject.load('Output:Variable,*,Site Outdoor Air Drybulb Temperature,Hourly;').get

    # Get model
    model = runner.lastOpenStudioModel
    if model.empty?
      runner.registerError('Cannot find last model in energyPlusOutputRequests, cannot request outputs for HVAC equipment.')
      return result
    end
    model = model.get

    # Handle fuel output variables that changed in EnergyPlus version 9.4 (Openstudio version >= 3.1)
    elec = 'Electric'
    gas = 'Gas'
    fuel_oil = 'FuelOil#2'
    if model.version > OpenStudio::VersionString.new('3.0.1')
      elec = 'Electricity'
      gas = 'NaturalGas'
      fuel_oil = 'FuelOilNo2'
    end

    # request zone variables for the run period
    result << OpenStudio::IdfObject.load("Output:Variable,*,Zone Electric Equipment #{elec} Energy,RunPeriod;").get
    result << OpenStudio::IdfObject.load('Output:Variable,*,Zone People Occupant Count,RunPeriod;').get

    # request service water heating use
    result << OpenStudio::IdfObject.load('Output:Variable,*,Water Use Connections Hot Water Volume,RunPeriod;').get

    # request coil and fan energy use for HVAC equipment
    result << OpenStudio::IdfObject.load('Output:Variable,*,Chiller COP,RunPeriod;').get
    result << OpenStudio::IdfObject.load('Output:Variable,*,Chiller Evaporator Cooling Energy,RunPeriod;').get #J
    result << OpenStudio::IdfObject.load('Output:Variable,*,Boiler Heating Energy,RunPeriod;').get #J
    result << OpenStudio::IdfObject.load("Output:Variable,*,Boiler #{elec} Energy,RunPeriod;").get #J
    result << OpenStudio::IdfObject.load("Output:Variable,*,Boiler #{gas} Energy,RunPeriod;").get #J
    result << OpenStudio::IdfObject.load("Output:Variable,*,Boiler #{fuel_oil} Energy,RunPeriod;").get #J
    result << OpenStudio::IdfObject.load("Output:Variable,*,Boiler Propane Energy,RunPeriod;").get #J
    result << OpenStudio::IdfObject.load("Output:Variable,*,Heat Pump #{elec} Energy,RunPeriod;").get #J
    result << OpenStudio::IdfObject.load('Output:Variable,*,Heat Pump Load Side Heat Transfer Energy,RunPeriod;').get #J
    result << OpenStudio::IdfObject.load('Output:Variable,*,Heat Pump Source Side Inlet Temperature,RunPeriod;').get #C
    result << OpenStudio::IdfObject.load('Output:Variable,*,Fluid Heat Exchanger Loop Supply Side Inlet Temperature,RunPeriod;').get #C
    result << OpenStudio::IdfObject.load('Output:Variable,*,Fluid Heat Exchanger Loop Supply Side Outlet Temperature,RunPeriod;').get #C
    result << OpenStudio::IdfObject.load('Output:Variable,*,Fluid Heat Exchanger Loop Demand Side Inlet Temperature,RunPeriod;').get #C
    result << OpenStudio::IdfObject.load('Output:Variable,*,Fluid Heat Exchanger Loop Demand Side Outlet Temperature,RunPeriod;').get #C
    result << OpenStudio::IdfObject.load("Output:Variable,*,Fluid Heat Exchanger Heat Transfer Energy,RunPeriod;").get # J
    result << OpenStudio::IdfObject.load("Output:Variable,*,Cooling Coil #{elec} Energy,RunPeriod;").get # J
    result << OpenStudio::IdfObject.load("Output:Variable,*,Heating Coil #{elec} Energy,RunPeriod;").get # J
    result << OpenStudio::IdfObject.load("Output:Variable,*,Heating Coil #{gas} Energy,RunPeriod;").get # J
    result << OpenStudio::IdfObject.load("Output:Variable,*,Heating Coil Defrost #{elec} Energy,RunPeriod;").get # J
    result << OpenStudio::IdfObject.load("Output:Variable,*,Heating Coil Crankcase Heater #{elec} Energy,RunPeriod;").get # J
    result << OpenStudio::IdfObject.load('Output:Variable,*,Heating Coil Heating Energy,RunPeriod;').get # J
    result << OpenStudio::IdfObject.load('Output:Variable,*,Cooling Coil Total Cooling Energy,RunPeriod;').get # J
    result << OpenStudio::IdfObject.load('Output:Variable,*,Zone VRF Air Terminal Total Heating Energy,RunPeriod;').get # J
    result << OpenStudio::IdfObject.load('Output:Variable,*,Zone VRF Air Terminal Total Cooling Energy,RunPeriod;').get # J
    result << OpenStudio::IdfObject.load('Output:Variable,*,VRF Heat Pump Cooling Electricity Energy,RunPeriod;').get # J
    result << OpenStudio::IdfObject.load('Output:Variable,*,VRF Heat Pump Heating Electricity Energy,RunPeriod;').get # J
    result << OpenStudio::IdfObject.load('Output:Variable,*,VRF Heat Pump Defrost Electricity Energy,RunPeriod;').get # J
    result << OpenStudio::IdfObject.load('Output:Variable,*,VRF Heat Pump Crankcase Heater Electricity Energy,RunPeriod;').get # J
    result << OpenStudio::IdfObject.load('Output:Variable,*,VRF Heat Pump Heat Recovery Energy,RunPeriod;').get # J
    result << OpenStudio::IdfObject.load('Output:Variable,*,Air System Outdoor Air Mass Flow Rate,RunPeriod;').get
    result << OpenStudio::IdfObject.load('Output:Variable,*,Air System Mixed Air Mass Flow Rate,RunPeriod;').get # kg/s
    result << OpenStudio::IdfObject.load("Output:Variable,*,Water Heater #{elec} Energy,RunPeriod;").get # J
    result << OpenStudio::IdfObject.load("Output:Variable,*,Water Heater #{gas} Energy,RunPeriod;").get # J
    result << OpenStudio::IdfObject.load("Output:Variable,*,Water Heater #{fuel_oil} Energy,RunPeriod;").get # J
    result << OpenStudio::IdfObject.load("Output:Variable,*,Water Heater Propane Energy,RunPeriod;").get # J
    result << OpenStudio::IdfObject.load('Output:Variable,*,Water Heater Heating Energy,RunPeriod;').get # J
    result << OpenStudio::IdfObject.load('Output:Variable,*,Water Heater Unmet Demand Heat Transfer Energy,RunPeriod;').get # J
    result << OpenStudio::IdfObject.load("Output:Variable,*,Unitary System DX Coil Cycling Ratio,#{timeseries_timestep};").get # -
    result << OpenStudio::IdfObject.load("Output:Variable,*,Unitary System Cycling Ratio,#{timeseries_timestep};").get # -
    result << OpenStudio::IdfObject.load("Output:Variable,*,Unitary System Part Load Ratio,#{timeseries_timestep};").get # -
    result << OpenStudio::IdfObject.load("Output:Variable,*,Unitary System Total Cooling Rate,#{timeseries_timestep};").get # W
    result << OpenStudio::IdfObject.load("Output:Variable,*,Unitary System Total Heating Rate,#{timeseries_timestep};").get # W
    result << OpenStudio::IdfObject.load("Output:Variable,*,Unitary System Electricity Rate,#{timeseries_timestep};").get # W
    if model.version > OpenStudio::VersionString.new('3.3.0')
      result << OpenStudio::IdfObject.load('Output:Variable,*,Cooling Coil Total Water Heating Energy,RunPeriod;').get # J
      result << OpenStudio::IdfObject.load('Output:Variable,*,Cooling Coil Water Heating Electricity Energy,RunPeriod;').get # J
    else
      result << OpenStudio::IdfObject.load('Output:Variable,*,Heating Coil Total Water Heating Energy,RunPeriod;').get # J
      result << OpenStudio::IdfObject.load('Output:Variable,*,Heating Coil Water Heating Electricity Energy,RunPeriod;').get # J
    end

    # request zoneHVACComponents mixed air and outdoor air nodes mass flow rate
    model.getZoneHVACComponents.sort.each do |zone_hvac_component|
      # cast the zone_hvac_component down to its child object
      obj_type = zone_hvac_component.iddObjectType.valueName
      obj_type_name = obj_type.gsub('OS_','').gsub('_','')
      method_name = "to_#{obj_type_name}"
      if zone_hvac_component.respond_to?(method_name)
        actual_zone_hvac = zone_hvac_component.method(method_name).call
        if !actual_zone_hvac.empty?
          actual_zone_hvac = actual_zone_hvac.get
        end
      end

      next if actual_zone_hvac.airLoopHVAC.is_initialized || !actual_zone_hvac.respond_to?('supplyAirFan')

      base_obj_name = actual_zone_hvac.name.get
      outlet_node = actual_zone_hvac.outletNode.get
      result << OpenStudio::IdfObject.load("Output:Variable, #{outlet_node.name.get}, System Node Mass Flow Rate,RunPeriod;").get # kg/s
      if actual_zone_hvac.respond_to?('outdoorAirMixerName')
        result << OpenStudio::IdfObject.load("Output:Variable,#{base_obj_name} OA Node, System Node Mass Flow Rate,RunPeriod;").get # kg/s
      elsif actual_zone_hvac.respond_to?('vrfSystem')
        result << OpenStudio::IdfObject.load("Output:Variable,#{base_obj_name} Outdoor Air Node, System Node Mass Flow Rate,RunPeriod;").get # kg/s
      else
        next
      end
    end


    #result << OpenStudio::IdfObject.load("Output:Variable,*,Fan #{elec} Energy,RunPeriod;").get # J
    #result << OpenStudio::IdfObject.load("Output:Variable,*,Humidifier #{elec} Energy,RunPeriod;").get # J
    #result << OpenStudio::IdfObject.load("Output:Variable,*,Evaporative Cooler #{elec} Energy,RunPeriod;").get # J
    #result << OpenStudio::IdfObject.load('Output:Variable,*,Baseboard Hot Water Energy,RunPeriod;').get # J
    #result << OpenStudio::IdfObject.load("Output:Variable,*,Baseboard #{elec} Energy,RunPeriod;").get # J

    return result
  end

  # return dependent varible based on two independent variables from TableLookup
  # @param lookup_table [OpenStudio::Model::TableLookup] OpenStudio TableLookup object
  # @param input1 [Double] independent variable 1
  # @param input2 [Double] independent variable 2
  # @return [Double] dependent variable value
  def get_dep_var_from_lookup_table_with_two_ind_var(runner, lookup_table, input1, input2)
    # Check if the lookup table only has two independent variables
    if lookup_table.independentVariables.size == 2

      # Extract independent variable 1 (e.g., indoor air temperature data)
      ind_var_1_obj = lookup_table.independentVariables[0]
      ind_var_1_values = ind_var_1_obj.values.to_a

      # Extract independent variable 2 (e.g., outdoor air temperature data)
      ind_var_2_obj = lookup_table.independentVariables[1]
      ind_var_2_values = ind_var_2_obj.values.to_a
<<<<<<< HEAD

      # Extract output values (dependent variable)
      dep_var = lookup_table.outputValues.to_a

      # Check for dimension mismatch
      if ind_var_1_values.size * ind_var_2_values.size != dep_var.size
        runner.registerError("Output values count does not match with value counts of variable 1 and 2 for TableLookup object: #{lookup_table.name}")
        return false
      end

      # Perform interpolation from the two independent variables
      interpolate_from_two_ind_vars(runner, ind_var_1_values, ind_var_2_values, dep_var, input1,
                                    input2)

    else
      runner.registerError('This TableLookup is not based on two independent variables, so it is not supported with this method.')
      false
    end
  end

  # lookup or interpolate dependent varible based on two independent variable arrays and one dependent variable array
  # @param ind_var_1 [Array] independent variables 1
  # @param ind_var_2 [Array] independent variables 2
  # @param dep_var [Array] dependent variables
  # @param input1 [Double] independent variable 1
  # @param input2 [Double] independent variable 2
  def interpolate_from_two_ind_vars(runner, ind_var_1, ind_var_2, dep_var, input1, input2)
    # Check input1 value
    if input1 < ind_var_1.first
      runner.registerWarning("input1 value (#{input1}) is lower than the minimum value in the data (#{ind_var_1.first}) thus replacing to minimum bound")
      input1 = ind_var_1.first
    elsif input1 > ind_var_1.last
      runner.registerWarning("input1 value (#{input1}) is larger than the maximum value in the data (#{ind_var_1.last}) thus replacing to maximum bound")
      input1 = ind_var_1.last
    end

    # Check input2 value
    if input2 < ind_var_2.first
      runner.registerWarning("input2 value (#{input2}) is lower than the minimum value in the data (#{ind_var_2.first}) thus replacing to minimum bound")
      input2 = ind_var_2.first
    elsif input2 > ind_var_2.last
      runner.registerWarning("input2 value (#{input2}) is larger than the maximum value in the data (#{ind_var_2.last}) thus replacing to maximum bound")
      input2 = ind_var_2.last
    end

    # Find the closest lower and upper bounds for input1 in ind_var_1
    i1_lower = ind_var_1.index { |val| val >= input1 } || ind_var_1.length - 1
    i1_upper = i1_lower.positive? ? i1_lower - 1 : 0

    # Find the closest lower and upper bounds for input2 in ind_var_2
    i2_lower = ind_var_2.index { |val| val >= input2 } || ind_var_2.length - 1
    i2_upper = i2_lower.positive? ? i2_lower - 1 : 0

    # Ensure i1_lower and i1_upper are correctly ordered
    if ind_var_1[i1_lower] < input1
      i1_upper = i1_lower
      i1_lower = [i1_lower + 1, ind_var_1.length - 1].min
    end

    # Ensure i2_lower and i2_upper are correctly ordered
    if ind_var_2[i2_lower] < input2
      i2_upper = i2_lower
      i2_lower = [i2_lower + 1, ind_var_2.length - 1].min
    end

    # Get the dep_var values at these indices
    v11 = dep_var[i1_upper * ind_var_2.length + i2_upper]
    v12 = dep_var[i1_upper * ind_var_2.length + i2_lower]
    v21 = dep_var[i1_lower * ind_var_2.length + i2_upper]
    v22 = dep_var[i1_lower * ind_var_2.length + i2_lower]

    # If input1 or input2 exactly matches, no need for interpolation
    return v11 if input1 == ind_var_1[i1_upper] && input2 == ind_var_2[i2_upper]

    # Interpolate between v11, v12, v21, and v22
    x1 = ind_var_1[i1_upper]
    x2 = ind_var_1[i1_lower]
    y1 = ind_var_2[i2_upper]
    y2 = ind_var_2[i2_lower]

    (v11 * (x2 - input1) * (y2 - input2) +
       v12 * (x2 - input1) * (input2 - y1) +
       v21 * (input1 - x1) * (y2 - input2) +
       v22 * (input1 - x1) * (input2 - y1)) / ((x2 - x1) * (y2 - y1))
  end

  def convert_timeseries_to_list(timeseries)
    if timeseries.is_initialized
      ts_list = []
      vals = timeseries.get.values
      for i in 0..(vals.size - 1)
        ts_list << vals[i]
      end
    end
    return ts_list
  end

  def get_average_from_array(array)
    sum = array.sum
    count = array.size
    average = sum.to_f / count
    return average
  end

  def get_cooling_coil_curves(runner, coil)

    # initialize parameter
    capacity_w = 99999999999.0

    # get curve depending on coil type
    if coil.to_CoilCoolingDXSingleSpeed.is_initialized
      coil = coil.to_CoilCoolingDXSingleSpeed.get
      curve_plr_to_plf = coil.partLoadFractionCorrelationCurve
    elsif coil.to_CoilCoolingDXTwoSpeed.is_initialized
      coil = coil.to_CoilCoolingDXTwoSpeed.get
      curve_plr_to_plf = coil.partLoadFractionCorrelationCurve
    elsif coil.to_CoilCoolingDXMultiSpeed.is_initialized
      coil = coil.to_CoilCoolingDXMultiSpeed.get
      temp_capacity_w = 0.0
      coil.stages.each do |stage|
        if stage.grossRatedTotalCoolingCapacity.is_initialized
          temp_capacity_w = stage.grossRatedTotalCoolingCapacity.get
        elsif stage.autosizedGrossRatedTotalCoolingCapacity.is_initialized
          temp_capacity_w = stage.autosizedGrossRatedTotalCoolingCapacity.get
        else
          runner.registerWarning("Cooling coil capacity not available for coil stage '#{stage.name}'.")
        end
        temp_curve_plr_to_plf = stage.partLoadFractionCorrelationCurve
        curve_plr_to_plf = temp_curve_plr_to_plf if temp_capacity_w <= capacity_w
        capacity_w = temp_capacity_w if temp_capacity_w < capacity_w
      end
    else
      runner.registerWarning('Specified curve is only available for DX cooling coil types CoilCoolingDXSingleSpeed, CoilCoolingDXTwoSpeed, CoilCoolingDXMultiSpeed.')
    end

    return curve_plr_to_plf
  end

  def get_heating_coil_curves(runner, coil)

    # initialize parameter
    capacity_w = 99999999999.0

    # get curve depending on coil type
    if coil.to_CoilHeatingDXSingleSpeed.is_initialized
      coil = coil.to_CoilHeatingDXSingleSpeed.get
      curve_plr_to_plf = coil.partLoadFractionCorrelationCurve
    elsif coil.to_CoilHeatingDXMultiSpeed.is_initialized
      coil = coil.to_CoilHeatingDXMultiSpeed.get
      temp_capacity_w = 0.0
      coil.stages.each do |stage|
        if stage.grossRatedHeatingCapacity.is_initialized
          temp_capacity_w = stage.grossRatedHeatingCapacity.get
        elsif stage.autosizedGrossRatedHeatingCapacity.is_initialized
          temp_capacity_w = stage.autosizedGrossRatedHeatingCapacity.get
        else
          runner.registerWarning("Heating coil capacity not available for coil stage '#{stage.name}'.")
        end
        temp_curve_plr_to_plf = stage.partLoadFractionCorrelationCurve
        curve_plr_to_plf = temp_curve_plr_to_plf if temp_capacity_w <= capacity_w
        capacity_w = temp_capacity_w if temp_capacity_w < capacity_w
      end
    else
      runner.registerWarning('Specified curve is only available for DX heating coil types CoilHeatingDXSingleSpeed, CoilHeatingDXTwoSpeed, CoilHeatingDXMultiSpeed.')
    end

    return curve_plr_to_plf
  end

  def get_cooling_coil_capacity_and_cop(runner, model, coil)

    capacity_w = 0.0
    coil_design_cop = 0.0

    if coil.to_CoilCoolingDXSingleSpeed.is_initialized
      coil = coil.to_CoilCoolingDXSingleSpeed.get

      # capacity
      if coil.ratedTotalCoolingCapacity.is_initialized
        capacity_w = coil.ratedTotalCoolingCapacity.get
      elsif coil.autosizedRatedTotalCoolingCapacity.is_initialized
        capacity_w = coil.autosizedRatedTotalCoolingCapacity.get
      else
        runner.registerWarning("Cooling coil capacity not available for coil '#{coil.name}'.")
      end

      # cop
      if model.version > OpenStudio::VersionString.new('3.4.0')
        coil_design_cop = coil.ratedCOP
      else
        if coil.ratedCOP.is_initialized
          coil_design_cop = coil.ratedCOP.get
        else
          runner.registerWarning("'Rated COP' not available for DX coil '#{coil.name}'.")
        end
      end
    elsif coil.to_CoilCoolingDXTwoSpeed.is_initialized
      coil = coil.to_CoilCoolingDXTwoSpeed.get

      # capacity
      if coil.ratedHighSpeedTotalCoolingCapacity.is_initialized
        capacity_w = coil.ratedHighSpeedTotalCoolingCapacity.get
      elsif coil.autosizedRatedHighSpeedTotalCoolingCapacity.is_initialized
        capacity_w = coil.autosizedRatedHighSpeedTotalCoolingCapacity.get
      else
        runner.registerWarning("Cooling coil capacity not available for coil '#{coil.name}'.")
      end

      # cop, use high speed cop
      if model.version > OpenStudio::VersionString.new('3.4.0')
        coil_design_cop = coil.ratedHighSpeedCOP
      else
        if coil.ratedHighSpeedCOP.is_initialized
          coil_design_cop = coil.ratedHighSpeedCOP.get
        else
          runner.registerWarning("'Rated High Speed COP' not available for DX coil '#{coil.name}'.")
        end
      end
    elsif coil.to_CoilCoolingDXMultiSpeed.is_initialized
      coil = coil.to_CoilCoolingDXMultiSpeed.get

      # capacity and cop, use cop at highest capacity
      temp_capacity_w = 0.0
      coil.stages.each do |stage|
        if stage.grossRatedTotalCoolingCapacity.is_initialized
          temp_capacity_w = stage.grossRatedTotalCoolingCapacity.get
        elsif stage.autosizedGrossRatedTotalCoolingCapacity.is_initialized
          temp_capacity_w = stage.autosizedGrossRatedTotalCoolingCapacity.get
        else
          runner.registerWarning("Cooling coil capacity not available for coil stage '#{stage.name}'.")
        end

        # update cop if highest capacity
        temp_coil_design_cop = stage.grossRatedCoolingCOP
        coil_design_cop = temp_coil_design_cop if temp_capacity_w >= capacity_w

        # update if highest capacity
        capacity_w = temp_capacity_w if temp_capacity_w > capacity_w
      end
    elsif coil.to_CoilCoolingDXVariableSpeed.is_initialized
      coil = coil.to_CoilCoolingDXVariableSpeed.get

      # capacity and cop, use cop at highest capacity
      temp_capacity_w = 0.0
      coil.speeds.each do |speed|
        temp_capacity_w = speed.referenceUnitGrossRatedTotalCoolingCapacity

        # update cop if highest capacity
        temp_coil_design_cop = speed.referenceUnitGrossRatedCoolingCOP
        coil_design_cop = temp_coil_design_cop if temp_capacity_w >= capacity_w

        # update if highest capacity
        capacity_w = temp_capacity_w if temp_capacity_w > capacity_w
      end
    else
      runner.registerWarning('Design capacity is only available for DX cooling coil types CoilCoolingDXSingleSpeed, CoilCoolingDXTwoSpeed, CoilCoolingDXMultiSpeed, CoilCoolingDXVariableSpeed.')
    end

    return capacity_w, coil_design_cop
  end

  def get_heating_coil_capacity_and_cop(runner, model, coil)
    # get coil rated capacity and cop
    capacity_w = 0.0
    capacity_17F_w = 0.0
    capacity_5F_w = 0.0
    capacity_0F_w = 0.0
    coil_design_cop = 0.0
    coil_design_cop_17F = 0.0
    coil_design_cop_5F = 0.0
    coil_design_cop_0F = 0.0
    if coil.to_CoilHeatingDXSingleSpeed.is_initialized
      coil = coil.to_CoilHeatingDXSingleSpeed.get
      if coil.ratedTotalHeatingCapacity.is_initialized
        capacity_w = coil.ratedTotalHeatingCapacity.get
      elsif coil.autosizedRatedTotalHeatingCapacity.is_initialized
        capacity_w = coil.autosizedRatedTotalHeatingCapacity.get
      else
        runner.registerWarning("Heating coil capacity not available for coil '#{coil.name}'.")
      end

      # get rated capacity and capacity at lower temperatures
      cap_curve = coil.totalHeatingCapacityFunctionofTemperatureCurve
      if cap_curve.to_CurveCubic.is_initialized
        coil_cap_17F = cap_curve.evaluate(OpenStudio.convert(17.0,'F','C').get)
        capacity_17F_w = capacity_w * coil_cap_17F
        coil_cap_5F =  cap_curve.evaluate(OpenStudio.convert(5.0,'F','C').get)
        capacity_5F_w = capacity_w * coil_cap_5F
        coil_cap_0F =  cap_curve.evaluate(OpenStudio.convert(0.0,'F','C').get)
        capacity_0F_w = capacity_w * coil_cap_0F
      else
        runner.registerWarning("Heating coil capacity at lower temperatures not available for coil '#{coil.name}' with given curve.")
      end

      # get rated cop and cop at lower temperatures
      coil_design_cop = coil.ratedCOP
      eir_curve = coil.energyInputRatioFunctionofTemperatureCurve
      if eir_curve.to_CurveCubic.is_initialized
        coil_eir_17F = eir_curve.evaluate(OpenStudio.convert(17.0,'F','C').get)
        coil_design_cop_17F = coil_design_cop / coil_eir_17F
        coil_eir_5F =  eir_curve.evaluate(OpenStudio.convert(5.0,'F','C').get)
        coil_design_cop_5F = coil_design_cop / coil_eir_5F
        coil_eir_0F =  eir_curve.evaluate(OpenStudio.convert(0.0,'F','C').get)
        coil_design_cop_0F = coil_design_cop / coil_eir_0F
      else
        runner.registerWarning("Coil COP at non-design temperatures not available for coil '#{coil.name}'.")
      end
    elsif coil.to_CoilHeatingDXMultiSpeed.is_initialized
      coil = coil.to_CoilHeatingDXMultiSpeed.get
      temp_capacity_w = 0.0
      coil.stages.each do |stage|
        if stage.grossRatedHeatingCapacity.is_initialized
          temp_capacity_w = stage.grossRatedHeatingCapacity.get
        elsif stage.autosizedGrossRatedHeatingCapacity.is_initialized
          temp_capacity_w = stage.autosizedGrossRatedHeatingCapacity.get
        else
          runner.registerWarning("Heating coil capacity not available for coil stage '#{stage.name}'.")
        end

        # get capacity and capacity at lower temperatures
        cap_curve = stage.heatingCapacityFunctionofTemperatureCurve
        if cap_curve.to_CurveCubic.is_initialized
          coil_cap_17F = cap_curve.evaluate(OpenStudio.convert(17.0,'F','C').get)
          capacity_17F_w = capacity_w * coil_cap_17F if temp_capacity_w >= capacity_w
          coil_cap_5F =  cap_curve.evaluate(OpenStudio.convert(5.0,'F','C').get)
          capacity_5F_w = capacity_w * coil_cap_5F if temp_capacity_w >= capacity_w
          coil_cap_0F =  cap_curve.evaluate(OpenStudio.convert(0.0,'F','C').get)
          capacity_0F_w = capacity_w * coil_cap_0F if temp_capacity_w >= capacity_w
        elsif cap_curve.to_CurveBiquadratic.is_initialized
          coil_cap_17F = cap_curve.evaluate(OpenStudio.convert(70.0,'F','C').get, OpenStudio.convert(17.0,'F','C').get)
          capacity_17F_w = capacity_w * coil_cap_17F if temp_capacity_w >= capacity_w
          coil_cap_5F =  cap_curve.evaluate(OpenStudio.convert(70.0,'F','C').get, OpenStudio.convert(5.0,'F','C').get)
          capacity_5F_w = capacity_w * coil_cap_5F if temp_capacity_w >= capacity_w
          coil_cap_0F =  cap_curve.evaluate(OpenStudio.convert(70.0,'F','C').get, OpenStudio.convert(0.0,'F','C').get)
          capacity_0F_w = capacity_w * coil_cap_0F if temp_capacity_w >= capacity_w
        else
          runner.registerWarning("Heating coil capacity at lower temperatures not available for coil '#{coil.name}' with given curve.")
        end

        # get cop and cop at lower temperatures
        # pick cop at highest capacity
        temp_coil_design_cop = stage.grossRatedHeatingCOP
        coil_design_cop = temp_coil_design_cop if temp_capacity_w >= capacity_w
        eir_curve = stage.energyInputRatioFunctionofTemperatureCurve
        if eir_curve.to_CurveCubic.is_initialized
          coil_eir_17F = eir_curve.evaluate(OpenStudio.convert(17.0,'F','C').get)
          coil_design_cop_17F = coil_design_cop / coil_eir_17F if temp_capacity_w >= capacity_w
          coil_eir_5F =  eir_curve.evaluate(OpenStudio.convert(5.0,'F','C').get)
          coil_design_cop_5F = coil_design_cop / coil_eir_5F if temp_capacity_w >= capacity_w
          coil_eir_0F =  eir_curve.evaluate(OpenStudio.convert(0.0,'F','C').get)
          coil_design_cop_0F = coil_design_cop / coil_eir_0F if temp_capacity_w >= capacity_w
        elsif cap_curve.to_CurveBiquadratic.is_initialized
          coil_eir_17F = eir_curve.evaluate(OpenStudio.convert(70.0,'F','C').get, OpenStudio.convert(17.0,'F','C').get)
          coil_design_cop_17F = coil_design_cop / coil_eir_17F if temp_capacity_w >= capacity_w
          coil_eir_5F =  eir_curve.evaluate(OpenStudio.convert(70.0,'F','C').get, OpenStudio.convert(5.0,'F','C').get)
          coil_design_cop_5F = coil_design_cop / coil_eir_5F if temp_capacity_w >= capacity_w
          coil_eir_0F =  eir_curve.evaluate(OpenStudio.convert(70.0,'F','C').get, OpenStudio.convert(0.0,'F','C').get)
          coil_design_cop_0F = coil_design_cop / coil_eir_0F if temp_capacity_w >= capacity_w
        else
          runner.registerWarning("Coil COP at non-design temperatures not available for coil '#{coil.name}'.")
        end

        # update if highest capacity
        capacity_w = temp_capacity_w if temp_capacity_w > capacity_w
      end
    elsif coil.to_CoilHeatingDXVariableSpeed.is_initialized
      coil = coil.to_CoilHeatingDXVariableSpeed.get
      coil.speeds.each do |speed|
        temp_capacity_w = speed.referenceUnitGrossRatedHeatingCapacity

        # get capacity and capacity at lower temperatures
        cap_curve = stage.heatingCapacityFunctionofTemperatureCurve
        if cap_curve.to_CurveCubic.is_initialized
          coil_cap_17F = cap_curve.evaluate(OpenStudio.convert(17.0,'F','C').get)
          capacity_17F_w = capacity_w * coil_cap_17F if temp_capacity_w >= capacity_w
          coil_cap_5F =  cap_curve.evaluate(OpenStudio.convert(5.0,'F','C').get)
          capacity_5F_w = capacity_w * coil_cap_5F if temp_capacity_w >= capacity_w
          coil_cap_0F =  cap_curve.evaluate(OpenStudio.convert(0.0,'F','C').get)
          capacity_0F_w = capacity_w * coil_cap_0F if temp_capacity_w >= capacity_w
        else
          runner.registerWarning("Heating coil capacity at lower temperatures not available for coil '#{coil.name}' with given curve.")
        end

        # get cop and cop at lower temperatures
        # pick cop at highest capacity
        temp_coil_design_cop = speed.referenceUnitGrossRatedHeatingCOP
        coil_design_cop = temp_coil_design_cop if temp_capacity_w >= capacity_w
        eir_curve = speed.energyInputRatioFunctionofTemperatureCurve
        if eir_curve.to_CurveCubic.is_initialized
          coil_eir_17F = eir_curve.evaluate(OpenStudio.convert(17.0,'F','C').get)
          coil_design_cop_17F = coil_design_cop / coil_eir_17F if temp_capacity_w >= capacity_w
          coil_eir_5F =  eir_curve.evaluate(OpenStudio.convert(5.0,'F','C').get)
          coil_design_cop_5F = coil_design_cop / coil_eir_5F if temp_capacity_w >= capacity_w
          coil_eir_0F =  eir_curve.evaluate(OpenStudio.convert(0.0,'F','C').get)
          coil_design_cop_0F = coil_design_cop / coil_eir_0F if temp_capacity_w >= capacity_w
        else
          runner.registerWarning("Coil COP at non-design temperatures not available for coil '#{coil.name}'.")
        end

        # update if highest capacity
        capacity_w = temp_capacity_w if temp_capacity_w > capacity_w
      end
    else
      runner.registerWarning('Design COP and capacity for DX heating coil unavailable because of unrecognized coil type.')
    end

    return capacity_w, capacity_0F_w, capacity_5F_w, capacity_17F_w, coil_design_cop, coil_design_cop_0F, coil_design_cop_5F, coil_design_cop_17F
=======

      # Extract output values (dependent variable)
      dep_var = lookup_table.outputValues.to_a

      # Check for dimension mismatch
      if ind_var_1_values.size * ind_var_2_values.size != dep_var.size
        runner.registerError("Output values count does not match with value counts of variable 1 and 2 for TableLookup object: #{lookup_table.name}")
        return false
      end

      # Perform interpolation from the two independent variables
      interpolate_from_two_ind_vars(runner, ind_var_1_values, ind_var_2_values, dep_var, input1,
                                    input2)

    else
      runner.registerError('This TableLookup is not based on two independent variables, so it is not supported with this method.')
      false
    end
  end

  # lookup or interpolate dependent varible based on two independent variable arrays and one dependent variable array
  # @param ind_var_1 [Array] independent variables 1
  # @param ind_var_2 [Array] independent variables 2
  # @param dep_var [Array] dependent variables 
  # @param input1 [Double] independent variable 1
  # @param input2 [Double] independent variable 2
  def interpolate_from_two_ind_vars(runner, ind_var_1, ind_var_2, dep_var, input1, input2)
    # Check input1 value
    if input1 < ind_var_1.first
      runner.registerWarning("input1 value (#{input1}) is lower than the minimum value in the data (#{ind_var_1.first}) thus replacing to minimum bound")
      input1 = ind_var_1.first
    elsif input1 > ind_var_1.last
      runner.registerWarning("input1 value (#{input1}) is larger than the maximum value in the data (#{ind_var_1.last}) thus replacing to maximum bound")
      input1 = ind_var_1.last
    end

    # Check input2 value
    if input2 < ind_var_2.first
      runner.registerWarning("input2 value (#{input2}) is lower than the minimum value in the data (#{ind_var_2.first}) thus replacing to minimum bound")
      input2 = ind_var_2.first
    elsif input2 > ind_var_2.last
      runner.registerWarning("input2 value (#{input2}) is larger than the maximum value in the data (#{ind_var_2.last}) thus replacing to maximum bound")
      input2 = ind_var_2.last
    end

    # Find the closest lower and upper bounds for input1 in ind_var_1
    i1_lower = ind_var_1.index { |val| val >= input1 } || ind_var_1.length - 1
    i1_upper = i1_lower.positive? ? i1_lower - 1 : 0

    # Find the closest lower and upper bounds for input2 in ind_var_2
    i2_lower = ind_var_2.index { |val| val >= input2 } || ind_var_2.length - 1
    i2_upper = i2_lower.positive? ? i2_lower - 1 : 0

    # Ensure i1_lower and i1_upper are correctly ordered
    if ind_var_1[i1_lower] < input1
      i1_upper = i1_lower
      i1_lower = [i1_lower + 1, ind_var_1.length - 1].min
    end

    # Ensure i2_lower and i2_upper are correctly ordered
    if ind_var_2[i2_lower] < input2
      i2_upper = i2_lower
      i2_lower = [i2_lower + 1, ind_var_2.length - 1].min
    end

    # Get the dep_var values at these indices
    v11 = dep_var[i1_upper * ind_var_2.length + i2_upper]
    v12 = dep_var[i1_upper * ind_var_2.length + i2_lower]
    v21 = dep_var[i1_lower * ind_var_2.length + i2_upper]
    v22 = dep_var[i1_lower * ind_var_2.length + i2_lower]

    # If input1 or input2 exactly matches, no need for interpolation
    return v11 if input1 == ind_var_1[i1_upper] && input2 == ind_var_2[i2_upper]

    # Interpolate between v11, v12, v21, and v22
    x1 = ind_var_1[i1_upper]
    x2 = ind_var_1[i1_lower]
    y1 = ind_var_2[i2_upper]
    y2 = ind_var_2[i2_lower]

    (v11 * (x2 - input1) * (y2 - input2) +
       v12 * (x2 - input1) * (input2 - y1) +
       v21 * (input1 - x1) * (y2 - input2) +
       v22 * (input1 - x1) * (input2 - y1)) / ((x2 - x1) * (y2 - y1))
>>>>>>> 1f5866c4
  end

  # define what happens when the measure is run
  def run(runner, user_arguments)
    super(runner, user_arguments)

    # use the built-in error checking
    if !runner.validateUserArguments(arguments, user_arguments)
      return false
    end

    # get the last model and sql file
    model = runner.lastOpenStudioModel
    if model.empty?
      runner.registerError('Cannot find last model.')
      return false
    end
    model = model.get

    sql = runner.lastEnergyPlusSqlFile
    if sql.empty?
      runner.registerError('Cannot find last sql file.')
      return false
    end
    sql = sql.get
    model.setSqlFile(sql)

    # get the weather file run period (as opposed to design day run period)
    ann_env_pd = nil
    sql.availableEnvPeriods.each do |env_pd|
      env_type = sql.environmentType(env_pd)
      if env_type.is_initialized
        if env_type.get == OpenStudio::EnvironmentType.new('WeatherRunPeriod')
          ann_env_pd = env_pd
        end
      end
    end

    if ann_env_pd == false
      runner.registerError('Cannot find a weather runperiod. Make sure you ran an annual simulation, not just the design days.')
      return false
    end

    # Handle output variables that changed from 'Electric' to 'Electricity' in EnergyPlus version 9.4 (Openstudio version 3.1)
    elec = 'Electric'
    gas = 'Gas'
    if model.version > OpenStudio::VersionString.new('3.0.1')
      elec = 'Electricity'
      gas = 'NaturalGas'
    end

    # build standard to access methods
    std = Standard.build('ComStock 90.1-2013')

    # get building floor area properties
    total_building_area_m2 = 0.0
    var_val_query = "SELECT Value FROM TabularDataWithStrings WHERE ReportName = 'AnnualBuildingUtilityPerformanceSummary' AND ReportForString = 'Entire Facility' AND TableName = 'Building Area' AND RowName = 'Total Building Area' AND ColumnName = 'Area' AND Units = 'm2'"
    val = sql.execAndReturnFirstDouble(var_val_query)
    if val.is_initialized
      total_building_area_m2 = val.get
    else
      runner.registerWarning('Building floor area not available.')
    end

    # calculate exterior surface properties
    smallest_space_m2 = 9999.0
    num_surfaces = 0
    roof_absorptance_times_area = 0
    roof_ua_si = 0.0
    roof_area_m2 = 0.0
    exterior_wall_ua_si = 0.0
    exterior_wall_area_m2 = 0.0
    spaces = model.getSpaces
    spaces.sort.each do |space|
      floor_area_m2 = space.floorArea * space.multiplier
      smallest_space_m2 = floor_area_m2 if floor_area_m2 < smallest_space_m2
      space.surfaces.sort.each do |surface|
        num_surfaces += 1 * space.multiplier
        next if surface.outsideBoundaryCondition != 'Outdoors'
        if surface.surfaceType.to_s == 'RoofCeiling'
          surface_absorptance = surface.exteriorVisibleAbsorptance.is_initialized ? surface.exteriorVisibleAbsorptance.get : 0.0
          surface_u_value_si = surface.uFactor.is_initialized ? surface.uFactor.get : 0.0
          surface_area_m2 = surface.netArea * space.multiplier
          surface_ua_si = surface_u_value_si * surface_area_m2
          roof_absorptance_times_area += surface_absorptance * surface_area_m2
          roof_ua_si += surface_ua_si
          roof_area_m2 += surface_area_m2
        elsif surface.surfaceType.to_s == 'Wall'
          surface_u_value_si = surface.uFactor.is_initialized ? surface.uFactor.get : 0.0
          surface_area_m2 = surface.netArea * space.multiplier
          surface_ua_si = surface_u_value_si * surface_area_m2
          exterior_wall_ua_si += surface_ua_si
          exterior_wall_area_m2 += surface_area_m2
        end
      end
    end

    # total number of zones
    num_zones = 0
    zones = model.getThermalZones
    zones.each { |z| num_zones += z.multiplier }
    runner.registerValue('com_report_number_of_model_zones', zones.size)
    runner.registerValue('com_report_number_of_zones', num_zones)

    # total number of spaces
    num_spaces = 0
    spaces.each { |s| num_spaces += s.multiplier }
    runner.registerValue('com_report_number_of_model_spaces', spaces.size)
    runner.registerValue('com_report_number_of_spaces', num_spaces)

    # smallest space size
    runner.registerValue('com_report_smallest_space_m2', smallest_space_m2, 'm^2')

    # total number of surfaces
    runner.registerValue('com_report_number_of_surfaces', num_surfaces)

    # Average roof absorptance
    if roof_area_m2 > 0
      average_roof_absorptance = roof_absorptance_times_area / roof_area_m2
      runner.registerValue('com_report_average_roof_absorptance', average_roof_absorptance)
    else
      runner.registerWarning('Roof area is zero. Cannot calculate average absorptance.')
    end

    # Average roof U-value
    if roof_area_m2 > 0
      average_roof_u_value_si = roof_ua_si / roof_area_m2
      runner.registerValue('com_report_roof_area_m2', roof_area_m2, 'm^2')
      runner.registerValue('com_report_average_roof_u_value_si', average_roof_u_value_si)
    else
      runner.registerWarning('Roof area is zero. Cannot calculate average U-value.')
    end

    # Average wall U-value
    if exterior_wall_area_m2 > 0
      average_exterior_wall_u_value_si = exterior_wall_ua_si / exterior_wall_area_m2
      runner.registerValue('com_report_exterior_wall_area_m2', exterior_wall_area_m2, 'm^2')
      runner.registerValue('com_report_average_exterior_wall_u_value_si', average_exterior_wall_u_value_si, 'W/m^2*K')
    else
      runner.registerWarning('Exterior wall area is zero. Cannot calculate average U-value.')
    end

    # Average window area
    window_area_m2 = 0
    var_val_query = "SELECT Value FROM TabularDataWithStrings WHERE ReportName = 'EnvelopeSummary' AND ReportForString = 'Entire Facility' AND TableName = 'Exterior Fenestration' AND RowName = 'Total or Average' AND ColumnName = 'Area of Multiplied Openings' AND Units = 'm2'"
    val = sql.execAndReturnFirstDouble(var_val_query)
    if val.is_initialized
      window_area_m2 = val.get
      runner.registerValue('com_report_window_area_m2', window_area_m2, 'm^2')
    else
      runner.registerWarning('Overall window area not available.')
    end

    # Average window U-value
    var_val_query = "SELECT Value FROM TabularDataWithStrings WHERE ReportName = 'EnvelopeSummary' AND ReportForString = 'Entire Facility' AND TableName = 'Exterior Fenestration' AND RowName = 'Total or Average' AND ColumnName = 'Glass U-Factor' AND Units = 'W/m2-K'"
    val = sql.execAndReturnFirstDouble(var_val_query)
    if val.is_initialized
      window_u_value_si = val.get
      runner.registerValue('com_report_window_u_value_si', window_u_value_si, 'W/m^2*K')
    else
      runner.registerWarning('Overall average window U-value not available.')
    end

    # Average window SHGC
    var_val_query = "SELECT Value FROM TabularDataWithStrings WHERE ReportName = 'EnvelopeSummary' AND ReportForString = 'Entire Facility' AND TableName = 'Exterior Fenestration' AND RowName = 'Total or Average' AND ColumnName = 'Glass SHGC'"
    val = sql.execAndReturnFirstDouble(var_val_query)
    if val.is_initialized
      window_shgc = val.get
      runner.registerValue('com_report_window_shgc', window_shgc)
    else
      runner.registerWarning('Overall average window SHGC not available.')
    end

    # Average window VLT
    var_val_query = "SELECT Value FROM TabularDataWithStrings WHERE ReportName = 'EnvelopeSummary' AND ReportForString = 'Entire Facility' AND TableName = 'Exterior Fenestration' AND RowName = 'Total or Average' AND ColumnName = 'Glass Visible Transmittance'"
    val = sql.execAndReturnFirstDouble(var_val_query)
    if val.is_initialized
      window_vlt = val.get
      runner.registerValue('com_report_window_vlt', window_vlt)
    else
      runner.registerWarning('Overall average window VLT not available.')
    end

    # Building window to wall ratio
    var_val_query = "SELECT Value FROM TabularDataWithStrings WHERE ReportName = 'InputVerificationandResultsSummary' AND ReportForString = 'Entire Facility' AND TableName = 'Window-Wall Ratio' AND RowName = 'Gross Window-Wall Ratio' AND ColumnName = 'Total'"
    val = sql.execAndReturnFirstDouble(var_val_query)
    if val.is_initialized
      wwr = val.get / 100.0
      runner.registerValue('com_report_wwr', wwr)
    else
      runner.registerWarning('Overall window to wall ratio not available.')
    end

    # Interior mass surface area
    internal_mass_area_m2 = 0.0
    total_space_area_m2 = 0.0
    model.getInternalMasss.sort.each do |mass|
      space = mass.space.get
      space_area_m2 = space.floorArea * space.multiplier
      num_people = space.numberOfPeople * space.multiplier
      surface_area_m2 = mass.surfaceArea.is_initialized ? mass.surfaceArea.get : 0.0
      surface_area_per_floor_area_m2 = mass.surfaceAreaPerFloorArea.is_initialized ? mass.surfaceAreaPerFloorArea.get : 0.0
      surface_area_per_person_m2 = mass.surfaceAreaPerPerson.is_initialized ? mass.surfaceAreaPerPerson.get : 0.0
      internal_mass_area_m2 += surface_area_m2 + surface_area_per_floor_area_m2 * space_area_m2 + surface_area_per_person_m2 * num_people
      total_space_area_m2 += space_area_m2
    end
    internal_mass_area_ratio = total_space_area_m2 > 0.0 ? internal_mass_area_m2 / total_space_area_m2 : 0.0
    runner.registerValue('com_report_internal_mass_area_ratio', internal_mass_area_ratio)

    # Daylight control space fraction
    weighted_daylight_control_area_m2 = 0.0
    total_zone_area_m2 = 0.0
    model.getThermalZones.sort.each do |zone|
      zone_area_m2 = zone.floorArea * zone.multiplier
      primary_fraction = zone.primaryDaylightingControl.is_initialized ? zone.fractionofZoneControlledbyPrimaryDaylightingControl : 0.0
      secondary_fraction = zone.secondaryDaylightingControl.is_initialized ? zone.fractionofZoneControlledbySecondaryDaylightingControl : 0.0
      total_fraction = (primary_fraction + secondary_fraction) > 1.0 ? 1.0 : (primary_fraction + secondary_fraction)
      weighted_daylight_control_area_m2 += total_fraction * zone_area_m2
      total_zone_area_m2 += zone_area_m2
    end
    daylight_control_fraction = total_zone_area_m2 > 0.0 ? weighted_daylight_control_area_m2 / total_zone_area_m2 : 0.0
    runner.registerValue('com_report_daylight_control_fraction', daylight_control_fraction)

    # Exterior lighting power
    var_val_query = "SELECT Value FROM TabularDataWithStrings WHERE ReportName = 'LightingSummary' AND ReportForString = 'Entire Facility' AND TableName = 'Exterior Lighting' AND RowName = 'Exterior Lighting Total' AND ColumnName = 'Total Watts'"
    val = sql.execAndReturnFirstDouble(var_val_query)
    if val.is_initialized
      exterior_lighting_power_w = sql.execAndReturnFirstDouble(var_val_query).get
      runner.registerValue('com_report_exterior_lighting_power_w', exterior_lighting_power_w, 'W')
    else
      runner.registerWarning('Total exterior lighting power not available.')
    end

    # Elevator energy use
    elevator_energy_use_gj = 0.0
    var_val_query = "SELECT Value FROM TabularDataWithStrings WHERE ReportName = 'EnergyMeters' AND RowName = 'Elevators:InteriorEquipment:Electricity' AND ColumnName = 'Electricity Annual Value' AND Units = 'GJ'"
    val = sql.execAndReturnFirstDouble(var_val_query)
    if val.is_initialized
      elevator_energy_use_gj = val.get
    else
      runner.registerWarning('Annual elevator energy use not available.')
    end
    runner.registerValue('com_report_elevator_energy_use_gj', elevator_energy_use_gj, 'GJ')

    # Average interior lighting equivalent full load hours
    interior_lighting_total_power_w = 0
    var_val_query = "SELECT Value FROM TabularDataWithStrings WHERE ReportName = 'LightingSummary' AND ReportForString = 'Entire Facility' AND TableName = 'Interior Lighting' AND RowName = 'Interior Lighting Total' AND ColumnName = 'Total Power' AND Units = 'W'"
    val = sql.execAndReturnFirstDouble(var_val_query)
    if val.is_initialized
      interior_lighting_total_power_w = val.get
      # runner.registerValue('com_report_interior_lighting_total_power_w', interior_lighting_total_power_w, 'W')
    else
      runner.registerWarning('Interior lighting power not available.')
    end

    interior_lighting_consumption_gj = 0
    var_val_query = "SELECT Value FROM TabularDataWithStrings WHERE ReportName = 'LightingSummary' AND ReportForString = 'Entire Facility' AND TableName = 'Interior Lighting' AND RowName = 'Interior Lighting Total' AND ColumnName = 'Consumption' AND Units = 'GJ'"
    val = sql.execAndReturnFirstDouble(var_val_query)
    if val.is_initialized
      interior_lighting_consumption_gj = val.get
      # runner.registerValue('com_report_interior_lighting_consumption_gj', interior_lighting_consumption_gj, 'GJ')
    else
      runner.registerWarning('Interior lighting consumption not available.')
    end

    if interior_lighting_total_power_w > 0
      interior_lighting_eflh = (interior_lighting_consumption_gj * 1e9) / (interior_lighting_total_power_w * 3600.0)
      runner.registerValue('com_report_interior_lighting_eflh', interior_lighting_eflh, 'hr')
    else
      runner.registerWarning('Interior lighting power is not available; cannot calculate equivalent full load hours.')
    end

    # Average interior lighting power density
    if total_building_area_m2 > 0 && interior_lighting_total_power_w > 0
      interior_lighting_power_density_w_per_m2 = interior_lighting_total_power_w / total_building_area_m2
      runner.registerValue('com_report_interior_lighting_power_density_w_per_m2', interior_lighting_power_density_w_per_m2, 'W/m^2')
    else
      runner.registerWarning('Average interior lighting power density not available.')
    end

    # Interior electric equipment calculations
    total_zone_electric_equipment_area_m2 = 0.0
    total_zone_electric_equipment_power_w = 0.0
    total_zone_electric_equipment_energy_gj = 0
    model.getThermalZones.sort.each do |zone|
      # get design plug load power
      zone_electric_equipment_power_w = 0.0
      floor_area_m2 = 0.0
      space_type = OpenstudioStandards::ThermalZone.thermal_zone_get_space_type(zone)
      if space_type.is_initialized
        space_type = space_type.get
        floor_area_m2 = zone.floorArea * zone.multiplier
        num_people = zone.numberOfPeople * zone.multiplier
        equip_w = space_type.getElectricEquipmentDesignLevel(floor_area_m2, num_people)
        # equip_per_area_w and equip_per_person_w are not included in equip_w call
        # equip_per_area_w = space_type.getElectricEquipmentPowerPerFloorArea(floor_area_m2, num_people) * floor_area_m2
        # equip_per_person_w = num_people > 0.0 ? space_type.getElectricEquipmentPowerPerPerson(floor_area_m2, num_people) * num_people : 0.0
        zone_electric_equipment_power_w = equip_w # + equip_per_area_w + equip_per_person_w
      else
        runner.registerWarning("Unable to determine majority space type for zone '#{zone.name}'.")
      end

      # skip zones with no plug loads; this will skip zones with equipment defined only at space instance level
      next if zone_electric_equipment_power_w == 0.0
      total_zone_electric_equipment_area_m2 += floor_area_m2
      total_zone_electric_equipment_power_w += zone_electric_equipment_power_w

      # get zone electric equipment energy (may include kitchen or elevator equipment)
      zone_electric_equipment_energy_gj = 0.0
      var_data_id_query = "SELECT ReportVariableDataDictionaryIndex FROM ReportVariableDataDictionary WHERE VariableName = 'Zone Electric Equipment #{elec} Energy' AND ReportingFrequency = 'Run Period' AND KeyValue = '#{zone.name.get.to_s.upcase}'"
      var_data_id = sql.execAndReturnFirstDouble(var_data_id_query)
      if var_data_id.is_initialized
        var_val_query = "SELECT VariableValue FROM ReportVariableData WHERE ReportVariableDataDictionaryIndex = '#{var_data_id.get}'"
        val = sql.execAndReturnFirstDouble(var_val_query)
        if val.is_initialized
          zone_electric_equipment_energy_gj = val.get
        else
          runner.registerWarning("'Zone Electric Equipment #{elec} Energy' value not available for zone '#{zone.name}'.")
        end
      else
        runner.registerWarning("'Zone Electric Equipment #{elec} Energy' data index not available for zone '#{zone.name}'.  Trying to use meter data instead.")
        var_val_query = "SELECT Value FROM TabularDataWithStrings WHERE ReportName = 'EnergyMeters' AND RowName = 'InteriorEquipment:Electricity:Zone:#{zone.name.to_s.upcase}' AND ColumnName = 'Electricity Annual Value' AND Units = 'GJ'"
        val = sql.execAndReturnFirstDouble(var_val_query)
        if val.is_initialized
          zone_electric_equipment_energy_gj = val.get
        else
          runner.registerWarning("'Zone Electric Equipment #{elec} Energy' value not available for zone '#{zone.name}'.")
        end
      end
      total_zone_electric_equipment_energy_gj += zone_electric_equipment_energy_gj
    end

    # Whole building level plug load, minus elevators
    total_bldg_electric_equipment_energy_gj = 0
    var_val_query = "SELECT Value FROM TabularDataWithStrings WHERE ReportName = 'EnergyMeters' AND RowName = 'General:InteriorEquipment:Electricity' AND ColumnName = 'Electricity Annual Value' AND Units = 'GJ'"
    val = sql.execAndReturnFirstDouble(var_val_query)
    if val.is_initialized
      total_bldg_electric_equipment_energy_gj = val.get
    else
      runner.registerWarning("'General:InteriorEquipment:Electricity' value not available.")
    end

    # Average plug load power density
    interior_electric_equipment_power_density_w_per_m2 = total_zone_electric_equipment_area_m2 > 0.0 ? total_zone_electric_equipment_power_w / total_zone_electric_equipment_area_m2 : 0.0
    runner.registerValue('com_report_interior_electric_equipment_power_density_w_per_m2', interior_electric_equipment_power_density_w_per_m2, 'W/m^2')

    # Average plug load equivalent full load hours (EPD*area*8760 / annual energy use)
    if total_zone_electric_equipment_power_w > 0
      interior_electric_equipment_eflh = (total_bldg_electric_equipment_energy_gj * 1e9) / (total_zone_electric_equipment_power_w * 3600.0)
      runner.registerValue('com_report_interior_electric_equipment_eflh', interior_electric_equipment_eflh, 'hr')
      # runner.registerInfo("total_bldg_electric_equipment_energy_gj: #{total_bldg_electric_equipment_energy_gj}")
      # runner.registerInfo("total_zone_electric_equipment_energy_gj: #{total_zone_electric_equipment_energy_gj}")
      # runner.registerInfo("total_zone_electric_equipment_power_w: #{total_zone_electric_equipment_power_w}")
    else
      runner.registerWarning('Interior electric equipment power is not available; cannot calculate equivalent full load hours.')
    end

    # Occupant calculations
    total_zone_occupant_area_m2 = 0.0
    total_zone_design_ppl = 0.0
    total_zone_ppl_count = 0
    model.getThermalZones.sort.each do |zone|
      total_zone_occupant_area_m2 += zone.floorArea * zone.multiplier
      total_zone_design_ppl += zone.numberOfPeople * zone.multiplier
      zone_ppl_count = sql_get_report_variable_data_double(runner, sql, zone, 'Zone People Occupant Count')
      total_zone_ppl_count += zone_ppl_count * zone.multiplier
    end

    # Average occupant density
    occupant_density_ppl_per_m2 = total_zone_occupant_area_m2 > 0.0 ? total_zone_design_ppl / total_zone_occupant_area_m2 : 0.0
    runner.registerValue('com_report_occupant_density_ppl_per_m2', occupant_density_ppl_per_m2, '1/m^2')

    # Average occupant equivalent full load hours
    if total_zone_design_ppl > 0
      occupant_eflh = (total_zone_ppl_count / total_zone_design_ppl) * 8760.0
      runner.registerValue('com_report_occupant_eflh', occupant_eflh, 'hr')
    else
      runner.registerWarning('Zone occupancy is not available; cannot calculate equivalent full load hours.')
    end

    # Design outdoor air flow rate
    total_design_outdoor_air_flow_rate_m3_per_s = 0.0
    design_outdoor_air_flow_rate_area_m2 = 0.0
    model.getThermalZones.sort.each do |zone|
      zone.spaces.sort.each do |space|
        next unless space.designSpecificationOutdoorAir.is_initialized
        dsn_oa = space.designSpecificationOutdoorAir.get

        # get the space properties
        floor_area_m2 = space.floorArea * space.multiplier
        number_of_people = space.numberOfPeople * space.multiplier
        volume_m3 = space.volume * space.multiplier

        # get outdoor air values
        oa_for_people = number_of_people * dsn_oa.outdoorAirFlowperPerson
        oa_for_floor_area = floor_area_m2 * dsn_oa.outdoorAirFlowperFloorArea
        oa_rate = dsn_oa.outdoorAirFlowRate
        oa_for_volume = volume_m3 * dsn_oa.outdoorAirFlowAirChangesperHour / 3600.0

        # determine total outdoor air
        if dsn_oa.outdoorAirMethod == 'Maximum'
          tot_oa_m3_per_s = [oa_for_people, oa_for_floor_area, oa_rate, oa_for_volume].max
        else
          tot_oa_m3_per_s = oa_for_people + oa_for_floor_area + oa_rate + oa_for_volume
        end

        total_design_outdoor_air_flow_rate_m3_per_s += tot_oa_m3_per_s
        design_outdoor_air_flow_rate_area_m2 += floor_area_m2
      end
    end
    design_outdoor_air_flow_rate_m3_per_m2s = design_outdoor_air_flow_rate_area_m2 > 0.0 ? total_design_outdoor_air_flow_rate_m3_per_s / design_outdoor_air_flow_rate_area_m2 : 0.0
    runner.registerValue('com_report_design_outdoor_air_flow_rate_m3_per_m2s', design_outdoor_air_flow_rate_m3_per_m2s, 'm/s')

    # Air system outdoor air flow fraction
    # Air system fan properties
    air_system_total_oa_mass_flow_kg_s = 0.0
    air_system_total_mass_flow_kg_s = 0.0
    air_system_weighted_fan_power_minimum_flow_fraction = 0.0
    air_system_weighted_fan_static_pressure = 0.0
    air_system_weighted_fan_efficiency = 0.0
    economizer_statistics = []
    model.getAirLoopHVACs.sort.each do |air_loop_hvac|
      # check if unitary system
      if std.air_loop_hvac_unitary_system?(air_loop_hvac)
        runner.registerWarning("Air loop hvac '#{air_loop_hvac.name}' is a unitary system; fan properties recorded under zone hvac.")
      end

      # get Air System Outdoor Air Mass Flow Rate
      air_loop_oa_mass_flow_rate_kg_s = sql_get_report_variable_data_double(runner, sql, air_loop_hvac, 'Air System Outdoor Air Mass Flow Rate')

      # get Air System Outdoor Air Economizer Status
      air_loop_econ_status = sql_get_report_variable_data_double(runner, sql, air_loop_hvac, 'Air System Outdoor Air Economizer Status')

      # get Air System Mixed Air Mass Flow Rate
      air_loop_mass_flow_rate_kg_s = sql_get_report_variable_data_double(runner, sql, air_loop_hvac, 'Air System Mixed Air Mass Flow Rate')

      fan_minimum_flow_frac = 0.0
      fan_static_pressure = 0.0
      fan_efficiency = 0.0
      supply_fan = air_loop_hvac.supplyFan
      if supply_fan.is_initialized
        supply_fan = supply_fan.get
        if supply_fan.to_FanOnOff.is_initialized
          supply_fan = supply_fan.to_FanOnOff.get
          fan_minimum_flow_frac = 1.0
          fan_static_pressure = supply_fan.pressureRise
          fan_efficiency = supply_fan.fanTotalEfficiency
        elsif supply_fan.to_FanConstantVolume.is_initialized
          supply_fan = supply_fan.to_FanConstantVolume.get
          fan_minimum_flow_frac = 1.0
          fan_static_pressure = supply_fan.pressureRise
          fan_efficiency = supply_fan.fanTotalEfficiency
        elsif supply_fan.to_FanVariableVolume.is_initialized
          supply_fan = supply_fan.to_FanVariableVolume.get
          fan_minimum_flow_frac = supply_fan.fanPowerMinimumFlowFraction
          fan_static_pressure = supply_fan.pressureRise
          fan_efficiency = supply_fan.fanTotalEfficiency
        else
           runner.registerWarning("Supply Fan type not recognized for air loop hvac '#{air_loop_hvac.name}'.")
        end
      else
        runner.registerWarning("Supply Fan not available for air loop hvac '#{air_loop_hvac.name}'.") unless std.air_loop_hvac_unitary_system?(air_loop_hvac)
      end

      # record economizer details
      if air_loop_hvac.airLoopHVACOutdoorAirSystem.is_initialized
        oa_system = air_loop_hvac.airLoopHVACOutdoorAirSystem.get
        controller_oa = oa_system.getControllerOutdoorAir
        economizer_type = controller_oa.getEconomizerControlType
      else
        economizer_type = 'NoEconomizer'
      end
      economizer_high_limit_temperature_c = nil
      economizer_high_limit_enthalpy_j_per_kg = nil
      case economizer_type
      when 'NoEconomizer'
      when 'FixedDryBulb', 'FixedEnthalpy', 'DifferentialDryBulb', 'DifferentialEnthalpy'
        if controller_oa.getEconomizerMaximumLimitDryBulbTemperature.is_initialized
          economizer_high_limit_temperature_c = controller_oa.getEconomizerMaximumLimitDryBulbTemperature.get
        end
        if controller_oa.getEconomizerMaximumLimitEnthalpy.is_initialized
          economizer_high_limit_enthalpy_j_per_kg = controller_oa.getEconomizerMaximumLimitEnthalpy.get
        end
      else
        runner.registerWarning("Economizer type '#{economizer_type}' not supported by output measure.")
      end

      # record economizer statistics
      unless economizer_type == 'NoEconomizer'
        economizer_statistics << {
          :air_loop_mass_flow_rate_kg_s => air_loop_mass_flow_rate_kg_s,
          :economizer_type => economizer_type,
          :economizer_high_limit_temperature_c => economizer_high_limit_temperature_c,
          :economizer_high_limit_enthalpy_j_per_kg => economizer_high_limit_enthalpy_j_per_kg
        }
      end

      # add to weighted
      air_system_total_mass_flow_kg_s += air_loop_mass_flow_rate_kg_s
      air_system_total_oa_mass_flow_kg_s += air_loop_oa_mass_flow_rate_kg_s
      air_system_weighted_fan_power_minimum_flow_fraction += fan_minimum_flow_frac * air_loop_mass_flow_rate_kg_s
      air_system_weighted_fan_static_pressure += fan_static_pressure * air_loop_mass_flow_rate_kg_s
      air_system_weighted_fan_efficiency += fan_efficiency * air_loop_mass_flow_rate_kg_s
    end
    average_outdoor_air_fraction = air_system_total_mass_flow_kg_s > 0.0 ? air_system_total_oa_mass_flow_kg_s / air_system_total_mass_flow_kg_s : 0.0
    runner.registerValue('com_report_air_system_average_outdoor_air_fraction', average_outdoor_air_fraction)
    air_system_fan_power_minimum_flow_fraction = air_system_total_mass_flow_kg_s > 0.0 ? air_system_weighted_fan_power_minimum_flow_fraction / air_system_total_mass_flow_kg_s : 0.0
    runner.registerValue('com_report_air_system_fan_power_minimum_flow_fraction', air_system_fan_power_minimum_flow_fraction)
    air_system_fan_static_pressure = air_system_total_mass_flow_kg_s > 0.0 ? air_system_weighted_fan_static_pressure / air_system_total_mass_flow_kg_s : 0.0
    runner.registerValue('com_report_air_system_fan_static_pressure', air_system_fan_static_pressure ,'Pa')
    air_system_fan_total_efficiency = air_system_total_mass_flow_kg_s > 0.0 ? air_system_weighted_fan_efficiency / air_system_total_mass_flow_kg_s : 0.0
    runner.registerValue('com_report_air_system_fan_total_efficiency', air_system_fan_total_efficiency)

    # calculate economizer variables
    if economizer_statistics.empty?
      runner.registerValue('com_report_hvac_economizer_control_type', 'NoEconomizer')
    else
      economizer_type_hash = economizer_statistics.group_by { |e| e[:economizer_type] }
      economizer_area_m2 = economizer_statistics.sum{ |e| e[:air_loop_mass_flow_rate_kg_s] }
      economizer_type_areas = economizer_type_hash.map{ |x, y| [x, y.inject(0){ |sum, i| sum + i[:air_loop_mass_flow_rate_kg_s] }] }
      largest_economizer_type = economizer_type_areas.max_by { |k,v| v }
      runner.registerInfo("'#{largest_economizer_type[0]}' serves #{largest_economizer_type[1].round(0)} m^2, the most floor area of any economizer type, out of #{economizer_area_m2.round(0)} m^2 served by economizers and #{total_building_area_m2.round(0)} m^2 total building area.")
      runner.registerValue('com_report_hvac_economizer_control_type', largest_economizer_type[0])
    end

    temperature_limited_hash = economizer_statistics.select { |e| !e[:economizer_high_limit_temperature_c].nil? }
    enthalpy_limited_hash = economizer_statistics.select { |e| !e[:economizer_high_limit_enthalpy_j_per_kg].nil? }
    if temperature_limited_hash.empty?
      weighted_economizer_high_limit_temperature_c = -999
    else
      weighted_economizer_high_limit_temperature_c = 0.0
      weighted_economizer_high_limit_temperature_c_flow_rate_kg_s = 0.0
      temperature_limited_hash.each do |e|
        weighted_economizer_high_limit_temperature_c_flow_rate_kg_s += e[:air_loop_mass_flow_rate_kg_s]
        weighted_economizer_high_limit_temperature_c += e[:economizer_high_limit_temperature_c] * e[:air_loop_mass_flow_rate_kg_s]
      end
      weighted_economizer_high_limit_temperature_c = weighted_economizer_high_limit_temperature_c / weighted_economizer_high_limit_temperature_c_flow_rate_kg_s
    end
    if enthalpy_limited_hash.empty?
      weighted_economizer_high_limit_enthalpy_j_per_kg = -999
    else
      weighted_economizer_high_limit_enthalpy_j_per_kg = 0.0
      weighted_economizer_high_limit_enthalpy_j_per_flow_rate_kg_s = 0.0
      enthalpy_limited_hash.each do |e|
        weighted_economizer_high_limit_enthalpy_j_per_flow_rate_kg_s += e[:air_loop_mass_flow_rate_kg_s]
        weighted_economizer_high_limit_enthalpy_j_per_kg += e[:economizer_high_limit_enthalpy_j_per_kg] * e[:air_loop_mass_flow_rate_kg_s]
      end
      weighted_economizer_high_limit_enthalpy_j_per_kg = weighted_economizer_high_limit_enthalpy_j_per_kg / weighted_economizer_high_limit_enthalpy_j_per_flow_rate_kg_s
    end
    runner.registerValue('com_report_hvac_economizer_high_limit_temperature_c', weighted_economizer_high_limit_temperature_c)
    runner.registerValue('com_report_hvac_economizer_high_limit_enthalpy_j_per_kg', weighted_economizer_high_limit_enthalpy_j_per_kg)

    # Zone HVAC properties
    zone_hvac_total_mass_flow_kg_s = 0.0
    zone_hvac_total_oa_mass_flow_kg_s = 0.0
    zone_hvac_fan_total_air_flow_m3_per_s = 0.0
    zone_hvac_weighted_fan_power_minimum_flow_fraction = 0.0
    zone_hvac_weighted_fan_static_pressure = 0.0
    zone_hvac_weighted_fan_efficiency = 0.0
    model.getZoneHVACComponents.sort.each do |zone_hvac_component|
      # Convert this to the actual class type
      has_fan = true
      is_unitary = false
      if zone_hvac_component.to_AirLoopHVACUnitarySystem.is_initialized
        zone_hvac =  zone_hvac_component.to_AirLoopHVACUnitarySystem.get
        is_unitary = true
      elsif zone_hvac_component.to_ZoneHVACFourPipeFanCoil.is_initialized
        zone_hvac =  zone_hvac_component.to_ZoneHVACFourPipeFanCoil.get
      elsif zone_hvac_component.to_ZoneHVACUnitHeater.is_initialized
        zone_hvac =  zone_hvac_component.to_ZoneHVACUnitHeater.get
      elsif zone_hvac_component.to_ZoneHVACUnitVentilator.is_initialized
        zone_hvac =  zone_hvac_component.to_ZoneHVACUnitVentilator.get
      elsif zone_hvac_component.to_ZoneHVACPackagedTerminalAirConditioner.is_initialized
        zone_hvac =  zone_hvac_component.to_ZoneHVACPackagedTerminalAirConditioner.get
      elsif zone_hvac_component.to_ZoneHVACPackagedTerminalHeatPump.is_initialized
        zone_hvac =  zone_hvac_component.to_ZoneHVACPackagedTerminalHeatPump.get
      elsif zone_hvac_component.to_ZoneHVACTerminalUnitVariableRefrigerantFlow.is_initialized
        zone_hvac =  zone_hvac_component.to_ZoneHVACTerminalUnitVariableRefrigerantFlow.get
      elsif zone_hvac_component.to_ZoneHVACWaterToAirHeatPump.is_initialized
        zone_hvac =  zone_hvac_component.to_ZoneHVACWaterToAirHeatPump.get
      elsif zone_hvac_component.to_ZoneHVACEnergyRecoveryVentilator.is_initialized
        zone_hvac = zone_hvac_component.to_ZoneHVACEnergyRecoveryVentilator.get
      elsif zone_hvac_component.to_ZoneHVACBaseboardConvectiveElectric.is_initialized
        zone_hvac = zone_hvac_component.to_ZoneHVACBaseboardConvectiveElectric.get
        has_fan = false
      elsif zone_hvac_component.to_ZoneHVACBaseboardConvectiveWater.is_initialized
        zone_hvac = zone_hvac_component.to_ZoneHVACBaseboardConvectiveWater.get
        has_fan = false
      elsif zone_hvac_component.to_ZoneHVACBaseboardRadiantConvectiveElectric.is_initialized
        zone_hvac = zone_hvac_component.to_ZoneHVACBaseboardRadiantConvectiveElectric.get
        has_fan = false
      elsif zone_hvac_component.to_ZoneHVACBaseboardRadiantConvectiveWater.is_initialized
        zone_hvac = zone_hvac_component.to_ZoneHVACBaseboardRadiantConvectiveWater.get
        has_fan = false
      else
        runner.registerWarning("Zone HVAC equipment '#{zone_hvac_component.name}' type is not supported in this reporting measure.")
        next
      end

      # Get fan properties
      if has_fan
        if is_unitary
          if zone_hvac.supplyFan.get.to_FanOnOff.is_initialized
            supply_fan = zone_hvac.supplyFan.get.to_FanOnOff.get
            fan_minimum_flow_frac = 1.0
            fan_static_pressure = supply_fan.pressureRise
            fan_efficiency = supply_fan.fanTotalEfficiency
          elsif zone_hvac.supplyFan.get.to_FanConstantVolume.is_initialized
            supply_fan = zone_hvac.supplyFan.get.to_FanConstantVolume.get
            fan_minimum_flow_frac = 1.0
            fan_static_pressure = supply_fan.pressureRise
            fan_efficiency = supply_fan.fanTotalEfficiency
          elsif zone_hvac.supplyFan.get.to_FanVariableVolume.is_initialized
            supply_fan = zone_hvac.supplyFan.get.to_FanVariableVolume.get
            fan_minimum_flow_frac = supply_fan.fanPowerMinimumFlowFraction
            fan_static_pressure = supply_fan.pressureRise
            fan_efficiency = supply_fan.fanTotalEfficiency
          end
        else
          if zone_hvac.supplyAirFan.to_FanOnOff.is_initialized
            supply_fan = zone_hvac.supplyAirFan.to_FanOnOff.get
            fan_minimum_flow_frac = 1.0
            fan_static_pressure = supply_fan.pressureRise
            fan_efficiency = supply_fan.fanTotalEfficiency
          elsif zone_hvac.supplyAirFan.to_FanConstantVolume.is_initialized
            supply_fan = zone_hvac.supplyAirFan.to_FanConstantVolume.get
            fan_minimum_flow_frac = 1.0
            fan_static_pressure = supply_fan.pressureRise
            fan_efficiency = supply_fan.fanTotalEfficiency
          elsif zone_hvac.supplyAirFan.to_FanVariableVolume.is_initialized
            supply_fan = zone_hvac.supplyAirFan.to_FanVariableVolume.get
            fan_minimum_flow_frac = supply_fan.fanPowerMinimumFlowFraction
            fan_static_pressure = supply_fan.pressureRise
            fan_efficiency = supply_fan.fanTotalEfficiency
          end
        end

        # Get the maximum flow rate through the fan
        if supply_fan.autosizedMaximumFlowRate.is_initialized
          max_air_flow_rate_m3_per_s = supply_fan.autosizedMaximumFlowRate.get
        elsif supply_fan.maximumFlowRate.is_initialized
          max_air_flow_rate_m3_per_s = supply_fan.maximumFlowRate.get
        else
          runner.registerWarning("Zone HVAC equipment '#{zone_hvac_component.name}' fan '#{supply_fan.name}' flow rate is not initialized.")
          next
        end

        # add to weighted
        zone_hvac_fan_total_air_flow_m3_per_s += max_air_flow_rate_m3_per_s
        zone_hvac_weighted_fan_power_minimum_flow_fraction += fan_minimum_flow_frac * max_air_flow_rate_m3_per_s
        zone_hvac_weighted_fan_static_pressure += fan_static_pressure * max_air_flow_rate_m3_per_s
        zone_hvac_weighted_fan_efficiency += fan_efficiency * max_air_flow_rate_m3_per_s
      end

      # cast zone_hvac_component down to its child object
      obj_type = zone_hvac_component.iddObjectType.valueName
      obj_type_name = obj_type.gsub('OS_','').gsub('_','')
      method_name = "to_#{obj_type_name}"
      if zone_hvac_component.respond_to?(method_name)
        actual_zone_hvac = zone_hvac_component.method(method_name).call
        if !actual_zone_hvac.empty?
          actual_zone_hvac = actual_zone_hvac.get
        end
      end

      oa_node_exists = false
      next if actual_zone_hvac.airLoopHVAC.is_initialized || !actual_zone_hvac.respond_to?('supplyAirFan')

      base_obj_name = actual_zone_hvac.name.get
      outlet_node = actual_zone_hvac.outletNode.get
      zone_equip_mass_flow_rate_kg_s = sql_get_report_variable_data_double(runner, sql, outlet_node, 'System Node Mass Flow Rate')
      if actual_zone_hvac.respond_to?('outdoorAirMixerName')
        oa_node_exists = true
        oa_node = "#{base_obj_name} OA Node"
      elsif actual_zone_hvac.respond_to?('vrfSystem')
        oa_node_exists = true
        oa_node = "#{base_obj_name} Outdoor Air Node"
      end

      if oa_node_exists
        zone_equip_oa_mass_flow_rate_kg_s = sql_get_report_variable_data_double(runner, sql, oa_node, 'System Node Mass Flow Rate')
      else
        zone_equip_oa_mass_flow_rate_kg_s = 0.0
      end

      # add to weighted
      zone_hvac_total_mass_flow_kg_s += zone_equip_mass_flow_rate_kg_s
      zone_hvac_total_oa_mass_flow_kg_s += zone_equip_oa_mass_flow_rate_kg_s
    end

    runner.registerValue('com_report_zone_hvac_total_mass_flow_rate', zone_hvac_total_mass_flow_kg_s, 'kg/s')
    runner.registerValue('com_report_zone_hvac_total_outdoor_air_mass_flow_rate', zone_hvac_total_oa_mass_flow_kg_s, 'kg/s')
    zone_hvac_average_outdoor_air_fraction = zone_hvac_total_mass_flow_kg_s > 0.0 ? zone_hvac_total_oa_mass_flow_kg_s / zone_hvac_total_mass_flow_kg_s : 0.0
    runner.registerValue('com_report_zone_hvac_average_outdoor_air_fraction', zone_hvac_average_outdoor_air_fraction)
    zone_hvac_fan_power_minimum_flow_fraction = zone_hvac_fan_total_air_flow_m3_per_s > 0.0 ? zone_hvac_weighted_fan_power_minimum_flow_fraction / zone_hvac_fan_total_air_flow_m3_per_s : 0.0
    runner.registerValue('com_report_zone_hvac_fan_power_minimum_flow_fraction', zone_hvac_fan_power_minimum_flow_fraction)
    zone_hvac_fan_static_pressure = zone_hvac_fan_total_air_flow_m3_per_s > 0.0 ? zone_hvac_weighted_fan_static_pressure / zone_hvac_fan_total_air_flow_m3_per_s : 0.0
    runner.registerValue('com_report_zone_hvac_fan_static_pressure', zone_hvac_fan_static_pressure ,'Pa')
    zone_hvac_fan_total_efficiency = zone_hvac_fan_total_air_flow_m3_per_s > 0.0 ? zone_hvac_weighted_fan_efficiency / zone_hvac_fan_total_air_flow_m3_per_s : 0.0
    runner.registerValue('com_report_zone_hvac_fan_total_efficiency', zone_hvac_fan_total_efficiency)
    total_building_avg_mass_flow_rate_kg_s = zone_hvac_total_mass_flow_kg_s + air_system_total_mass_flow_kg_s
    runner.registerValue('com_report_total_building_average_mass_flow_rate', total_building_avg_mass_flow_rate_kg_s, 'kg/s')
    total_building_avg_oa_mass_flow_rate_kg_s = zone_hvac_total_oa_mass_flow_kg_s + air_system_total_oa_mass_flow_kg_s
    runner.registerValue('com_report_total_building_average_oa_mass_flow_rate', total_building_avg_oa_mass_flow_rate_kg_s, 'kg/s')
    total_building_avg_oa_fraction = total_building_avg_oa_mass_flow_rate_kg_s/total_building_avg_mass_flow_rate_kg_s
    runner.registerValue('com_report_total_building_average_outdoor_air_fraction', total_building_avg_oa_fraction)

    # calculate building heating and cooling
    building_heated_zone_area_m2 = 0.0
    building_cooled_zone_area_m2 = 0.0
    building_zone_area_m2 = 0.0
    model.getThermalZones.sort.each do |zone|
      building_zone_area_m2 += zone.floorArea * zone.multiplier
      building_heated_zone_area_m2 += zone.floorArea * zone.multiplier if OpenstudioStandards::ThermalZone.thermal_zone_heated?(zone)
      building_cooled_zone_area_m2 += zone.floorArea * zone.multiplier if OpenstudioStandards::ThermalZone.thermal_zone_cooled?(zone)
    end

    # Fraction of building heated
    building_fraction_heated = building_heated_zone_area_m2 / building_zone_area_m2
    runner.registerValue('com_report_building_fraction_heated', building_fraction_heated)

    # Fraction of building cooled
    building_fraction_cooled = building_cooled_zone_area_m2 / building_zone_area_m2
    runner.registerValue('com_report_building_fraction_cooled', building_fraction_cooled)

    # Derive building-wide area weighted averages for heating and cooling minimum and maximum thermostat schedule values
    weighted_thermostat_heating_min_c = 0.0
    weighted_thermostat_heating_max_c = 0.0
    weighted_thermostat_heating_area_m2 = 0.0
    weighted_thermostat_cooling_min_c = 0.0
    weighted_thermostat_cooling_max_c = 0.0
    weighted_thermostat_cooling_area_m2 = 0.0
    model.getThermalZones.sort.each do |zone|
      next unless zone.thermostatSetpointDualSetpoint.is_initialized
      floor_area_m2 = zone.floorArea * zone.multiplier
      thermostat = zone.thermostatSetpointDualSetpoint.get
      if thermostat.heatingSetpointTemperatureSchedule.is_initialized
        thermostat_heating_schedule = thermostat.heatingSetpointTemperatureSchedule.get
        if thermostat_heating_schedule.to_ScheduleRuleset.is_initialized
          puts("--- Ruleset schedule")
          thermostat_heating_schedule = thermostat_heating_schedule.to_ScheduleRuleset.get
          cool_min_max = OpenstudioStandards::Schedules.schedule_ruleset_get_min_max(thermostat_heating_schedule)
          weighted_thermostat_heating_min_c += cool_min_max['min'] * floor_area_m2
          weighted_thermostat_heating_max_c += cool_min_max['max'] * floor_area_m2
          weighted_thermostat_heating_area_m2 += floor_area_m2
        elsif thermostat_heating_schedule.to_ScheduleInterval.is_initialized
          puts("--- Interval schedule")
          thermostat_heating_schedule = thermostat_heating_schedule.to_ScheduleInterval.get
          ts = thermostat_heating_schedule.timeSeries
          interval_values_array = ts.values
          weighted_thermostat_heating_min_c += interval_values_array.min * floor_area_m2
          weighted_thermostat_heating_max_c += interval_values_array.max * floor_area_m2
          weighted_thermostat_heating_area_m2 += floor_area_m2
        else
          puts("--- Not supported schedule")
        end
        # next unless thermostat_heating_schedule.to_ScheduleRuleset.is_initialized
        # thermostat_heating_schedule = thermostat_heating_schedule.to_ScheduleRuleset.get
        # heat_min_max = OpenstudioStandards::Schedules.schedule_ruleset_get_min_max(thermostat_heating_schedule)
        # weighted_thermostat_heating_min_c += heat_min_max['min'] * floor_area_m2
        # weighted_thermostat_heating_max_c += heat_min_max['max'] * floor_area_m2
        # weighted_thermostat_heating_area_m2 += floor_area_m2
      end
      if thermostat.coolingSetpointTemperatureSchedule.is_initialized
        thermostat_cooling_schedule = thermostat.coolingSetpointTemperatureSchedule.get
        if thermostat_cooling_schedule.to_ScheduleRuleset.is_initialized
          puts("--- Ruleset schedule")
          thermostat_cooling_schedule = thermostat_cooling_schedule.to_ScheduleRuleset.get
          cool_min_max = OpenstudioStandards::Schedules.schedule_ruleset_get_min_max(thermostat_cooling_schedule)
          weighted_thermostat_cooling_min_c += cool_min_max['min'] * floor_area_m2
          weighted_thermostat_cooling_max_c += cool_min_max['max'] * floor_area_m2
          weighted_thermostat_cooling_area_m2 += floor_area_m2
        elsif thermostat_cooling_schedule.to_ScheduleInterval.is_initialized
          puts("--- Interval schedule")
          thermostat_cooling_schedule = thermostat_cooling_schedule.to_ScheduleInterval.get
          ts = thermostat_cooling_schedule.timeSeries
          interval_values_array = ts.values
          weighted_thermostat_cooling_min_c += interval_values_array.min * floor_area_m2
          weighted_thermostat_cooling_max_c += interval_values_array.max * floor_area_m2
          weighted_thermostat_cooling_area_m2 += floor_area_m2
        else
          puts("--- Not supported schedule")
        end
      end
    end

    # Thermostat heating setpoint minimum and maximum
    if weighted_thermostat_heating_area_m2 > 0.0
      average_heating_setpoint_min_c =  weighted_thermostat_heating_min_c / weighted_thermostat_heating_area_m2
      average_heating_setpoint_max_c = weighted_thermostat_heating_max_c / weighted_thermostat_heating_area_m2
      runner.registerValue('com_report_average_heating_setpoint_min_c', average_heating_setpoint_min_c, 'C')
      runner.registerValue('com_report_average_heating_setpoint_max_c', average_heating_setpoint_max_c, 'C')
    end

    # Thermostat cooling setpoint minimum and maximum
    if weighted_thermostat_cooling_area_m2 > 0.0
      average_cooling_setpoint_min_c = weighted_thermostat_cooling_min_c / weighted_thermostat_cooling_area_m2
      average_cooling_setpoint_max_c = weighted_thermostat_cooling_max_c / weighted_thermostat_cooling_area_m2
      runner.registerValue('com_report_average_cooling_setpoint_min_c', average_cooling_setpoint_min_c, 'C')
      runner.registerValue('com_report_average_cooling_setpoint_max_c', average_cooling_setpoint_max_c, 'C')
    end

    # calculate fraction of building area with different air loop features
    number_of_air_loops = 0.0
    number_of_air_loops_with_dcv = 0.0
    number_of_air_loops_with_economizer = 0.0
    number_of_air_loops_with_heat_recovery = 0.0
    building_area_with_dcv_m2 = 0.0
    building_area_with_economizer_m2 = 0.0
    building_area_with_heat_recovery_m2 = 0.0
    building_area_with_motorized_oa_damper_m2 = 0.0
    building_area_with_mz_vav_optimization_m2 = 0.0
    building_area_with_supply_air_temperature_reset_m2 = 0.0
    building_area_with_unoccupied_shutdown_m2 = 0.0
    model.getAirLoopHVACs.sort.each do |air_loop_hvac|
      has_economizer = false
      has_dcv = false
      has_mz_vav_optimization = false
      has_supply_air_temp_reset = false
      has_unoccupied_shutdown = false
      has_motorized_oa_damper = false

      # fraction with heat recovery
      has_heat_recovery = std.air_loop_hvac_energy_recovery?(air_loop_hvac)

      # fraction with DCV and economizer
      if air_loop_hvac.airLoopHVACOutdoorAirSystem.is_initialized
        oa_system = air_loop_hvac.airLoopHVACOutdoorAirSystem.get
        controller_oa = oa_system.getControllerOutdoorAir
        economizer_type = controller_oa.getEconomizerControlType
        controller_oa = oa_system.getControllerOutdoorAir
        controller_mv = controller_oa.controllerMechanicalVentilation
        has_economizer = true unless economizer_type == 'NoEconomizer'
        has_dcv = true if controller_mv.demandControlledVentilation == true
        if controller_oa.minimumOutdoorAirSchedule.is_initialized
          min_oa_sch = controller_oa.minimumOutdoorAirSchedule.get
          has_motorized_oa_damper = true unless min_oa_sch == model.alwaysOnDiscreteSchedule
        end
        if std.air_loop_hvac_multizone_vav_system?(air_loop_hvac)
          oa_method = controller_mv.systemOutdoorAirMethod
          has_mz_vav_optimization = true if oa_method.include?('VentilationRateProcedure')
        end
      end

      # SAT reset
      oa_node = air_loop_hvac.supplyOutletNode
      oa_node.setpointManagers.each do |spm|
        if spm.to_SetpointManagerWarmest.is_initialized
          has_supply_air_temp_reset = true
        end
      end

      # unoccupied shutdown
      has_unoccupied_shutdown = true unless air_loop_hvac.availabilitySchedule == model.alwaysOnDiscreteSchedule

      # air loop area
      air_loop_area_m2 = 0.0
      air_loop_hvac.thermalZones.sort.each do |zone|
        air_loop_area_m2 += zone.floorArea * zone.multiplier
      end

      number_of_air_loops += 1.0
      number_of_air_loops_with_dcv += 1.0 if has_dcv
      number_of_air_loops_with_economizer += 1.0 if has_economizer
      number_of_air_loops_with_heat_recovery += 1.0 if has_heat_recovery
      building_area_with_dcv_m2 += air_loop_area_m2 if has_dcv
      building_area_with_economizer_m2 += air_loop_area_m2 if has_economizer
      building_area_with_heat_recovery_m2 += air_loop_area_m2 if has_heat_recovery
      building_area_with_motorized_oa_damper_m2 += air_loop_area_m2 if has_motorized_oa_damper
      building_area_with_mz_vav_optimization_m2 += air_loop_area_m2 if has_mz_vav_optimization
      building_area_with_supply_air_temperature_reset_m2 += air_loop_area_m2 if has_supply_air_temp_reset
      building_area_with_unoccupied_shutdown_m2 += air_loop_area_m2 if has_unoccupied_shutdown
    end
    building_area_fraction_with_dcv = building_area_with_dcv_m2 / building_zone_area_m2
    building_area_fraction_with_economizer = building_area_with_economizer_m2 / building_zone_area_m2
    building_area_fraction_with_heat_recovery = building_area_with_heat_recovery_m2 / building_zone_area_m2
    building_area_fraction_with_motorized_oa_damper = building_area_with_motorized_oa_damper_m2 / building_zone_area_m2
    building_area_fraction_with_mz_vav_optimization = building_area_with_mz_vav_optimization_m2 / building_zone_area_m2
    building_area_fraction_with_supply_air_temperature_reset = building_area_with_supply_air_temperature_reset_m2 / building_zone_area_m2
    building_area_fraction_with_unoccupied_shutdown = building_area_with_unoccupied_shutdown_m2 / building_zone_area_m2
    runner.registerValue('com_report_hvac_number_of_air_loops', number_of_air_loops)
    runner.registerValue('com_report_hvac_number_of_air_loops_with_dcv', number_of_air_loops_with_dcv)
    runner.registerValue('com_report_hvac_number_of_air_loops_with_economizer', number_of_air_loops_with_economizer)
    runner.registerValue('com_report_hvac_number_of_air_loops_with_heat_recovery', number_of_air_loops_with_heat_recovery)
    runner.registerValue('com_report_hvac_area_fraction_with_dcv', building_area_fraction_with_dcv)
    runner.registerValue('com_report_hvac_area_fraction_with_economizer', building_area_fraction_with_economizer)
    runner.registerValue('com_report_hvac_area_fraction_with_heat_recovery', building_area_fraction_with_heat_recovery)
    runner.registerValue('com_report_hvac_area_fraction_with_motorized_oa_damper', building_area_fraction_with_motorized_oa_damper)
    runner.registerValue('com_report_hvac_area_fraction_with_mz_vav_optimization', building_area_fraction_with_mz_vav_optimization)
    runner.registerValue('com_report_hvac_area_fraction_with_supply_air_temperature_reset', building_area_fraction_with_supply_air_temperature_reset)
    runner.registerValue('com_report_hvac_area_fraction_with_unoccupied_shutdown', building_area_fraction_with_unoccupied_shutdown)

    # VRF variables
    vrf_indoor_unit_count = 0.0
    vrf_outdoor_unit_count = 0.0
    total_vrf_area_m2 = 0.0
    weighted_vrf_num_compressors = 0.0
    weighted_vrf_length_m = 0.0
    weighted_vrf_height_m = 0.0
    vrf_total_indoor_unit_cooling_capacity_w = 0.0
    vrf_total_indoor_unit_heating_capacity_w = 0.0
    vrf_area_weighted_indoor_unit_cooling_capacity_w = 0.0
    vrf_area_weighted_indoor_unit_heating_capacity_w = 0.0
    vrf_total_outdoor_unit_cooling_capacity_w = 0.0
    vrf_total_outdoor_unit_heating_capacity_w = 0.0
    vrf_area_weighted_outdoor_unit_cooling_capacity_w = 0.0
    vrf_area_weighted_outdoor_unit_heating_capacity_w = 0.0
    vrf_total_cooling_load_j = 0.0
    vrf_total_heating_load_j = 0.0
    vrf_total_heat_recovery_j = 0.0
    vrf_total_cooling_electric_j = 0.0
    vrf_total_heating_electric_j = 0.0
    vrf_total_heating_total_input_energy_j = 0.0
    vrf_total_heating_defrost_energy_j = 0.0
    vrf_total_heating_supplemental_load_j = 0.0
    vrf_total_heating_supplemental_load_electric_j = 0.0
    vrf_total_heating_supplemental_load_gas_j = 0.0
    vrf_total_heating_supplemental_electric_j = 0.0
    vrf_total_heating_supplemental_gas_j = 0.0
    vrf_cooling_load_weighted_cop = 0.0
    vrf_heating_load_weighted_cop = 0.0
    vrf_heating_load_weighted_total_cop = 0.0
    vrf_cooling_load_weighted_design_cop = 0.0
    vrf_heating_load_weighted_design_cop = 0.0
    vrf_cooling_load_weighted_design_cop_35F = 0.0
    vrf_cooling_load_weighted_design_cop_60F = 0.0
    vrf_cooling_load_weighted_design_cop_85F = 0.0
    vrf_cooling_load_weighted_design_cop_110F = 0.0
    vrf_heating_load_weighted_design_cop_minus22F = 0.0
    vrf_heating_load_weighted_design_cop_0F = 0.0
    vrf_heating_load_weighted_design_cop_20F = 0.0
    vrf_heating_load_weighted_design_cop_40F = 0.0
    vrf_heating_largest_load_performance_curve_temperature_type = ''
    vrf_largest_heating_load_served_j = 0.0
    model.getAirConditionerVariableRefrigerantFlows.sort.each do |vrf|
      # area served
      vrf_area_m2 = 0.0
      vrf_cooling_load_j = 0.0
      vrf_heating_load_j = 0.0
      indoor_unit_cooling_capacity_w = 0.0
      indoor_unit_heating_capacity_w = 0.0
      vrf.terminals.each do |terminal|
        if terminal.thermalZone.is_initialized
          zone = terminal.thermalZone.get
          vrf_area_m2 += zone.floorArea * zone.multiplier
        end

        # get terminal cooling capacity
        cooling_coil = terminal.coolingCoil
        if cooling_coil.is_initialized
          cooling_coil = cooling_coil.get
          if cooling_coil.to_CoilCoolingDXVariableRefrigerantFlow.is_initialized
            cooling_coil = cooling_coil.to_CoilCoolingDXVariableRefrigerantFlow.get
            if cooling_coil.ratedTotalCoolingCapacity.is_initialized
              indoor_unit_cooling_capacity_w += cooling_coil.ratedTotalCoolingCapacity.get
            elsif cooling_coil.autosizedRatedTotalCoolingCapacity.is_initialized
              indoor_unit_cooling_capacity_w += cooling_coil.autosizedRatedTotalCoolingCapacity.get
            else
              runner.registerWarning("VRF terminal cooling capacity not available for vrf terminal '#{terminal.name}'.")
            end
          elsif cooling_coil.to_CoilCoolingDXVariableRefrigerantFlowFluidTemperatureControl.is_initialized
            cooling_coil = cooling_coil.to_CoilCoolingDXVariableRefrigerantFlowFluidTemperatureControl.get
            if cooling_coil.ratedTotalCoolingCapacity.is_initialized
              indoor_unit_cooling_capacity_w += cooling_coil.ratedTotalCoolingCapacity.get
            elsif cooling_coil.autosizedRatedTotalCoolingCapacity.is_initialized
              indoor_unit_cooling_capacity_w += cooling_coil.autosizedRatedTotalCoolingCapacity.get
            else
              runner.registerWarning("VRF terminal cooling capacity not available for vrf terminal '#{terminal.name}'.")
            end
          else
            runner.registerWarning("Zone VRF terminal '#{terminal.name}' cooling coil '#{cooling_coil.name}' type not recognized.")
          end
        end

        # get terminal heating capacity
        heating_coil = terminal.heatingCoil
        if heating_coil.is_initialized
          heating_coil = heating_coil.get
          if heating_coil.to_CoilHeatingDXVariableRefrigerantFlow.is_initialized
            heating_coil = heating_coil.to_CoilHeatingDXVariableRefrigerantFlow.get
            if heating_coil.ratedTotalHeatingCapacity.is_initialized
              indoor_unit_heating_capacity_w += heating_coil.ratedTotalHeatingCapacity.get
            elsif heating_coil.autosizedRatedTotalHeatingCapacity.is_initialized
              indoor_unit_heating_capacity_w += heating_coil.autosizedRatedTotalHeatingCapacity.get
            else
              runner.registerWarning("VRF terminal heating capacity not available for vrf terminal '#{terminal.name}'.")
            end
          elsif heating_coil.to_CoilHeatingDXVariableRefrigerantFlowFluidTemperatureControl.is_initialized
            heating_coil = heating_coil.to_CoilHeatingDXVariableRefrigerantFlowFluidTemperatureControl.get
            if heating_coil.ratedTotalHeatingCapacity.is_initialized
              indoor_unit_heating_capacity_w += heating_coil.ratedTotalHeatingCapacity.get
            elsif heating_coil.autosizedRatedTotalHeatingCapacity.is_initialized
              indoor_unit_heating_capacity_w += heating_coil.autosizedRatedTotalHeatingCapacity.get
            else
              runner.registerWarning("VRF terminal heating capacity not available for vrf terminal '#{terminal.name}'.")
            end
          else
            runner.registerWarning("Zone VRF terminal '#{terminal.name}' heating coil '#{heating_coil.name}' type not recognized.")
          end
        end

        # get terminal supplemental heating coil energy
        supplemental_coil_heating_energy_j = 0.0
        supplemental_electric_j = 0.0
        supplemental_gas_j = 0.0
        if terminal.supplementalHeatingCoil.is_initialized
          supplemental_coil = terminal.supplementalHeatingCoil.get

          # supplemental heating coil heating energy
          supplemental_coil_heating_energy_j = sql_get_report_variable_data_double(runner, sql, supplemental_coil, 'Heating Coil Heating Energy')

          # supplemental heating coil electric or gas energy
          if supplemental_coil.to_CoilHeatingElectric.is_initialized
            # supplemental load is sourced from electric
            vrf_total_heating_supplemental_load_electric_j += supplemental_coil_heating_energy_j

            supplemental_coil = supplemental_coil.to_CoilHeatingElectric.get
            supplemental_electric_j = sql_get_report_variable_data_double(runner, sql, supplemental_coil, "Heating Coil #{elec} Energy")

          elsif supplemental_coil.to_CoilHeatingGas.is_initialized
            # supplemental load is sourced from gas
            vrf_total_heating_supplemental_load_gas_j += supplemental_coil_heating_energy_j

            supplemental_coil = supplemental_coil.to_CoilHeatingGas.get
            supplemental_gas_j = sql_get_report_variable_data_double(runner, sql, supplemental_coil, "Heating Coil #{gas} Energy")
          else
            runner.registerWarning("Unrecognized coil type for vrf indoor unit supplemntal heating coil #{supplemental_coil.name}.")
          end

          vrf_total_heating_supplemental_load_j += supplemental_coil_heating_energy_j
          vrf_total_heating_supplemental_electric_j += supplemental_electric_j
          vrf_total_heating_supplemental_gas_j += supplemental_gas_j
        end

        # get Zone VRF Air Terminal Total Cooling Energy
        terminal_cooling_load_j = sql_get_report_variable_data_double(runner, sql, terminal, 'Zone VRF Air Terminal Total Cooling Energy')
        vrf_cooling_load_j += terminal_cooling_load_j

        # get Zone VRF Air Terminal Total Heating Energy
        terminal_heating_load_j = sql_get_report_variable_data_double(runner, sql, terminal, 'Zone VRF Air Terminal Total Heating Energy')
        vrf_heating_load_j += terminal_heating_load_j
      end
      total_vrf_area_m2 += vrf_area_m2
      vrf_total_indoor_unit_cooling_capacity_w += indoor_unit_cooling_capacity_w
      vrf_area_weighted_indoor_unit_cooling_capacity_w += indoor_unit_cooling_capacity_w * total_vrf_area_m2
      vrf_total_indoor_unit_heating_capacity_w += indoor_unit_heating_capacity_w
      vrf_area_weighted_indoor_unit_heating_capacity_w += indoor_unit_heating_capacity_w * total_vrf_area_m2

      # record equipment counts
      vrf_outdoor_unit_count += 1.0
      vrf_indoor_unit_count += vrf.terminals.size

      # record number of compressors and pipe lengths
      vrf_num_compressors = vrf.numberofCompressors
      vrf_length_m = vrf.equivalentPipingLengthusedforPipingCorrectionFactorinCoolingMode
      vrf_height_m = vrf.verticalHeightusedforPipingCorrectionFactor
      weighted_vrf_num_compressors += vrf_num_compressors * vrf_area_m2
      weighted_vrf_length_m += vrf_length_m * vrf_area_m2
      weighted_vrf_height_m += vrf_height_m * vrf_area_m2

      # get rated heating and cooling capacity
      outdoor_unit_cooling_capacity_w = 0.0
      if vrf.grossRatedTotalCoolingCapacity.is_initialized
        outdoor_unit_cooling_capacity_w = vrf.grossRatedTotalCoolingCapacity.get
      elsif vrf.autosizedGrossRatedTotalCoolingCapacity.is_initialized
        outdoor_unit_cooling_capacity_w = vrf.autosizedGrossRatedTotalCoolingCapacity.get
      else
        runner.registerWarning("VRF cooling capacity not available for vrf '#{vrf.name}'.")
      end
      vrf_total_outdoor_unit_cooling_capacity_w += outdoor_unit_cooling_capacity_w
      vrf_area_weighted_outdoor_unit_cooling_capacity_w += outdoor_unit_cooling_capacity_w * total_vrf_area_m2

      outdoor_unit_heating_capacity_w = 0.0
      if vrf.grossRatedHeatingCapacity.is_initialized
        outdoor_unit_heating_capacity_w = vrf.grossRatedHeatingCapacity.get
      elsif vrf.autosizedGrossRatedHeatingCapacity.is_initialized
        outdoor_unit_heating_capacity_w = vrf.autosizedGrossRatedHeatingCapacity.get
      else
        runner.registerWarning("VRF heating capacity not available for vrf '#{vrf.name}'.")
      end
      vrf_total_outdoor_unit_heating_capacity_w += outdoor_unit_heating_capacity_w
      vrf_area_weighted_outdoor_unit_heating_capacity_w += outdoor_unit_heating_capacity_w * total_vrf_area_m2

      # get VRF Heat Pump Cooling Electricity Energy
      vrf_cooling_electric_j = sql_get_report_variable_data_double(runner, sql, vrf, 'VRF Heat Pump Cooling Electricity Energy')

      # get VRF Heat Pump Heating Electricity Energy
      vrf_heating_electric_j = sql_get_report_variable_data_double(runner, sql, vrf, 'VRF Heat Pump Heating Electricity Energy')

      # get VRF Heat Pump Defrost Electricity Energy
      vrf_defrost_electric_j = sql_get_report_variable_data_double(runner, sql, vrf, 'VRF Heat Pump Defrost Electricity Energy')

      # get VRF Heat Pump Crankcase Heater Electricity Energy
      vrf_crankcase_electric_j = sql_get_report_variable_data_double(runner, sql, vrf, 'VRF Heat Pump Crankcase Heater Electricity Energy')

      # get VRF Heat Pump Heat Recovery Energy
      vrf_heat_recovery_j = sql_get_report_variable_data_double(runner, sql, vrf, 'VRF Heat Pump Heat Recovery Energy')

      # VRF design cops
      vrf_cooling_design_cop = vrf.grossRatedCoolingCOP
      vrf_heating_design_cop = vrf.ratedHeatingCOP

      # AHRI Standard 1230
      # Performance Rating of Variable Refrigerant Flow (VRF) Multi-split Air-conditioning and Heat Pump Equipment
      # Heating Indoor 70F DB / 60F WB, Outdoor 47F DB / 43F WB
      # Cooling Indoor 80F DB / 67F WB, Outdoor 95F DB / 75F WB
      heating_indoor_rating_drybulb_temperature_c = OpenStudio.convert(70.0, 'F', 'C').get
      cooling_indoor_rating_wetbulb_temperature_c = OpenStudio.convert(67.0, 'F', 'C').get

      # determine which cooling EIR curve to use
      cooling_boundary_temperature_c = 20.0
      if vrf.coolingEnergyInputRatioBoundaryCurve.is_initialized
        cooling_boundary_curve = vrf.coolingEnergyInputRatioBoundaryCurve.get
        cooling_boundary_temperature_c = cooling_boundary_curve.evaluate(cooling_boundary_temperature_c)
      elsif vrf.coolingEnergyInputRatioModifierFunctionofHighTemperatureCurve.is_initialized
        # high temperature curve exists, but boundary curve doesn't
        runner.registerWarning("Unable to find Cooling Energy Input Ratio Boundary Curve for VRF system '#{vrf.name}'. Defaulting to 20.0 degC.")
      else
        cooling_boundary_temperature_c = nil
      end

      cooling_eir_low_temp_curve = nil
      cooling_eir_high_temp_curve = nil
      if vrf.coolingEnergyInputRatioModifierFunctionofLowTemperatureCurve.is_initialized
        cooling_eir_low_temp_curve = vrf.coolingEnergyInputRatioModifierFunctionofLowTemperatureCurve.get
      end
      if vrf.coolingEnergyInputRatioModifierFunctionofHighTemperatureCurve.is_initialized
        cooling_eir_high_temp_curve = vrf.coolingEnergyInputRatioModifierFunctionofHighTemperatureCurve.get
      end

      vrf_cooling_design_cop_35F = 0.0
      vrf_cooling_design_cop_60F = 0.0
      vrf_cooling_design_cop_85F = 0.0
      vrf_cooling_design_cop_110F = 0.0
      # record design COPs at different cooling temperatures
      if cooling_eir_low_temp_curve.nil?
        runner.registerWarning("Unable to find Cooling Energy Input Ratio Low Temperature curve for VRF system '#{vrf.name}'. Unable to report design COPs at non-rated temperatures.")
      else
        if cooling_boundary_temperature_c.nil?
          runner.registerWarning("No boundary temperature defined for VRF system '#{vrf.name}', using Cooling Energy Input Ratio Low Temperature curve for VRF system for all temperatures.")
          # use low temperature curve
          cooling_eir_35F_curve = cooling_eir_low_temp_curve
          cooling_eir_60F_curve = cooling_eir_low_temp_curve
          cooling_eir_85F_curve = cooling_eir_low_temp_curve
          cooling_eir_110F_curve = cooling_eir_low_temp_curve
        else
          # use boundary curve to determine whether to use high or low temperature
          cooling_eir_35F_curve = OpenStudio.convert(35.0,'F','C').get > cooling_boundary_temperature_c ? cooling_eir_high_temp_curve : cooling_eir_low_temp_curve
          cooling_eir_60F_curve = OpenStudio.convert(60.0,'F','C').get > cooling_boundary_temperature_c ? cooling_eir_high_temp_curve : cooling_eir_low_temp_curve
          cooling_eir_85F_curve = OpenStudio.convert(85.0,'F','C').get > cooling_boundary_temperature_c ? cooling_eir_high_temp_curve : cooling_eir_low_temp_curve
          cooling_eir_110F_curve = OpenStudio.convert(110.0,'F','C').get > cooling_boundary_temperature_c ? cooling_eir_high_temp_curve : cooling_eir_low_temp_curve
        end
        if cooling_eir_35F_curve.to_TableLookup.is_initialized
          cooling_eir_35F_curve = cooling_eir_35F_curve.to_TableLookup.get
          eir_35F = get_dep_var_from_lookup_table_with_two_ind_var(runner, cooling_eir_35F_curve, cooling_indoor_rating_wetbulb_temperature_c, OpenStudio.convert(35.0,'F','C').get)
          vrf_cooling_design_cop_35F = vrf_cooling_design_cop / eir_35F
        else
          vrf_cooling_design_cop_35F = vrf_cooling_design_cop / cooling_eir_35F_curve.evaluate(cooling_indoor_rating_wetbulb_temperature_c, OpenStudio.convert(35.0,'F','C').get)
        end
        if cooling_eir_60F_curve.to_TableLookup.is_initialized
          cooling_eir_60F_curve = cooling_eir_60F_curve.to_TableLookup.get
          eir_60F = get_dep_var_from_lookup_table_with_two_ind_var(runner, cooling_eir_60F_curve, cooling_indoor_rating_wetbulb_temperature_c, OpenStudio.convert(60.0,'F','C').get)
          vrf_cooling_design_cop_60F = vrf_cooling_design_cop / eir_60F
        else
          vrf_cooling_design_cop_60F = vrf_cooling_design_cop / cooling_eir_60F_curve.evaluate(cooling_indoor_rating_wetbulb_temperature_c, OpenStudio.convert(60.0,'F','C').get)
        end
        if cooling_eir_85F_curve.to_TableLookup.is_initialized
          cooling_eir_85F_curve = cooling_eir_85F_curve.to_TableLookup.get
          eir_85F = get_dep_var_from_lookup_table_with_two_ind_var(runner, cooling_eir_85F_curve, cooling_indoor_rating_wetbulb_temperature_c, OpenStudio.convert(85.0,'F','C').get)
          vrf_cooling_design_cop_85F = vrf_cooling_design_cop / eir_85F
        else
          vrf_cooling_design_cop_85F = vrf_cooling_design_cop / cooling_eir_85F_curve.evaluate(cooling_indoor_rating_wetbulb_temperature_c, OpenStudio.convert(85.0,'F','C').get)
        end
        if cooling_eir_110F_curve.to_TableLookup.is_initialized
          cooling_eir_110F_curve = cooling_eir_110F_curve.to_TableLookup.get
          eir_110F = get_dep_var_from_lookup_table_with_two_ind_var(runner, cooling_eir_110F_curve, cooling_indoor_rating_wetbulb_temperature_c, OpenStudio.convert(110.0,'F','C').get)
          vrf_cooling_design_cop_110F = vrf_cooling_design_cop / eir_110F
        else
          vrf_cooling_design_cop_110F = vrf_cooling_design_cop / cooling_eir_110F_curve.evaluate(cooling_indoor_rating_wetbulb_temperature_c, OpenStudio.convert(110.0,'F','C').get)
        end
      end

      # determine which heating EIR curve to use
      heating_boundary_temperature_c = -10.0
      if vrf.heatingEnergyInputRatioBoundaryCurve.is_initialized
        heating_boundary_curve = vrf.heatingEnergyInputRatioBoundaryCurve.get
        heating_boundary_temperature_c = heating_boundary_curve.evaluate(heating_indoor_rating_drybulb_temperature_c)
      elsif vrf.heatingEnergyInputRatioModifierFunctionofHighTemperatureCurve.is_initialized
        # high temperature curve exists, but boundary curve doesn't
        runner.registerWarning("Unable to find Heating Energy Input Ratio Boundary Curve for VRF system '#{vrf.name}'. Defaulting to -10.0 degC.")
      else
        heating_boundary_temperature_c = nil
      end

      heating_eir_low_temp_curve = nil
      heating_eir_high_temp_curve = nil
      if vrf.heatingEnergyInputRatioModifierFunctionofLowTemperatureCurve.is_initialized
        heating_eir_low_temp_curve = vrf.heatingEnergyInputRatioModifierFunctionofLowTemperatureCurve.get
      end
      if vrf.heatingEnergyInputRatioModifierFunctionofHighTemperatureCurve.is_initialized
        heating_eir_high_temp_curve = vrf.heatingEnergyInputRatioModifierFunctionofHighTemperatureCurve.get
      end

      vrf_heating_design_cop_minus22F = 0.0
      vrf_heating_design_cop_0F = 0.0
      vrf_heating_design_cop_20F = 0.0
      vrf_heating_design_cop_40F = 0.0
      # record design COPs at different heating temperatures
      if heating_eir_low_temp_curve.nil?
        runner.registerWarning("Unable to find Heating Energy Input Ratio Low Temperature curve for VRF system '#{vrf.name}'. Unable to report design COPs at non-rated temperatures.")
      else
        if heating_boundary_temperature_c.nil?
          runner.registerWarning("No boundary temperature defined for VRF system '#{vrf.name}', using Heating Energy Input Ratio Low Temperature curve for VRF system for all temperatures.")
          # use low temperature curve
          heating_eir_minus22F_curve = heating_eir_low_temp_curve
          heating_eir_0F_curve = heating_eir_low_temp_curve
          heating_eir_20F_curve = heating_eir_low_temp_curve
          heating_eir_40F_curve = heating_eir_low_temp_curve
        else
          # use boundary curve to determine whether to use high or low temperature
          heating_eir_minus22F_curve = OpenStudio.convert(-22.0,'F','C').get > heating_boundary_temperature_c ? heating_eir_high_temp_curve : heating_eir_low_temp_curve
          heating_eir_0F_curve = OpenStudio.convert(0.0,'F','C').get > heating_boundary_temperature_c ? heating_eir_high_temp_curve : heating_eir_low_temp_curve
          heating_eir_20F_curve = OpenStudio.convert(20.0,'F','C').get > heating_boundary_temperature_c ? heating_eir_high_temp_curve : heating_eir_low_temp_curve
          heating_eir_40F_curve = OpenStudio.convert(40.0,'F','C').get > heating_boundary_temperature_c ? heating_eir_high_temp_curve : heating_eir_low_temp_curve
        end
        if heating_eir_minus22F_curve.to_TableLookup.is_initialized
          heating_eir_minus22F_curve = heating_eir_minus22F_curve.to_TableLookup.get
          eir_minus22F = get_dep_var_from_lookup_table_with_two_ind_var(runner, heating_eir_minus22F_curve, heating_indoor_rating_drybulb_temperature_c, OpenStudio.convert(-22.0,'F','C').get)
          vrf_heating_design_cop_minus22F = vrf_heating_design_cop / eir_minus22F
        else
          vrf_heating_design_cop_minus22F = vrf_heating_design_cop / heating_eir_minus22F_curve.evaluate(heating_indoor_rating_drybulb_temperature_c, OpenStudio.convert(-22.0,'F','C').get)
        end
        if heating_eir_0F_curve.to_TableLookup.is_initialized
          heating_eir_0F_curve = heating_eir_0F_curve.to_TableLookup.get
          eir_0F = get_dep_var_from_lookup_table_with_two_ind_var(runner, heating_eir_0F_curve, heating_indoor_rating_drybulb_temperature_c, OpenStudio.convert(0.0,'F','C').get)
          vrf_heating_design_cop_0F = vrf_heating_design_cop / eir_0F
        else
          vrf_heating_design_cop_0F = vrf_heating_design_cop / heating_eir_0F_curve.evaluate(heating_indoor_rating_drybulb_temperature_c, OpenStudio.convert(0.0,'F','C').get)
        end
        if heating_eir_20F_curve.to_TableLookup.is_initialized
          heating_eir_20F_curve = heating_eir_20F_curve.to_TableLookup.get
          eir_20F = get_dep_var_from_lookup_table_with_two_ind_var(runner, heating_eir_20F_curve, heating_indoor_rating_drybulb_temperature_c, OpenStudio.convert(20.0,'F','C').get)
          vrf_heating_design_cop_20F = vrf_heating_design_cop / eir_20F
        else
          vrf_heating_design_cop_20F = vrf_heating_design_cop / heating_eir_20F_curve.evaluate(heating_indoor_rating_drybulb_temperature_c, OpenStudio.convert(20.0,'F','C').get)
        end
        if heating_eir_40F_curve.to_TableLookup.is_initialized
          heating_eir_40F_curve = heating_eir_40F_curve.to_TableLookup.get
          eir_40F = get_dep_var_from_lookup_table_with_two_ind_var(runner, heating_eir_40F_curve, heating_indoor_rating_drybulb_temperature_c, OpenStudio.convert(40.0,'F','C').get)
          vrf_heating_design_cop_40F = vrf_heating_design_cop / eir_40F
        else
          vrf_heating_design_cop_40F = vrf_heating_design_cop / heating_eir_40F_curve.evaluate(heating_indoor_rating_drybulb_temperature_c, OpenStudio.convert(40.0,'F','C').get)
        end
      end
      vrf_heating_performance_curve_temperature_type = vrf.heatingPerformanceCurveOutdoorTemperatureType

      # calculate annual cops
      vrf_cooling_cop = vrf_cooling_electric_j > 0.0 ? vrf_cooling_load_j / vrf_cooling_electric_j : 0.0
      vrf_heating_cop = vrf_heating_electric_j > 0.0 ? vrf_heating_load_j / vrf_heating_electric_j : 0.0
      vrf_heating_total_input_energy_j = vrf_heating_electric_j + vrf_defrost_electric_j + vrf_crankcase_electric_j + vrf_total_heating_supplemental_electric_j + vrf_total_heating_supplemental_gas_j
      vrf_heating_total_cop = vrf_heating_total_input_energy_j > 0.0 ? vrf_heating_load_j / vrf_heating_total_input_energy_j : 0.0

      # record data
      vrf_total_cooling_load_j += vrf_cooling_load_j
      vrf_total_heating_load_j += vrf_heating_load_j
      vrf_total_heat_recovery_j += vrf_heat_recovery_j
      vrf_total_cooling_electric_j += vrf_cooling_electric_j
      vrf_total_heating_electric_j += vrf_heating_electric_j
      vrf_total_heating_defrost_energy_j += vrf_defrost_electric_j
      vrf_total_heating_total_input_energy_j += vrf_heating_total_input_energy_j
      vrf_cooling_load_weighted_cop += vrf_cooling_load_j * vrf_cooling_cop
      vrf_heating_load_weighted_cop += vrf_heating_load_j * vrf_heating_cop
      vrf_heating_load_weighted_total_cop += vrf_heating_load_j * vrf_heating_total_cop
      vrf_cooling_load_weighted_design_cop += vrf_cooling_load_j * vrf_cooling_design_cop
      vrf_heating_load_weighted_design_cop += vrf_heating_load_j * vrf_heating_design_cop
      vrf_cooling_load_weighted_design_cop_35F += vrf_cooling_load_j * vrf_cooling_design_cop_35F
      vrf_cooling_load_weighted_design_cop_60F += vrf_cooling_load_j * vrf_cooling_design_cop_60F
      vrf_cooling_load_weighted_design_cop_85F += vrf_cooling_load_j * vrf_cooling_design_cop_85F
      vrf_cooling_load_weighted_design_cop_110F += vrf_cooling_load_j * vrf_cooling_design_cop_110F
      vrf_heating_load_weighted_design_cop_minus22F += vrf_heating_load_j * vrf_heating_design_cop_minus22F
      vrf_heating_load_weighted_design_cop_0F += vrf_heating_load_j * vrf_heating_design_cop_0F
      vrf_heating_load_weighted_design_cop_20F += vrf_heating_load_j * vrf_heating_design_cop_20F
      vrf_heating_load_weighted_design_cop_40F += vrf_heating_load_j * vrf_heating_design_cop_40F
      if vrf_heating_load_j > vrf_largest_heating_load_served_j
        vrf_heating_largest_load_performance_curve_temperature_type = vrf_heating_performance_curve_temperature_type
        vrf_largest_heating_load_served_j = vrf_heating_load_j
      end
    end
    # report counts and line length statistics
    runner.registerValue('com_report_hvac_vrf_indoor_unit_count', vrf_indoor_unit_count)
    runner.registerValue('com_report_hvac_vrf_outdoor_unit_count', vrf_outdoor_unit_count)
    average_num_compressors = total_vrf_area_m2 > 0.0 ? weighted_vrf_num_compressors / total_vrf_area_m2 : 0.0
    runner.registerValue('com_report_hvac_vrf_area_average_num_compressors', average_num_compressors)
    average_line_length_m = total_vrf_area_m2 > 0.0 ? weighted_vrf_length_m / total_vrf_area_m2 : 0.0
    runner.registerValue('com_report_hvac_vrf_area_average_line_length_m', average_line_length_m)
    average_line_height_m = total_vrf_area_m2 > 0.0 ? weighted_vrf_height_m / total_vrf_area_m2 : 0.0
    runner.registerValue('com_report_hvac_vrf_area_average_line_height_m', average_line_height_m)

    # report indoor and outdoor unit equipment capacities
    runner.registerValue('com_report_hvac_vrf_total_indoor_unit_cooling_capacity_w', vrf_total_indoor_unit_cooling_capacity_w)
    runner.registerValue('com_report_hvac_vrf_total_indoor_unit_heating_capacity_w', vrf_total_indoor_unit_heating_capacity_w)
    average_indoor_unit_cooling_capacity_w = total_vrf_area_m2 > 0.0 ? vrf_area_weighted_indoor_unit_cooling_capacity_w / total_vrf_area_m2 : 0.0
    runner.registerValue('com_report_hvac_vrf_area_average_indoor_unit_cooling_capacity_w', average_indoor_unit_cooling_capacity_w)
    average_indoor_unit_heating_capacity_w = total_vrf_area_m2 > 0.0 ? vrf_area_weighted_indoor_unit_heating_capacity_w / total_vrf_area_m2 : 0.0
    runner.registerValue('com_report_hvac_vrf_area_average_indoor_unit_heating_capacity_w', average_indoor_unit_heating_capacity_w)
    runner.registerValue('com_report_hvac_vrf_total_outdoor_unit_cooling_capacity_w', vrf_total_outdoor_unit_cooling_capacity_w)
    runner.registerValue('com_report_hvac_vrf_total_outdoor_unit_heating_capacity_w', vrf_total_outdoor_unit_heating_capacity_w)
    average_outdoor_unit_cooling_capacity_w = total_vrf_area_m2 > 0.0 ? vrf_area_weighted_outdoor_unit_cooling_capacity_w / total_vrf_area_m2 : 0.0
    runner.registerValue('com_report_hvac_vrf_area_average_outdoor_unit_cooling_capacity_w', average_outdoor_unit_cooling_capacity_w)
    average_outdoor_unit_heating_capacity_w = total_vrf_area_m2 > 0.0 ? vrf_area_weighted_outdoor_unit_heating_capacity_w / total_vrf_area_m2 : 0.0
    runner.registerValue('com_report_hvac_vrf_area_average_outdoor_unit_heating_capacity_w', average_outdoor_unit_heating_capacity_w)

    # report out VRF loads
    runner.registerValue('com_report_hvac_vrf_total_cooling_load_j', vrf_total_cooling_load_j)
    runner.registerValue('com_report_hvac_vrf_total_heating_load_j', vrf_total_heating_load_j)
    runner.registerValue('com_report_hvac_vrf_total_heat_recovery_j', vrf_total_heat_recovery_j)

    # report out VRF COPs
    average_vrf_cooling_load_weighted_cop = vrf_total_cooling_load_j > 0.0 ? vrf_cooling_load_weighted_cop / vrf_total_cooling_load_j : 0.0
    runner.registerValue('com_report_hvac_vrf_cooling_average_cop', average_vrf_cooling_load_weighted_cop)
    average_vrf_heating_load_weighted_cop = vrf_total_heating_load_j > 0.0 ? vrf_heating_load_weighted_cop / vrf_total_heating_load_j : 0.0
    runner.registerValue('com_report_hvac_vrf_heating_average_cop', average_vrf_heating_load_weighted_cop)
    average_vrf_heating_load_weighted_total_cop = vrf_total_heating_load_j > 0.0 ? vrf_heating_load_weighted_total_cop / vrf_total_heating_load_j : 0.0
    runner.registerValue('com_report_hvac_vrf_heating_average_total_cop', average_vrf_heating_load_weighted_total_cop)
    average_vrf_cooling_load_weighted_design_cop = vrf_total_cooling_load_j > 0.0 ? vrf_cooling_load_weighted_design_cop / vrf_total_cooling_load_j : 0.0
    runner.registerValue('com_report_hvac_vrf_cooling_design_cop', average_vrf_cooling_load_weighted_design_cop)
    average_vrf_cooling_load_weighted_design_cop_35F = vrf_total_cooling_load_j > 0.0 ? vrf_cooling_load_weighted_design_cop_35F / vrf_total_cooling_load_j : 0.0
    runner.registerValue('com_report_hvac_vrf_cooling_design_cop_35_f', average_vrf_cooling_load_weighted_design_cop_35F)
    average_vrf_cooling_load_weighted_design_cop_60F = vrf_total_cooling_load_j > 0.0 ? vrf_cooling_load_weighted_design_cop_60F / vrf_total_cooling_load_j : 0.0
    runner.registerValue('com_report_hvac_vrf_cooling_design_cop_60_f', average_vrf_cooling_load_weighted_design_cop_60F)
    average_vrf_cooling_load_weighted_design_cop_85F = vrf_total_cooling_load_j > 0.0 ? vrf_cooling_load_weighted_design_cop_85F / vrf_total_cooling_load_j : 0.0
    runner.registerValue('com_report_hvac_vrf_cooling_design_cop_85_f', average_vrf_cooling_load_weighted_design_cop_85F)
    average_vrf_cooling_load_weighted_design_cop_110F = vrf_total_cooling_load_j > 0.0 ? vrf_cooling_load_weighted_design_cop_110F / vrf_total_cooling_load_j : 0.0
    runner.registerValue('com_report_hvac_vrf_cooling_design_cop_110_f', average_vrf_cooling_load_weighted_design_cop_110F)
    average_vrf_heating_load_weighted_design_cop = vrf_total_heating_load_j > 0.0 ? vrf_heating_load_weighted_design_cop / vrf_total_heating_load_j : 0.0
    runner.registerValue('com_report_hvac_vrf_heating_design_cop', average_vrf_heating_load_weighted_design_cop)
    average_vrf_heating_load_weighted_design_cop_minus22F = vrf_total_heating_load_j > 0.0 ? vrf_heating_load_weighted_design_cop_minus22F / vrf_total_heating_load_j : 0.0
    runner.registerValue('com_report_hvac_vrf_heating_design_cop_minus_22_f', average_vrf_heating_load_weighted_design_cop_minus22F)
    average_vrf_heating_load_weighted_design_cop_0F = vrf_total_heating_load_j > 0.0 ? vrf_heating_load_weighted_design_cop_0F / vrf_total_heating_load_j : 0.0
    runner.registerValue('com_report_hvac_vrf_heating_design_cop_0_f', average_vrf_heating_load_weighted_design_cop_0F)
    average_vrf_heating_load_weighted_design_cop_20F = vrf_total_heating_load_j > 0.0 ? vrf_heating_load_weighted_design_cop_20F / vrf_total_heating_load_j : 0.0
    runner.registerValue('com_report_hvac_vrf_heating_design_cop_20_f', average_vrf_heating_load_weighted_design_cop_20F)
    average_vrf_heating_load_weighted_design_cop_40F = vrf_total_heating_load_j > 0.0 ? vrf_heating_load_weighted_design_cop_40F / vrf_total_heating_load_j : 0.0
    runner.registerValue('com_report_hvac_vrf_heating_design_cop_40_f', average_vrf_heating_load_weighted_design_cop_40F)
    runner.registerValue('com_report_hvac_vrf_heating_performance_curve_temperature_type', vrf_heating_largest_load_performance_curve_temperature_type)

    # report out VRF fraction of heating load met by supplemental equipment
    vrf_fraction_heating_load_supplemental = 0.0
    if vrf_total_heating_load_j > 0.0
      vrf_fraction_heating_load_supplemental = (vrf_total_heating_supplemental_load_j / vrf_total_heating_load_j)
    end
    runner.registerValue('com_report_hvac_vrf_fraction_heating_load_supplemental', vrf_fraction_heating_load_supplemental)

    # report out DX supplemental heating load and electric
    runner.registerValue('com_report_hvac_vrf_total_heating_supplemental_load_j', vrf_total_heating_supplemental_load_j)
    runner.registerValue('com_report_hvac_vrf_total_heating_supplemental_load_electric_j', vrf_total_heating_supplemental_load_electric_j)
    runner.registerValue('com_report_hvac_vrf_total_heating_supplemental_load_gas_j', vrf_total_heating_supplemental_load_gas_j)
    runner.registerValue('com_report_hvac_vrf_total_heating_supplemental_electric_j', vrf_total_heating_supplemental_electric_j)
    runner.registerValue('com_report_hvac_vrf_total_heating_supplemental_gas_j', vrf_total_heating_supplemental_gas_j)

    # Design and annual average chiller efficiency
    chiller_total_load_j = 0.0
    chiller_load_weighted_cop = 0.0
    chiller_load_weighted_design_cop = 0.0
    chiller_total_capacity_w = 0.0
    chiller_count_0_to_75_tons = 0.0
    chiller_count_75_to_150_tons = 0.0
    chiller_count_150_to_300_tons = 0.0
    chiller_count_300_to_600_tons = 0.0
    chiller_count_600_plus_tons = 0.0
    model.getChillerElectricEIRs.sort.each do |chiller|
      # get chiller capacity
      if chiller.referenceCapacity.is_initialized
        capacity_w = chiller.referenceCapacity.get
      elsif chiller.autosizedReferenceCapacity.is_initialized
        capacity_w = chiller.autosizedReferenceCapacity.get
      else
        runner.registerWarning("Chiller capacity not available for chiller '#{chiller.name}'.")
        capacity_w = 0.0
      end
      chiller_total_capacity_w += capacity_w

      # log count of sizes
      capacity_tons = OpenStudio.convert(capacity_w, 'W', 'ton').get
      if capacity_tons < 75
        chiller_count_0_to_75_tons += 1
      elsif capacity_tons < 150
        chiller_count_75_to_150_tons += 1
      elsif capacity_tons < 300
        chiller_count_150_to_300_tons += 1
      elsif capacity_tons < 600
        chiller_count_300_to_600_tons += 1
      else # capacity is over 600 tons
        chiller_count_600_plus_tons += 1
      end

      # get Chiller Evaporator Cooling Energy
      chiller_load_j = sql_get_report_variable_data_double(runner, sql, chiller, 'Chiller Evaporator Cooling Energy')

      # get chiller annual cop
      chiller_annual_cop = sql_get_report_variable_data_double(runner, sql, chiller, 'Chiller COP')

      # get chiller design cop
      chiller_design_cop = chiller.referenceCOP

      # add to weighted load cop
      chiller_total_load_j += chiller_load_j
      chiller_load_weighted_cop += chiller_load_j * chiller_annual_cop
      chiller_load_weighted_design_cop += chiller_load_j * chiller_design_cop
    end
    average_chiller_cop = chiller_total_load_j > 0.0 ? chiller_load_weighted_cop / chiller_total_load_j : 0.0
    runner.registerValue('com_report_hvac_average_chiller_cop', average_chiller_cop)
    design_chiller_cop = chiller_total_load_j > 0.0 ? chiller_load_weighted_design_cop / chiller_total_load_j : 0.0
    runner.registerValue('com_report_hvac_design_chiller_cop', design_chiller_cop)
    chiller_total_capacity_tons = OpenStudio.convert(chiller_total_capacity_w, 'W', 'ton').get
    runner.registerValue('com_report_hvac_chiller_capacity_tons', chiller_total_capacity_tons)
    runner.registerValue('com_report_hvac_count_chillers_0_to_75_tons', chiller_count_0_to_75_tons)
    runner.registerValue('com_report_hvac_count_chillers_75_to_150_tons', chiller_count_75_to_150_tons)
    runner.registerValue('com_report_hvac_count_chillers_150_to_300_tons', chiller_count_150_to_300_tons)
    runner.registerValue('com_report_hvac_count_chillers_300_to_600_tons', chiller_count_300_to_600_tons)
    runner.registerValue('com_report_hvac_count_chillers_600_plus_tons', chiller_count_600_plus_tons)

    # water to air heat pump cooling capacity, load, and efficiencies
    wa_hp_cooling_total_electric_j = 0.0
    wa_hp_cooling_total_load_j = 0.0
    wa_hp_cooling_load_weighted_cop = 0.0
    wa_hp_cooling_load_weighted_design_cop = 0.0
    wa_hp_cooling_total_capacity_w = 0.0
    model.getCoilCoolingWaterToAirHeatPumpEquationFits.sort.each do |coil|
      # get water to air heat pump cooling capacity and cop
      capacity_w = 0.0
      # capacity
      if coil.ratedTotalCoolingCapacity.is_initialized
        capacity_w = coil.ratedTotalCoolingCapacity.get
      elsif coil.autosizedRatedTotalCoolingCapacity.is_initialized
        capacity_w = coil.autosizedRatedTotalCoolingCapacity.get
      else
        runner.registerWarning("Cooling coil capacity not available for coil '#{coil.name}'.")
      end
      wa_hp_cooling_total_capacity_w += capacity_w

      coil_design_cop = coil.ratedCoolingCoefficientofPerformance

      # get Cooling Coil Total Cooling Energy
      coil_cooling_energy_j = sql_get_report_variable_data_double(runner, sql, coil, 'Cooling Coil Total Cooling Energy')

      # get Cooling Coil Electric Energy
      coil_electric_energy_j = sql_get_report_variable_data_double(runner, sql, coil, "Cooling Coil #{elec} Energy")

      # add to weighted load cop
      coil_annual_cop = coil_cooling_energy_j > 0.0 ? coil_cooling_energy_j / coil_electric_energy_j : 0
      wa_hp_cooling_total_electric_j += coil_electric_energy_j
      wa_hp_cooling_total_load_j += coil_cooling_energy_j
      wa_hp_cooling_load_weighted_cop += coil_cooling_energy_j * coil_annual_cop
      wa_hp_cooling_load_weighted_design_cop += coil_cooling_energy_j * coil_design_cop
    end
    runner.registerValue('com_report_hvac_water_air_heat_pump_cooling_total_capacity_w', wa_hp_cooling_total_capacity_w)
    average_water_air_hp_cooling_cop = wa_hp_cooling_total_load_j > 0.0 ? wa_hp_cooling_load_weighted_cop / wa_hp_cooling_total_load_j : 0.0
    runner.registerValue('com_report_hvac_water_air_heat_pump_cooling_average_cop', average_water_air_hp_cooling_cop)
    design_water_air_hp_cooling_cop = wa_hp_cooling_total_load_j > 0.0 ? wa_hp_cooling_load_weighted_design_cop / wa_hp_cooling_total_load_j : 0.0
    runner.registerValue('com_report_hvac_water_air_heat_pump_cooling_design_cop', design_water_air_hp_cooling_cop)

    # report out water to air heat pump cooling load and electricity
    runner.registerValue('com_report_hvac_water_air_heat_pump_cooling_total_electric_j', wa_hp_cooling_total_electric_j)
    runner.registerValue('com_report_hvac_water_air_heat_pump_cooling_total_load_j', wa_hp_cooling_total_load_j)

    # water to air heat pump heating capacity, load, and efficiencies
    wa_hp_heating_total_electric_j = 0.0
    wa_hp_heating_total_load_j = 0.0
    wa_hp_heating_load_weighted_cop = 0.0
    wa_hp_heating_load_weighted_design_cop = 0.0
    wa_hp_heating_total_capacity_w = 0.0
    model.getCoilHeatingWaterToAirHeatPumpEquationFits.sort.each do |coil|
      # get water to air heat pump heating capacity and cop
      capacity_w = 0.0
      # capacity
      if coil.ratedHeatingCapacity.is_initialized
        capacity_w = coil.ratedHeatingCapacity.get
      elsif coil.autosizedRatedHeatingCapacity.is_initialized
        capacity_w = coil.autosizedRatedHeatingCapacity.get
      else
        runner.registerWarning("Heating coil capacity not available for coil '#{coil.name}'.")
      end
      wa_hp_heating_total_capacity_w += capacity_w

      coil_design_cop = coil.ratedHeatingCoefficientofPerformance

      # get Heating Coil Heating Energy
      coil_heating_energy_j = sql_get_report_variable_data_double(runner, sql, coil, 'Heating Coil Heating Energy')

      # get Heating Coil Electric Energy
      coil_electric_energy_j = sql_get_report_variable_data_double(runner, sql, coil, "Heating Coil #{elec} Energy")

      # add to weighted load cop
      coil_annual_cop = coil_heating_energy_j > 0.0 ? coil_heating_energy_j / coil_electric_energy_j : 0
      wa_hp_heating_total_electric_j += coil_electric_energy_j
      wa_hp_heating_total_load_j += coil_heating_energy_j
      wa_hp_heating_load_weighted_cop += coil_heating_energy_j * coil_annual_cop
      wa_hp_heating_load_weighted_design_cop += coil_heating_energy_j * coil_design_cop
    end
    runner.registerValue('com_report_hvac_water_air_heat_pump_heating_total_capacity_w', wa_hp_heating_total_capacity_w)
    average_water_air_hp_heating_cop = wa_hp_heating_total_load_j > 0.0 ? wa_hp_heating_load_weighted_cop / wa_hp_heating_total_load_j : 0.0
    runner.registerValue('com_report_hvac_water_air_heat_pump_heating_average_cop', average_water_air_hp_heating_cop)
    design_water_air_hp_heating_cop = wa_hp_heating_total_load_j > 0.0 ? wa_hp_heating_load_weighted_design_cop / wa_hp_heating_total_load_j : 0.0
    runner.registerValue('com_report_hvac_water_air_heat_pump_heating_design_cop', design_water_air_hp_heating_cop)

    # report out water to air heat pump heating load and electricity
    runner.registerValue('com_report_hvac_water_air_heat_pump_heating_total_electric_j', wa_hp_heating_total_electric_j)
    runner.registerValue('com_report_hvac_water_air_heat_pump_heating_total_load_j', wa_hp_heating_total_load_j)

    # DX cooling coils capacity, load, and efficiencies
    dx_cooling_total_electric_j = 0.0
    dx_cooling_total_load_j = 0.0
    dx_cooling_0_to_30_kbtuh_total_load_j = 0.0
    dx_cooling_30_to_65_kbtuh_total_load_j = 0.0
    dx_cooling_65_to_135_kbtuh_total_load_j = 0.0
    dx_cooling_135_to_240_kbtuh_total_load_j = 0.0
    dx_cooling_240_to_760_kbtuh_total_load_j = 0.0
    dx_cooling_760_plus_kbtuh_total_load_j = 0.0
    dx_cooling_load_weighted_cop = 0.0
    dx_cooling_load_weighted_design_cop = 0.0
    dx_cooling_total_capacity_w = 0.0
    dx_cooling_count_0_to_30_kbtuh = 0.0
    dx_cooling_count_30_to_65_kbtuh = 0.0
    dx_cooling_count_65_to_135_kbtuh = 0.0
    dx_cooling_count_135_to_240_kbtuh = 0.0
    dx_cooling_count_240_to_760_kbtuh = 0.0
    dx_cooling_count_760_plus_kbtuh = 0.0
    dx_cooling_load_weighted_design_seer_0_to_30_kbtuh = 0.0
    dx_cooling_load_weighted_design_seer_30_to_65_kbtuh = 0.0
    dx_cooling_load_weighted_design_eer_65_to_135_kbtuh = 0.0
    dx_cooling_load_weighted_design_ieer_65_to_135_kbtuh = 0.0
    dx_cooling_load_weighted_design_eer_135_to_240_kbtuh = 0.0
    dx_cooling_load_weighted_design_ieer_135_to_240_kbtuh = 0.0
    dx_cooling_load_weighted_design_eer_240_to_760_kbtuh = 0.0
    dx_cooling_load_weighted_design_ieer_240_to_760_kbtuh = 0.0
    dx_cooling_load_weighted_design_eer_760_plus_kbtuh = 0.0
    dx_cooling_load_weighted_design_ieer_760_plus_kbtuh = 0.0
    dx_cooling_coils = []
    model.getCoilCoolingDXSingleSpeeds.each { |c| dx_cooling_coils << c }
    model.getCoilCoolingDXTwoSpeeds.each { |c| dx_cooling_coils << c }
    model.getCoilCoolingDXMultiSpeeds.each { |c| dx_cooling_coils << c }
    model.getCoilCoolingDXVariableSpeeds.each { |c| dx_cooling_coils << c }
    dx_cooling_coils.sort.each do |coil|
      # get dx cooling capacity and cop
      capacity_w, coil_design_cop = get_cooling_coil_capacity_and_cop(runner, model, coil)
      dx_cooling_total_capacity_w += capacity_w

      # get DX Cooling Coil efficiency ratings
      coil_eer = 0.0
      var_val_query = "SELECT Value FROM TabularDataWithStrings WHERE ReportName = 'EquipmentSummary' AND ReportForString = 'Entire Facility' AND TableName = 'DX Cooling Coils' AND RowName = '#{coil.name.get.to_s.upcase}' AND ColumnName = 'EER'"
      val = sql.execAndReturnFirstDouble(var_val_query)
      if val.is_initialized
        coil_eer = val.get
      else
        runner.registerWarning("Coil 'EER' not available for DX cooling coil '#{coil.name}'.")
      end

      coil_seer_std = 0.0
      var_val_query = "SELECT Value FROM TabularDataWithStrings WHERE ReportName = 'EquipmentSummary' AND ReportForString = 'Entire Facility' AND TableName = 'DX Cooling Coils' AND RowName = '#{coil.name.get.to_s.upcase}' AND ColumnName = 'SEER Standard'"
      val = sql.execAndReturnFirstDouble(var_val_query)
      if val.is_initialized
        coil_seer_std = val.get
      else
        runner.registerWarning("Coil 'SEER Standard' not available for DX cooling coil '#{coil.name}'.")
      end

      coil_ieer = 0.0
      var_val_query = "SELECT Value FROM TabularDataWithStrings WHERE ReportName = 'EquipmentSummary' AND ReportForString = 'Entire Facility' AND TableName = 'DX Cooling Coils' AND RowName = '#{coil.name.get.to_s.upcase}' AND ColumnName = 'IEER'"
      val = sql.execAndReturnFirstDouble(var_val_query)
      if val.is_initialized
        coil_ieer = val.get
      else
        runner.registerWarning("Coil 'IEER' not available for DX cooling coil '#{coil.name}'.")
      end

      # get Cooling Coil Total Cooling Energy
      coil_cooling_energy_j = sql_get_report_variable_data_double(runner, sql, coil, 'Cooling Coil Total Cooling Energy')

      # get Cooling Coil Electric Energy
      coil_electric_energy_j = sql_get_report_variable_data_double(runner, sql, coil, "Cooling Coil #{elec} Energy")

      # add to weighted load cop
      coil_annual_cop = coil_cooling_energy_j > 0.0 ? coil_cooling_energy_j / coil_electric_energy_j : 0
      dx_cooling_total_electric_j += coil_electric_energy_j
      dx_cooling_total_load_j += coil_cooling_energy_j
      dx_cooling_load_weighted_cop += coil_cooling_energy_j * coil_annual_cop
      dx_cooling_load_weighted_design_cop += coil_cooling_energy_j * coil_design_cop

      # log count of sizes, load, and COPs by equipment size
      capacity_kbtuh = OpenStudio.convert(capacity_w, 'W', 'kBtu/h').get
      if capacity_kbtuh < 30
        dx_cooling_count_0_to_30_kbtuh += 1
        dx_cooling_0_to_30_kbtuh_total_load_j += coil_cooling_energy_j
        dx_cooling_load_weighted_design_seer_0_to_30_kbtuh += coil_cooling_energy_j * coil_seer_std
      elsif capacity_kbtuh < 65
        dx_cooling_count_30_to_65_kbtuh += 1
        dx_cooling_30_to_65_kbtuh_total_load_j += coil_cooling_energy_j
        dx_cooling_load_weighted_design_seer_30_to_65_kbtuh += coil_cooling_energy_j * coil_seer_std
      elsif capacity_kbtuh < 135
        dx_cooling_count_65_to_135_kbtuh += 1
        dx_cooling_65_to_135_kbtuh_total_load_j += coil_cooling_energy_j
        dx_cooling_load_weighted_design_eer_65_to_135_kbtuh += coil_cooling_energy_j * coil_eer
        dx_cooling_load_weighted_design_ieer_65_to_135_kbtuh += coil_cooling_energy_j * coil_ieer
      elsif capacity_kbtuh < 240
        dx_cooling_count_135_to_240_kbtuh += 1
        dx_cooling_135_to_240_kbtuh_total_load_j += coil_cooling_energy_j
        dx_cooling_load_weighted_design_eer_135_to_240_kbtuh += coil_cooling_energy_j * coil_eer
        dx_cooling_load_weighted_design_ieer_135_to_240_kbtuh += coil_cooling_energy_j * coil_ieer
      elsif capacity_kbtuh < 760
        dx_cooling_count_240_to_760_kbtuh += 1
        dx_cooling_240_to_760_kbtuh_total_load_j += coil_cooling_energy_j
        dx_cooling_load_weighted_design_eer_240_to_760_kbtuh += coil_cooling_energy_j * coil_eer
        dx_cooling_load_weighted_design_ieer_240_to_760_kbtuh += coil_cooling_energy_j * coil_ieer
      else # capacity is over 760 kbtuh
        dx_cooling_count_760_plus_kbtuh += 1
        dx_cooling_760_plus_kbtuh_total_load_j += coil_cooling_energy_j
        dx_cooling_load_weighted_design_eer_760_plus_kbtuh += coil_cooling_energy_j * coil_eer
        dx_cooling_load_weighted_design_ieer_760_plus_kbtuh += coil_cooling_energy_j * coil_ieer
      end

      # cooling coil info logging
      runner.registerInfo("Cooling coil '#{coil.name}' has design capacity #{capacity_w.round(2)} W, design cop #{coil_design_cop.round(2)}, and annual weighted cop #{coil_annual_cop.round(2)}.")
    end
    average_dx_cooling_cop = dx_cooling_total_load_j > 0.0 ? dx_cooling_load_weighted_cop / dx_cooling_total_load_j : 0.0
    runner.registerValue('com_report_hvac_dx_cooling_average_cop', average_dx_cooling_cop)
    design_dx_cooling_cop = dx_cooling_total_load_j > 0.0 ? dx_cooling_load_weighted_design_cop / dx_cooling_total_load_j : 0.0
    runner.registerValue('com_report_hvac_dx_cooling_design_cop', design_dx_cooling_cop)

    # report out DX cooling load and electricity
    runner.registerValue('com_report_hvac_dx_cooling_total_electric_j', dx_cooling_total_electric_j)
    runner.registerValue('com_report_hvac_dx_cooling_total_load_j', dx_cooling_total_load_j)

    # report out DX cooling SEERs, EERs, IEERs at each size category
    dx_cooling_design_seer_0_to_30_kbtuh = dx_cooling_0_to_30_kbtuh_total_load_j > 0.0 ? dx_cooling_load_weighted_design_seer_0_to_30_kbtuh / dx_cooling_0_to_30_kbtuh_total_load_j : 0
    runner.registerValue('com_report_hvac_dx_cooling_design_seer_0_to_30_kbtuh', dx_cooling_design_seer_0_to_30_kbtuh)
    dx_cooling_design_seer_30_to_65_kbtuh = dx_cooling_30_to_65_kbtuh_total_load_j > 0.0 ? dx_cooling_load_weighted_design_seer_30_to_65_kbtuh / dx_cooling_30_to_65_kbtuh_total_load_j : 0
    runner.registerValue('com_report_hvac_dx_cooling_design_seer_30_to_65_kbtuh', dx_cooling_design_seer_30_to_65_kbtuh)
    dx_cooling_design_eer_65_to_135_kbtuh = dx_cooling_65_to_135_kbtuh_total_load_j > 0.0 ? dx_cooling_load_weighted_design_eer_65_to_135_kbtuh / dx_cooling_65_to_135_kbtuh_total_load_j : 0
    runner.registerValue('com_report_hvac_dx_cooling_design_eer_65_to_135_kbtuh', dx_cooling_design_eer_65_to_135_kbtuh)
    dx_cooling_design_ieer_65_to_135_kbtuh = dx_cooling_65_to_135_kbtuh_total_load_j > 0.0 ? dx_cooling_load_weighted_design_ieer_65_to_135_kbtuh / dx_cooling_65_to_135_kbtuh_total_load_j : 0
    runner.registerValue('com_report_hvac_dx_cooling_design_ieer_65_to_135_kbtuh', dx_cooling_design_ieer_65_to_135_kbtuh)
    dx_cooling_design_eer_135_to_240_kbtuh = dx_cooling_135_to_240_kbtuh_total_load_j > 0.0 ? dx_cooling_load_weighted_design_eer_135_to_240_kbtuh / dx_cooling_135_to_240_kbtuh_total_load_j : 0
    runner.registerValue('com_report_hvac_dx_cooling_design_eer_135_to_240_kbtuh', dx_cooling_design_eer_135_to_240_kbtuh)
    dx_cooling_design_ieer_135_to_240_kbtuh = dx_cooling_135_to_240_kbtuh_total_load_j > 0.0 ? dx_cooling_load_weighted_design_ieer_135_to_240_kbtuh / dx_cooling_135_to_240_kbtuh_total_load_j : 0
    runner.registerValue('com_report_hvac_dx_cooling_design_ieer_135_to_240_kbtuh', dx_cooling_design_ieer_135_to_240_kbtuh)
    dx_cooling_design_eer_240_to_760_kbtuh = dx_cooling_240_to_760_kbtuh_total_load_j > 0.0 ? dx_cooling_load_weighted_design_eer_240_to_760_kbtuh / dx_cooling_240_to_760_kbtuh_total_load_j : 0
    runner.registerValue('com_report_hvac_dx_cooling_design_eer_240_to_760_kbtuh', dx_cooling_design_eer_240_to_760_kbtuh)
    dx_cooling_design_ieer_240_to_760_kbtuh = dx_cooling_240_to_760_kbtuh_total_load_j > 0.0 ? dx_cooling_load_weighted_design_ieer_240_to_760_kbtuh / dx_cooling_240_to_760_kbtuh_total_load_j : 0
    runner.registerValue('com_report_hvac_dx_cooling_design_ieer_240_to_760_kbtuh', dx_cooling_design_ieer_240_to_760_kbtuh)
    dx_cooling_design_eer_760_plus_kbtuh = dx_cooling_760_plus_kbtuh_total_load_j > 0.0 ? dx_cooling_load_weighted_design_eer_760_plus_kbtuh / dx_cooling_760_plus_kbtuh_total_load_j : 0
    runner.registerValue('com_report_hvac_dx_cooling_design_eer_760_plus_kbtuh', dx_cooling_design_eer_760_plus_kbtuh)
    dx_cooling_design_ieer_760_plus_kbtuh = dx_cooling_760_plus_kbtuh_total_load_j > 0.0 ? dx_cooling_load_weighted_design_ieer_760_plus_kbtuh / dx_cooling_760_plus_kbtuh_total_load_j : 0
    runner.registerValue('com_report_hvac_dx_cooling_design_ieer_760_plus_kbtuh', dx_cooling_design_ieer_760_plus_kbtuh)

    # report counts
    dx_cooling_total_capacity_tons = OpenStudio.convert(dx_cooling_total_capacity_w, 'W', 'ton').get
    runner.registerValue('com_report_hvac_dx_cooling_capacity_tons', dx_cooling_total_capacity_tons)
    runner.registerValue('com_report_hvac_count_dx_cooling_0_to_30_kbtuh', dx_cooling_count_0_to_30_kbtuh)
    runner.registerValue('com_report_hvac_count_dx_cooling_30_to_65_kbtuh', dx_cooling_count_30_to_65_kbtuh)
    runner.registerValue('com_report_hvac_count_dx_cooling_65_to_135_kbtuh', dx_cooling_count_65_to_135_kbtuh)
    runner.registerValue('com_report_hvac_count_dx_cooling_135_to_240_kbtuh', dx_cooling_count_135_to_240_kbtuh)
    runner.registerValue('com_report_hvac_count_dx_cooling_240_to_760_kbtuh', dx_cooling_count_240_to_760_kbtuh)
    runner.registerValue('com_report_hvac_count_dx_cooling_760_plus_kbtuh', dx_cooling_count_760_plus_kbtuh)

    # DX heating coil capacity, load, and efficiences, including supplemental coils
    dx_heating_total_load_j = 0.0
    dx_heating_total_dx_load_j = 0.0
    dx_heating_total_dx_electric_j = 0.0
    dx_heating_total_supplemental_load_j = 0.0
    dx_heating_total_supplemental_load_electric_j = 0.0
    dx_heating_total_supplemental_load_gas_j = 0.0
    dx_heating_total_supplemental_electric_j = 0.0
    dx_heating_total_supplemental_gas_j = 0.0
    dx_heating_total_crankcase_electric_j = 0.0
    dx_heating_defrost_energy_j = 0.0
    dx_heating_0_to_30_kbtuh_total_load_j = 0.0
    dx_heating_30_to_65_kbtuh_total_load_j = 0.0
    dx_heating_65_to_135_kbtuh_total_load_j = 0.0
    dx_heating_135_to_240_kbtuh_total_load_j = 0.0
    dx_heating_240_plus_kbtuh_total_load_j = 0.0
    dx_heating_load_weighted_cop = 0.0
    dx_heating_load_weighted_total_cop = 0.0
    dx_heating_load_weighted_design_cop = 0.0
    dx_heating_load_weighted_design_cop_17F = 0.0
    dx_heating_load_weighted_design_cop_5F = 0.0
    dx_heating_load_weighted_design_cop_0F = 0.0
    dx_heating_total_capacity_w = 0.0
    dx_heating_total_capacity_17F_w = 0.0
    dx_heating_total_capacity_5F_w = 0.0
    dx_heating_total_capacity_0F_w = 0.0
    dx_heating_total_supplemental_capacity_w = 0.0
    dx_heating_total_supplemental_capacity_electric_w = 0.0
    dx_heating_total_supplemental_capacity_gas_w = 0.0
    dx_heating_total_crankcase_capacity_w = 0.0
    dx_heating_capacity_weighted_min_temp_w_c = 0.0
    dx_heating_count_0_to_30_kbtuh = 0.0
    dx_heating_count_30_to_65_kbtuh = 0.0
    dx_heating_count_65_to_135_kbtuh = 0.0
    dx_heating_count_135_to_240_kbtuh = 0.0
    dx_heating_count_240_plus_kbtuh = 0.0
    dx_heating_load_weighted_design_hspf_0_to_30_kbtuh = 0.0
    dx_heating_load_weighted_design_hspf_30_to_65_kbtuh = 0.0
    dx_heating_load_weighted_design_cop_65_to_135_kbtuh = 0.0
    dx_heating_load_weighted_design_cop_135_to_240_kbtuh = 0.0
    dx_heating_load_weighted_design_cop_240_plus_kbtuh = 0.0
    dx_heating_coils = []
    model.getCoilHeatingDXSingleSpeeds.each { |c| dx_heating_coils << c }
    model.getCoilHeatingDXMultiSpeeds.each { |c| dx_heating_coils << c }
    model.getCoilHeatingDXVariableSpeeds.each { |c| dx_heating_coils << c }
    dx_heating_coils.sort.each do |coil|
      capacity_w, capacity_0F_w, capacity_5F_w, capacity_17F_w, coil_design_cop, coil_design_cop_0F, coil_design_cop_5F, coil_design_cop_17F = get_heating_coil_capacity_and_cop(runner, model, coil)
      dx_heating_total_capacity_w += capacity_w
      dx_heating_total_capacity_17F_w += capacity_17F_w
      dx_heating_total_capacity_5F_w += capacity_5F_w
      dx_heating_total_capacity_0F_w += capacity_0F_w

      # get minimum temperature
      minimum_temp_c = coil.minimumOutdoorDryBulbTemperatureforCompressorOperation
      dx_heating_capacity_weighted_min_temp_w_c += capacity_w * minimum_temp_c

      # get crankcase heater total capacity
      dx_heating_total_crankcase_capacity_w += coil.crankcaseHeaterCapacity

      # get supplemental heating coil
      supplemental_coil = nil
      if coil.airLoopHVAC.is_initialized
        air_loop_hvac = coil.airLoopHVAC.get
        # assume first electric or gas coil on supply loop is supplemental
        air_loop_hvac.supplyComponents.each do |component|
          if component.to_CoilHeatingElectric.is_initialized
            supplemental_coil = component.to_CoilHeatingElectric.get
          elsif component.to_CoilHeatingGas.is_initialized
            supplemental_coil = component.to_CoilHeatingGas.get
          end
        end
      elsif coil.containingHVACComponent.is_initialized
        containing_component = coil.containingHVACComponent.get
        if containing_component.to_AirLoopHVACUnitaryHeatPumpAirToAir.is_initialized
          ashp = containing_component.to_AirLoopHVACUnitaryHeatPumpAirToAir.get
          supplemental_coil = ashp.supplementalHeatingCoil
        elsif containing_component.to_AirLoopHVACUnitaryHeatPumpAirToAirMultiSpeed.is_initialized
          ashpm = containing_component.to_AirLoopHVACUnitaryHeatPumpAirToAirMultiSpeed.get
          supplemental_coil = ashpm.supplementalHeatingCoil
        elsif containing_component.to_AirLoopHVACUnitarySystem.is_initialized
          ashp = containing_component.to_AirLoopHVACUnitarySystem.get
          if ashp.supplementalHeatingCoil.is_initialized
            supplemental_coil = ashp.supplementalHeatingCoil.get
          end
        end
      elsif coil.containingZoneHVACComponent.is_initialized
        containing_component = coil.containingZoneHVACComponent.get
        if containing_component.to_ZoneHVACPackagedTerminalHeatPump.is_initialized
          pthp = containing_component.to_ZoneHVACPackagedTerminalHeatPump.get
          supplemental_coil = pthp.supplementalHeatingCoil
        end
      end

      # There is an OS issue preventing getting the AirLoopHVACUnitarySystem object from a CoilHeatingDXMultiSpeedMultispeed
      # For ComStock, if supplemental coil is still nil, look for it through the AirLoopHVACUnitarySystem object
      if supplemental_coil.nil?
        model.getAirLoopHVACUnitarySystems.each do |system|
          system_heating_coil = system.heatingCoil
          next unless system_heating_coil.is_initialized

          system_heating_coil = system_heating_coil.get
          next unless system_heating_coil.name.to_s == coil.name.to_s

          system_supplemental_coil = system.supplementalHeatingCoil
          next unless system_supplemental_coil.is_initialized

          supplemental_coil = system_supplemental_coil.get
        end
      end

      # get supplemental heating coil capacity
      supplemental_coil_type = nil
      supplemental_capacity_electric_w = 0.0
      supplemental_capacity_gas_w = 0.0
      if supplemental_coil.nil?
        runner.registerWarning("Unable to find supplemental coil paired with DX heating coil #{coil.name}.")
      elsif supplemental_coil.to_CoilHeatingElectric.is_initialized
        supplemental_coil_type = 'electric'
        elec_coil = supplemental_coil.to_CoilHeatingElectric.get
        if elec_coil.nominalCapacity.is_initialized
          supplemental_capacity_electric_w = elec_coil.nominalCapacity.get
        elsif elec_coil.autosizedNominalCapacity.is_initialized
          supplemental_capacity_electric_w = elec_coil.autosizedNominalCapacity.get
        else
          runner.registerWarning("Electric heating coil capacity not available for supplemental heating coil '#{elec_coil.name}'.")
        end
      elsif supplemental_coil.to_CoilHeatingGas.is_initialized
        supplemental_coil_type = 'gas'
        gas_coil = supplemental_coil.to_CoilHeatingGas.get
        if gas_coil.nominalCapacity.is_initialized
          supplemental_capacity_gas_w = gas_coil.nominalCapacity.get
        elsif gas_coil.autosizedNominalCapacity.is_initialized
          supplemental_capacity_gas_w = gas_coil.autosizedNominalCapacity.get
        else
          runner.registerWarning("Gas heating coil capacity not available for supplemental heating coil '#{gas_coil.name}'.")
        end
      else
        runner.registerWarning("Unsupported supplemental heating coil type for heating coil #{supplemental_coil.name}.")
      end
      dx_heating_total_supplemental_capacity_w += supplemental_capacity_electric_w + supplemental_capacity_gas_w
      dx_heating_total_supplemental_capacity_electric_w += supplemental_capacity_electric_w
      dx_heating_total_supplemental_capacity_gas_w += supplemental_capacity_gas_w

      # get supplemental heating coil energy
      supplemental_coil_heating_energy_j = 0.0
      supplemental_electric_j = 0.0
      supplemental_gas_j = 0.0
      unless supplemental_coil.nil?
        runner.registerInfo("'#{supplemental_coil.name}' is the supplemental heating coil for DX heating coil '#{coil.name}'")

        # supplemental heating coil heating energy
        supplemental_coil_heating_energy_j = sql_get_report_variable_data_double(runner, sql, supplemental_coil, 'Heating Coil Heating Energy')

        # supplemental heating coil electric or gas energy
        fuel = supplemental_coil_type == 'gas' ? gas : elec
        if supplemental_coil_type == 'electric'
          supplemental_electric_j = sql_get_report_variable_data_double(runner, sql, supplemental_coil, "Heating Coil #{fuel} Energy")
        elsif supplemental_coil_type == 'gas'
          supplemental_gas_j = sql_get_report_variable_data_double(runner, sql, supplemental_coil, "Heating Coil #{fuel} Energy")
        end
      end
      dx_heating_total_supplemental_load_j += supplemental_coil_heating_energy_j
      dx_heating_total_supplemental_load_electric_j += supplemental_coil_heating_energy_j if supplemental_coil_type == 'electric'
      dx_heating_total_supplemental_load_gas_j += supplemental_coil_heating_energy_j if supplemental_coil_type == 'gas'
      dx_heating_total_supplemental_electric_j += supplemental_electric_j
      dx_heating_total_supplemental_gas_j += supplemental_gas_j

      # get DX Heating Coil efficiency rating
      coil_hspf = 0.0
      var_val_query = "SELECT Value FROM TabularDataWithStrings WHERE ReportName = 'EquipmentSummary' AND ReportForString = 'Entire Facility' AND TableName = 'DX Heating Coils' AND RowName = '#{coil.name.get.to_s.upcase}' AND ColumnName = 'HSPF'"
      val = sql.execAndReturnFirstDouble(var_val_query)
      if val.is_initialized
        coil_hspf = val.get
      else
        runner.registerWarning("Coil 'HSPF' not available for DX heating coil '#{coil.name}'.")
      end

      # get Heating Coil Heating Energy
      coil_heating_energy_j = sql_get_report_variable_data_double(runner, sql, coil, 'Heating Coil Heating Energy')

      # get Heating Coil Electric Energy
      coil_electric_energy_j = sql_get_report_variable_data_double(runner, sql, coil, "Heating Coil #{elec} Energy")

      # get Heating Coil Defrost Electric Energy
      coil_defrost_electric_energy_j = sql_get_report_variable_data_double(runner, sql, coil, "Heating Coil Defrost #{elec} Energy")

      # get heating coil crankcase heater Electric Energy
      coil_crankcase_heater_electric_energy_j = sql_get_report_variable_data_double(runner, sql, coil, "Heating Coil Crankcase Heater #{elec} Energy")
      #puts "coil_crankcase_heater_electric_energy_j: #{coil_crankcase_heater_electric_energy_j}"
      #coil_crankcase_heater_electric_energy_j = 5000000

      # add to weighted load cop
      total_heating_j = coil_heating_energy_j + supplemental_coil_heating_energy_j
      total_energy_input_j = coil_electric_energy_j + supplemental_electric_j + supplemental_gas_j + coil_defrost_electric_energy_j + coil_crankcase_heater_electric_energy_j
      coil_annual_cop = coil_heating_energy_j > 0.0 ? coil_heating_energy_j / coil_electric_energy_j : 0.0
      annual_total_cop = total_heating_j > 0.0 ? total_heating_j / total_energy_input_j : 0.0
      dx_heating_total_dx_electric_j += coil_electric_energy_j
      dx_heating_total_dx_load_j += coil_heating_energy_j
      dx_heating_total_load_j += total_heating_j
      dx_heating_defrost_energy_j += coil_defrost_electric_energy_j
      dx_heating_total_crankcase_electric_j += coil_crankcase_heater_electric_energy_j
      dx_heating_load_weighted_cop += coil_heating_energy_j * coil_annual_cop
      dx_heating_load_weighted_total_cop += total_heating_j * annual_total_cop
      dx_heating_load_weighted_design_cop += coil_heating_energy_j * coil_design_cop
      dx_heating_load_weighted_design_cop_17F += coil_heating_energy_j * coil_design_cop_17F
      dx_heating_load_weighted_design_cop_5F += coil_heating_energy_j * coil_design_cop_5F
      dx_heating_load_weighted_design_cop_0F += coil_heating_energy_j * coil_design_cop_0F

      # log count of sizes, load, and COPs by equipment size
      capacity_kbtuh = OpenStudio.convert(capacity_w, 'W', 'kBtu/h').get
      if capacity_kbtuh < 30
        dx_heating_count_0_to_30_kbtuh += 1
        dx_heating_0_to_30_kbtuh_total_load_j += coil_heating_energy_j
        dx_heating_load_weighted_design_hspf_0_to_30_kbtuh += coil_heating_energy_j * coil_hspf
      elsif capacity_kbtuh < 65
        dx_heating_count_30_to_65_kbtuh += 1
        dx_heating_30_to_65_kbtuh_total_load_j += coil_heating_energy_j
        dx_heating_load_weighted_design_hspf_30_to_65_kbtuh += coil_heating_energy_j * coil_hspf
      elsif capacity_kbtuh < 135
        dx_heating_count_65_to_135_kbtuh += 1
        dx_heating_65_to_135_kbtuh_total_load_j += coil_heating_energy_j
        dx_heating_load_weighted_design_cop_65_to_135_kbtuh += coil_heating_energy_j * coil_design_cop
      elsif capacity_kbtuh < 240
        dx_heating_count_135_to_240_kbtuh += 1
        dx_heating_135_to_240_kbtuh_total_load_j += coil_heating_energy_j
        dx_heating_load_weighted_design_cop_135_to_240_kbtuh += coil_heating_energy_j * coil_design_cop
      else # capacity is over 240 kbtuh
        dx_heating_count_240_plus_kbtuh += 1
        dx_heating_240_plus_kbtuh_total_load_j += coil_heating_energy_j
        dx_heating_load_weighted_design_cop_240_plus_kbtuh += coil_heating_energy_j * coil_design_cop
      end

      # heating coil info logging
      runner.registerInfo("Heating coil '#{coil.name}' has design capacity #{capacity_w.round(2)} W, design cop #{coil_design_cop.round(2)}, annual weighted cop #{coil_annual_cop.round(2)}, and minimum operating temperature is #{minimum_temp_c} C.")
    end
    # report out DX heating COPs
    average_dx_heating_total_cop = dx_heating_total_load_j > 0.0 ? dx_heating_load_weighted_total_cop / dx_heating_total_load_j : 0.0
    runner.registerValue('com_report_hvac_dx_heating_average_total_cop', average_dx_heating_total_cop)
    average_dx_heating_cop = dx_heating_total_dx_load_j > 0.0 ? dx_heating_load_weighted_cop / dx_heating_total_dx_load_j : 0.0
    runner.registerValue('com_report_hvac_dx_heating_average_cop', average_dx_heating_cop)
    dx_heating_design_cop = dx_heating_total_dx_load_j > 0.0 ? dx_heating_load_weighted_design_cop / dx_heating_total_dx_load_j : 0.0
    runner.registerValue('com_report_hvac_dx_heating_design_cop', dx_heating_design_cop)
    dx_heating_design_cop_17F = dx_heating_total_dx_load_j > 0.0 ? dx_heating_load_weighted_design_cop_17F / dx_heating_total_dx_load_j : 0.0
    runner.registerValue('com_report_hvac_dx_heating_design_cop_17f', dx_heating_design_cop_17F)
    dx_heating_design_cop_5F = dx_heating_total_dx_load_j > 0.0 ? dx_heating_load_weighted_design_cop_5F / dx_heating_total_dx_load_j : 0.0
    runner.registerValue('com_report_hvac_dx_heating_design_cop_5f', dx_heating_design_cop_5F)
    dx_heating_design_cop_0F = dx_heating_total_dx_load_j > 0.0 ? dx_heating_load_weighted_design_cop_0F / dx_heating_total_dx_load_j : 0.0
    runner.registerValue('com_report_hvac_dx_heating_design_cop_0f', dx_heating_design_cop_0F)

    # report out DX heating HSPFs and COPs at each size category
    dx_heating_design_hspf_0_to_30_kbtuh = dx_heating_0_to_30_kbtuh_total_load_j > 0.0 ? dx_heating_load_weighted_design_hspf_0_to_30_kbtuh / dx_heating_0_to_30_kbtuh_total_load_j : 0
    runner.registerValue('com_report_hvac_dx_heating_design_hspf_0_to_30_kbtuh', dx_heating_design_hspf_0_to_30_kbtuh)
    dx_heating_design_hspf_30_to_65_kbtuh = dx_heating_30_to_65_kbtuh_total_load_j > 0.0 ? dx_heating_load_weighted_design_hspf_30_to_65_kbtuh / dx_heating_30_to_65_kbtuh_total_load_j : 0
    runner.registerValue('com_report_hvac_dx_heating_design_hspf_30_to_65_kbtuh', dx_heating_design_hspf_30_to_65_kbtuh)
    dx_heating_design_cop_65_to_135_kbtuh = dx_heating_65_to_135_kbtuh_total_load_j > 0.0 ? dx_heating_load_weighted_design_cop_65_to_135_kbtuh / dx_heating_65_to_135_kbtuh_total_load_j : 0
    runner.registerValue('com_report_hvac_dx_heating_design_cop_65_to_135_kbtuh', dx_heating_design_cop_65_to_135_kbtuh)
    dx_heating_design_cop_135_to_240_kbtuh = dx_heating_135_to_240_kbtuh_total_load_j > 0.0 ? dx_heating_load_weighted_design_cop_135_to_240_kbtuh / dx_heating_135_to_240_kbtuh_total_load_j : 0
    runner.registerValue('com_report_hvac_dx_heating_design_cop_135_to_240_kbtuh', dx_heating_design_cop_135_to_240_kbtuh)
    dx_heating_design_cop_240_plus_kbtuh = dx_heating_240_plus_kbtuh_total_load_j > 0.0 ? dx_heating_load_weighted_design_cop_240_plus_kbtuh / dx_heating_240_plus_kbtuh_total_load_j : 0
    runner.registerValue('com_report_hvac_dx_heating_design_cop_240_plus_kbtuh', dx_heating_design_cop_240_plus_kbtuh)

    # report out minimum operating temperatures
    weighted_min_temp_c = dx_heating_total_capacity_w > 0.0 ? dx_heating_capacity_weighted_min_temp_w_c / dx_heating_total_capacity_w : 0.0
    # weighted_min_temp_c = OpenStudio.convert(weighted_min_temp_k, 'K', 'C').get
    runner.registerValue('com_report_hvac_dx_heating_average_minimum_operating_temperature_c', weighted_min_temp_c)

    # report out DX heating capacities
    dx_heating_total_capacity_kbtuh = OpenStudio.convert(dx_heating_total_capacity_w, 'W', 'kBtu/h').get
    runner.registerValue('com_report_hvac_dx_heating_capacity_kbtuh', dx_heating_total_capacity_kbtuh)
    dx_heating_total_capacity_17F_kbtuh = OpenStudio.convert(dx_heating_total_capacity_17F_w, 'W', 'kBtu/h').get
    runner.registerValue('com_report_hvac_dx_heating_capacity_17f_kbtuh', dx_heating_total_capacity_17F_kbtuh)
    dx_heating_total_capacity_5F_kbtuh = OpenStudio.convert(dx_heating_total_capacity_5F_w, 'W', 'kBtu/h').get
    runner.registerValue('com_report_hvac_dx_heating_capacity_5f_kbtuh', dx_heating_total_capacity_5F_kbtuh)
    dx_heating_total_capacity_0F_kbtuh = OpenStudio.convert(dx_heating_total_capacity_0F_w, 'W', 'kBtu/h').get
    runner.registerValue('com_report_hvac_dx_heating_capacity_0f_kbtuh', dx_heating_total_capacity_0F_kbtuh)
    runner.registerValue('com_report_hvac_count_dx_heating_0_to_30_kbtuh', dx_heating_count_0_to_30_kbtuh)
    runner.registerValue('com_report_hvac_count_dx_heating_30_to_65_kbtuh', dx_heating_count_30_to_65_kbtuh)
    runner.registerValue('com_report_hvac_count_dx_heating_65_to_135_kbtuh', dx_heating_count_65_to_135_kbtuh)
    runner.registerValue('com_report_hvac_count_dx_heating_135_to_240_kbtuh', dx_heating_count_135_to_240_kbtuh)
    runner.registerValue('com_report_hvac_count_dx_heating_240_plus_kbtuh', dx_heating_count_240_plus_kbtuh)

    # report out crankcase heater capacities
    dx_heating_total_crankcase_capacity_kbtuh = OpenStudio.convert(dx_heating_total_crankcase_capacity_w, 'W', 'kBtu/h').get
    runner.registerValue('com_report_hvac_dx_heating_crankcase_heater_capacity_kbtuh', dx_heating_total_crankcase_capacity_kbtuh)

    # report out DX heating load and electric
    runner.registerValue('com_report_hvac_dx_heating_total_dx_electric_j', dx_heating_total_dx_electric_j)
    runner.registerValue('com_report_hvac_dx_heating_total_dx_load_j', dx_heating_total_dx_load_j)
    runner.registerValue('com_report_hvac_dx_heating_total_load_j', dx_heating_total_load_j)

    # report out supplemental heating capacity
    dx_heating_total_supplemental_capacity_kbtuh = OpenStudio.convert(dx_heating_total_supplemental_capacity_w, 'W', 'kBtu/h').get
    runner.registerValue('com_report_hvac_dx_heating_supplemental_capacity_kbtuh', dx_heating_total_supplemental_capacity_kbtuh)
    dx_heating_total_supplemental_capacity_electric_kbtuh = OpenStudio.convert(dx_heating_total_supplemental_capacity_electric_w, 'W', 'kBtu/h').get
    runner.registerValue('com_report_hvac_dx_heating_supplemental_capacity_electric_kbtuh', dx_heating_total_supplemental_capacity_electric_kbtuh)
    dx_heating_total_supplemental_capacity_gas_kbtuh = OpenStudio.convert(dx_heating_total_supplemental_capacity_gas_w, 'W', 'kBtu/h').get
    runner.registerValue('com_report_hvac_dx_heating_supplemental_capacity_gas_kbtuh', dx_heating_total_supplemental_capacity_gas_kbtuh)

    # report out fraction of dx heating equipment load met by supplemental equipment
    dx_heating_fraction_heating_load_supplemental = 0.0
    if dx_heating_total_supplemental_load_j > 0.0
      dx_heating_fraction_heating_load_supplemental = (dx_heating_total_supplemental_load_j / (dx_heating_total_supplemental_load_j + dx_heating_total_dx_load_j))
    end
    runner.registerValue('com_report_hvac_dx_heating_fraction_heating_load_supplemental', dx_heating_fraction_heating_load_supplemental)

    # report out DX supplemental heating load and electric
    runner.registerValue('com_report_hvac_dx_heating_total_supplemental_load_j', dx_heating_total_supplemental_load_j)
    runner.registerValue('com_report_hvac_dx_heating_total_supplemental_load_electric_j', dx_heating_total_supplemental_load_electric_j)
    runner.registerValue('com_report_hvac_dx_heating_total_supplemental_load_gas_j', dx_heating_total_supplemental_load_gas_j)
    runner.registerValue('com_report_hvac_dx_heating_total_supplemental_electric_j', dx_heating_total_supplemental_electric_j)
    runner.registerValue('com_report_hvac_dx_heating_total_supplemental_gas_j', dx_heating_total_supplemental_gas_j)

    # fraction of DX heating associated electric that is supplemental
    dx_heating_fraction_electric_supplemental = 0.0
    if dx_heating_total_supplemental_load_electric_j > 0.0
      dx_heating_fraction_electric_supplemental = dx_heating_total_supplemental_load_electric_j / (dx_heating_total_supplemental_load_electric_j + dx_heating_defrost_energy_j + dx_heating_total_dx_electric_j)
    end
    runner.registerValue('com_report_hvac_dx_heating_fraction_electric_supplemental', dx_heating_fraction_electric_supplemental)

    # report out DX heating defrost energy and fraction of heating energy
    dx_heating_defrost_energy_kwh = OpenStudio.convert(dx_heating_defrost_energy_j, 'J', 'kWh').get
    runner.registerValue('com_report_hvac_dx_heating_defrost_energy_kwh', dx_heating_defrost_energy_kwh)
    dx_heating_ratio_defrost_to_heating_load = 0.0
    if dx_heating_defrost_energy_j > 0.0
      dx_heating_ratio_defrost_to_heating_load = (dx_heating_defrost_energy_j / (dx_heating_total_supplemental_load_j + dx_heating_total_dx_load_j))
    end
    runner.registerValue('com_report_hvac_dx_heating_ratio_defrost_to_heating_load', dx_heating_ratio_defrost_to_heating_load)

    # fraction of DX heating associated electric that is defrost
    dx_heating_fraction_electric_defrost = 0.0
    if dx_heating_defrost_energy_j > 0.0
      dx_heating_fraction_electric_defrost = dx_heating_defrost_energy_j / (dx_heating_total_supplemental_load_electric_j + dx_heating_defrost_energy_j + dx_heating_total_dx_electric_j)
    end
    runner.registerValue('com_report_hvac_dx_heating_fraction_electric_defrost', dx_heating_fraction_electric_defrost)

    # report out crankcase heater energy
    dx_heating_crankcase_heater_energy_kwh = OpenStudio.convert(dx_heating_total_crankcase_electric_j, 'J', 'kWh').get
    runner.registerValue('com_report_hvac_dx_heating_crankcase_heater_energy_kwh', dx_heating_crankcase_heater_energy_kwh)

    # cycling ratio for unitary system
    # initialize variables
    cycling_ratio_cooling_weighted_sum = 0.0
    cycling_ratio_heating_weighted_sum = 0.0
    cycling_excess_electricity_used_cooling_pcnt = 0.0
    cycling_excess_electricity_used_heating_pcnt = 0.0
    total_capacity_w_cooling = 0.0
    total_capacity_w_heating = 0.0
    # loop through airloophvac unitary systems
    model.getAirLoopHVACUnitarySystems.each do |airloopunisys|
      # initialize variables
      avg_cycling_ratio_cooling = 0.0
      avg_cycling_ratio_heating = 0.0
      capacity_w_cooling = 0.0
      capacity_w_heating = 0.0
      avg_excess_electricity_used_in_pcnt_c = 0.0
      avg_excess_electricity_used_in_pcnt_h = 0.0
      # get timeseries data from unitary system
      ts_cycling_ratio_multi_spd = sql.timeSeries(ann_env_pd, timeseries_timestep, 'Unitary System DX Coil Cycling Ratio', airloopunisys.name.to_s.upcase) # dimensionless
      ts_cycling_ratio_multi_spd = convert_timeseries_to_list(ts_cycling_ratio_multi_spd)
      ts_cycling_ratio_two_spd = sql.timeSeries(ann_env_pd, timeseries_timestep, 'Unitary System Cycling Ratio', airloopunisys.name.to_s.upcase) # dimensionless
      ts_cycling_ratio_two_spd = convert_timeseries_to_list(ts_cycling_ratio_two_spd)
      ts_part_load_ratio = sql.timeSeries(ann_env_pd, timeseries_timestep, 'Unitary System Part Load Ratio', airloopunisys.name.to_s.upcase) # dimensionless
      ts_part_load_ratio = convert_timeseries_to_list(ts_part_load_ratio)
      ts_tot_cooling_rate = sql.timeSeries(ann_env_pd, timeseries_timestep, 'Unitary System Total Cooling Rate', airloopunisys.name.to_s.upcase) # W
      ts_tot_cooling_rate = convert_timeseries_to_list(ts_tot_cooling_rate)
      ts_tot_heating_rate = sql.timeSeries(ann_env_pd, timeseries_timestep, 'Unitary System Total Heating Rate', airloopunisys.name.to_s.upcase) # W
      ts_tot_heating_rate = convert_timeseries_to_list(ts_tot_heating_rate)
      ts_tot_electricity_rate = sql.timeSeries(ann_env_pd, timeseries_timestep, 'Unitary System Electricity Rate', airloopunisys.name.to_s.upcase) # W
      ts_tot_electricity_rate = convert_timeseries_to_list(ts_tot_electricity_rate)

      if airloopunisys.coolingCoil.is_initialized
        # get coil object
        coil_cooling = airloopunisys.coolingCoil.get
        # get appropriate cycling ratio timeseries depending on coil type
        ts_cycling_ratio = nil
        if coil_cooling.to_CoilCoolingDXTwoSpeed.is_initialized
          ts_cycling_ratio = ts_cycling_ratio_two_spd
        elsif coil_cooling.to_CoilCoolingDXMultiSpeed.is_initialized
          ts_cycling_ratio = ts_cycling_ratio_multi_spd
        end
        # caculation on cooling side
        if !ts_cycling_ratio.nil? | ts_tot_cooling_rate.nil?
          # get coil capacity and cop
          capacity_w_cooling, = get_cooling_coil_capacity_and_cop(runner, model, coil_cooling)
          total_capacity_w_cooling += capacity_w_cooling
          # get part load fraction correlation curve
          curve_plr_to_plf_c = get_cooling_coil_curves(runner, coil_cooling)
          # filter cycling ratio when cooling and calculate average
          ts_cycling_ratio_filtered = ts_cycling_ratio.zip(ts_tot_cooling_rate).select do |_ai, bi|
            bi.positive?
          end.map(&:first)
          avg_cycling_ratio_cooling = get_average_from_array(ts_cycling_ratio_filtered)
          # filter part load ratio when cooling
          ts_part_load_ratio_filtered = ts_part_load_ratio.zip(ts_tot_cooling_rate).select do |_ai, bi|
            bi.positive?
          end.map(&:first)
          # filter electricity used (W) when cooling
          ts_tot_electricity_rate_filtered = ts_tot_electricity_rate.zip(ts_tot_cooling_rate).select do |_ai, bi|
            bi.positive?
          end.map(&:first)
          # get part load fraction from part load ratio
          ts_part_load_fraction_filtered = ts_part_load_ratio_filtered.map do |value|
            curve_plr_to_plf_c.evaluate(value)
          end
          # calculate excessive electricity used due to cycling
          ts_excess_electricity_rate_filtered = ts_tot_electricity_rate_filtered.zip(ts_part_load_fraction_filtered).map do |ai, bi|
            ai * (1 - bi)
          end
          # calculate excessive electricity used due to cycling in % and calculate average
          ts_excess_electricity_pcnt_filtered = ts_excess_electricity_rate_filtered.zip(ts_tot_electricity_rate_filtered).map do |ai, bi|
            ai / bi.to_f * 100
          end
          avg_excess_electricity_used_in_pcnt_c = get_average_from_array(ts_excess_electricity_pcnt_filtered)
        end
      end

      # caculation on heating side
      if airloopunisys.heatingCoil.is_initialized
        # get coil object
        coil_heating = airloopunisys.heatingCoil.get
        # get appropriate cycling ratio timeseries depending on coil type
        ts_cycling_ratio = nil
        if coil_cooling.to_CoilCoolingDXTwoSpeed.is_initialized
          ts_cycling_ratio = ts_cycling_ratio_two_spd
        elsif coil_cooling.to_CoilCoolingDXMultiSpeed.is_initialized
          ts_cycling_ratio = ts_cycling_ratio_multi_spd
        end
        if !ts_cycling_ratio.nil? | ts_tot_heating_rate.nil?
          # get coil capacity and cop
          capacity_w_heating, = get_heating_coil_capacity_and_cop(runner, model, coil_heating)
          total_capacity_w_heating += capacity_w_heating
          # get part load fraction correlation curve
          curve_plr_to_plf_h = get_heating_coil_curves(runner, coil_heating)
          # filter cycling ratio when cooling and calculate average
          ts_cycling_ratio_filtered = ts_cycling_ratio.zip(ts_tot_heating_rate).select do |_ai, bi|
            bi.positive?
          end.map(&:first)
          avg_cycling_ratio_heating = get_average_from_array(ts_cycling_ratio_filtered)
          # filter part load ratio when cooling
          ts_part_load_ratio_filtered = ts_part_load_ratio.zip(ts_tot_heating_rate).select do |_ai, bi|
            bi.positive?
          end.map(&:first)
          # filter electricity used (W) when cooling
          ts_tot_electricity_rate_filtered = ts_tot_electricity_rate.zip(ts_tot_heating_rate).select do |_ai, bi|
            bi.positive?
          end.map(&:first)
          # get part load fraction from part load ratio
          ts_part_load_fraction_filtered = ts_part_load_ratio_filtered.map do |value|
            curve_plr_to_plf_h.evaluate(value)
          end
          # calculate excessive electricity used due to cycling
          ts_excess_electricity_rate_filtered = ts_tot_electricity_rate_filtered.zip(ts_part_load_fraction_filtered).map do |ai, bi|
            ai * (1 - bi)
          end
          # calculate excessive electricity used due to cycling in % and calculate average
          ts_excess_electricity_pcnt_filtered = ts_excess_electricity_rate_filtered.zip(ts_tot_electricity_rate_filtered).map do |ai, bi|
            ai / bi.to_f * 100
          end
          avg_excess_electricity_used_in_pcnt_h = get_average_from_array(ts_excess_electricity_pcnt_filtered)
        end
      end
      # calculate weighted sum
      cycling_ratio_cooling_weighted_sum += avg_cycling_ratio_cooling * capacity_w_cooling
      cycling_ratio_heating_weighted_sum += avg_cycling_ratio_heating * capacity_w_heating
      cycling_excess_electricity_used_cooling_pcnt += avg_excess_electricity_used_in_pcnt_c * capacity_w_cooling
      cycling_excess_electricity_used_heating_pcnt += avg_excess_electricity_used_in_pcnt_h * capacity_w_heating
    end
    # calculate weighted average
    com_report_unitary_sys_cycling_ratio_cooling = total_capacity_w_cooling > 0.0 ? cycling_ratio_cooling_weighted_sum / total_capacity_w_cooling : 0.0
    com_report_unitary_sys_cycling_ratio_heating = total_capacity_w_heating > 0.0 ? cycling_ratio_heating_weighted_sum / total_capacity_w_heating : 0.0
    com_report_unitary_sys_cycling_excess_electricity_cooling_pcnt = total_capacity_w_cooling > 0.0 ? cycling_excess_electricity_used_cooling_pcnt / total_capacity_w_cooling : 0.0
    com_report_unitary_sys_cycling_excess_electricity_heating_pcnt = total_capacity_w_heating > 0.0 ? cycling_excess_electricity_used_heating_pcnt / total_capacity_w_heating : 0.0
    runner.registerValue('com_report_unitary_sys_cycling_ratio_cooling', com_report_unitary_sys_cycling_ratio_cooling)
    runner.registerValue('com_report_unitary_sys_cycling_ratio_heating', com_report_unitary_sys_cycling_ratio_heating)
    runner.registerValue('com_report_unitary_sys_cycling_excess_electricity_cooling_pcnt',
                        com_report_unitary_sys_cycling_excess_electricity_cooling_pcnt)
    runner.registerValue('com_report_unitary_sys_cycling_excess_electricity_heating_pcnt',
                        com_report_unitary_sys_cycling_excess_electricity_heating_pcnt)

    # Get the outdoor air temp timeseries and calculate heating and cooling degree days
    # Per ISO 15927-6, "Accumulated hourly temperature differences shall be calculated according to 4.4 when hourly data are available. When hourly data are not available, the approximate method given in 4.5, based on the maximum and minimum temperatures each day, may be used."
    # Method 4.4 is used here, summing hour values over/under a threshold and then dividing by 24
    # Method 4.5 is commonly used elsewhere, averaging the minimum and maximum daily values, and differencing versus the threshold.

    # Get the outdoor air temp timeseries
    hours_below_minus_20_F = -999
    hours_below_0_F = -999
    hours_below_5_F = -999
    hours_below_17_F = -999
    hours_below_50_F = -999
    hours_above_65_F = -999
    hdd50f = -999
    hdd65f = -999
    cdd50f = -999
    cdd65f = -999
    oa_temps_f = nil
    oa_temps_ts = sql.timeSeries(ann_env_pd, 'Hourly', 'Site Outdoor Air Drybulb Temperature', 'Environment')
    if oa_temps_ts.is_initialized
      # Put values into array
      oa_temps_f = []
      vals = oa_temps_ts.get.values
      for i in 0..(vals.size - 1)
        oa_temps_f << OpenStudio.convert(vals[i], 'C', 'F').get
      end
      hours_below_minus_20_F = oa_temps_f.count { |val| val < -20.0 }
      hours_below_0_F = oa_temps_f.count { |val| val < 0.0 }
      hours_below_5_F = oa_temps_f.count { |val| val < 5.0 }
      hours_below_17_F = oa_temps_f.count { |val| val < 17.0 }
      hours_below_50_F = oa_temps_f.count { |val| val < 50.0 }
      hours_above_65_F = oa_temps_f.count { |val| val > 65.0 }
      hdd50f = oa_temps_f.sum { |val| val < 50.0 ? 50.0 - val : 0.0 }
      hdd50f = hdd50f / 24.0
      hdd65f = oa_temps_f.sum { |val| val < 65.0 ? 65.0 - val : 0.0 }
      hdd65f = hdd65f / 24.0
      cdd50f = oa_temps_f.sum { |val| val > 50.0 ? val - 50.0 : 0.0 }
      cdd50f = cdd50f / 24.0
      cdd65f = oa_temps_f.sum { |val| val > 65.0 ? val - 65.0: 0.0 }
      cdd65f = cdd65f / 24.0
    else
      runner.registerWarning('Site Outdoor Air Drybulb Temperature could not be found, cannot calculate hours below x degF.')
    end
    runner.registerValue('com_report_hours_below_minus_20_f', hours_below_minus_20_F)
    runner.registerValue('com_report_hours_below_0_f', hours_below_0_F)
    runner.registerValue('com_report_hours_below_5_f', hours_below_5_F)
    runner.registerValue('com_report_hours_below_17_f', hours_below_17_F)
    runner.registerValue('com_report_hours_below_50_f', hours_below_50_F)
    runner.registerValue('com_report_hours_above_65_f', hours_above_65_F)
    runner.registerValue('com_report_hdd50f', hdd50f)
    runner.registerValue('com_report_hdd65f', hdd65f)
    runner.registerValue('com_report_cdd50f', cdd50f)
    runner.registerValue('com_report_cdd65f', cdd65f)

    # Boiler capacity, load, and efficiencies
    boiler_total_load_j = 0.0
    boiler_total_electric_j = 0.0
    boiler_total_gas_j = 0.0
    boiler_total_other_fuel_j = 0.0
    boiler_capacity_weighted_design_efficiency = 0.0
    boiler_load_weighted_design_efficiency = 0.0
    boiler_load_weighted_efficiency = 0.0
    boiler_total_capacity_w = 0.0
    boiler_count = 0.0
    boiler_count_0_to_300_kbtuh = 0.0
    boiler_count_300_to_2500_kbtuh = 0.0
    boiler_count_2500_plus_kbtuh = 0.0
    model.getBoilerHotWaters.sort.each do |boiler|
      boiler_fuel_type = boiler.fuelType

      # get boiler capacity
      capacity_w = 0.0
      if boiler.nominalCapacity.is_initialized
        capacity_w = boiler.nominalCapacity.get
      elsif boiler.autosizedNominalCapacity.is_initialized
        capacity_w = boiler.autosizedNominalCapacity.get
      else
        runner.registerWarning("Boiler capacity not available for boiler '#{boiler.name}'.")
      end
      boiler_design_efficiency = boiler.nominalThermalEfficiency
      boiler_total_capacity_w += capacity_w
      boiler_capacity_weighted_design_efficiency += capacity_w * boiler_design_efficiency

      # get Boiler Heating Energy
      boiler_heating_energy_j = sql_get_report_variable_data_double(runner, sql, boiler, 'Boiler Heating Energy')

      # boiler electric or gas energy
      boiler_gas_energy_j = 0.0
      boiler_electric_energy_j = 0.0
      boiler_other_fuel_energy_j = 0.0
      case boiler_fuel_type
      when 'Electricity', 'Electric'
        fuel = elec
        boiler_electric_energy_j = sql_get_report_variable_data_double(runner, sql, boiler, "Boiler #{fuel} Energy")
      when 'NaturalGas', 'Gas'
        fuel = gas
        boiler_gas_energy_j = sql_get_report_variable_data_double(runner, sql, boiler, "Boiler #{fuel} Energy")
      else
        fuel = boiler_fuel_type
        boiler_other_fuel_energy_j = sql_get_report_variable_data_double(runner, sql, boiler, "Boiler #{fuel} Energy")
      end

      # add to weighted load efficiency
      boiler_input_energy_j = boiler_gas_energy_j + boiler_electric_energy_j + boiler_other_fuel_energy_j
      boiler_annual_efficiency = boiler_input_energy_j > 0.0 ? boiler_heating_energy_j / boiler_input_energy_j : 0.0
      boiler_total_load_j += boiler_heating_energy_j
      boiler_total_electric_j += boiler_electric_energy_j
      boiler_total_gas_j += boiler_gas_energy_j
      boiler_total_other_fuel_j += boiler_other_fuel_energy_j
      boiler_load_weighted_efficiency += boiler_heating_energy_j * boiler_annual_efficiency
      boiler_load_weighted_design_efficiency += boiler_heating_energy_j * boiler_design_efficiency

      # log count of sizes
      boiler_count += 1
      capacity_kbtuh = OpenStudio.convert(capacity_w, 'W', 'kBtu/h').get
      if capacity_kbtuh < 300
        boiler_count_0_to_300_kbtuh += 1
      elsif capacity_kbtuh < 2500
        boiler_count_300_to_2500_kbtuh += 1
      else # capacity is over 2500 kbtuh
        boiler_count_2500_plus_kbtuh += 1
      end
    end
    average_boiler_capacity_weighted_design_efficiency = boiler_total_capacity_w > 0.0 ? boiler_capacity_weighted_design_efficiency / boiler_total_capacity_w : 0.0
    runner.registerValue('com_report_hvac_boiler_capacity_weighted_design_efficiency', average_boiler_capacity_weighted_design_efficiency)
    average_boiler_load_weighted_design_efficiency = boiler_total_load_j > 0.0 ? boiler_load_weighted_design_efficiency / boiler_total_load_j : 0.0
    runner.registerValue('com_report_hvac_boiler_load_weighted_design_efficiency', average_boiler_load_weighted_design_efficiency)
    average_boiler_efficiency = boiler_total_load_j > 0.0 ? boiler_load_weighted_efficiency / boiler_total_load_j : 0.0
    runner.registerValue('com_report_hvac_boiler_average_efficiency', average_boiler_efficiency)
    runner.registerValue('com_report_hvac_boiler_total_load_j', boiler_total_load_j)
    runner.registerValue('com_report_hvac_boiler_total_electric_j', boiler_total_electric_j)
    runner.registerValue('com_report_hvac_boiler_total_gas_j', boiler_total_gas_j)
    runner.registerValue('com_report_hvac_boiler_total_other_fuel_j', boiler_total_other_fuel_j)
    boiler_total_capacity_kbtuh = OpenStudio.convert(boiler_total_capacity_w, 'W', 'kBtu/h').get
    runner.registerValue('com_report_hvac_boiler_capacity_kbtuh', boiler_total_capacity_kbtuh)
    runner.registerValue('com_report_hvac_count_boilers', boiler_count)
    runner.registerValue('com_report_hvac_count_boilers_0_to_300_kbtuh', boiler_count_0_to_300_kbtuh)
    runner.registerValue('com_report_hvac_count_boilers_300_to_2500_kbtuh', boiler_count_300_to_2500_kbtuh)
    runner.registerValue('com_report_hvac_count_boilers_2500_plus_kbtuh', boiler_count_2500_plus_kbtuh)

    # Heat pump cooling capacity, load, and efficiencies
    heat_pump_cooling_total_load_j = 0.0
    heat_pump_cooling_total_electric_j = 0.0
    heat_pump_cooling_capacity_weighted_design_cop = 0.0
    heat_pump_cooling_load_weighted_design_cop = 0.0
    heat_pump_cooling_load_weighted_cop = 0.0
    heat_pump_cooling_total_capacity_w = 0.0
    heat_pump_cooling_count = 0.0
    heat_pump_cooling_load_weighted_source_inlet_temperature_c = 0.0
    model.getHeatPumpPlantLoopEIRCoolings.sort.each do |heat_pump|
      # get heat pump cooling capacity
      capacity_w = 0.0
      if heat_pump.referenceCapacity.is_initialized
        capacity_w = heat_pump.referenceCapacity.get
      elsif boiler.autosizedReferenceCapacity.is_initialized
        capacity_w = heat_pump.autosizedReferenceCapacity.get
      else
        runner.registerWarning("Capacity not available for HeatPumpPlantLoopEIRCooling '#{heat_pump.name}'.")
      end
      heat_pump_cooling_design_cop = heat_pump.referenceCoefficientofPerformance
      heat_pump_cooling_total_capacity_w += capacity_w
      heat_pump_cooling_capacity_weighted_design_cop += capacity_w * heat_pump_cooling_design_cop

      # get Heat Pump Load Side Heat Transfer Energy
      heat_pump_cooling_energy_j = sql_get_report_variable_data_double(runner, sql, heat_pump, 'Heat Pump Load Side Heat Transfer Energy')

      # get Heat Pump Electric Energy
      heat_pump_cooling_electric_energy_j = sql_get_report_variable_data_double(runner, sql, heat_pump, "Heat Pump #{elec} Energy")

      # get Heat Pump Source Side Inlet Temperature
      heat_pump_cooling_source_inlet_temperature_c = sql_get_report_variable_data_double(runner, sql, heat_pump, 'Heat Pump Source Side Inlet Temperature')

      # add to weighted load cop
      heat_pump_cooling_cooling_annual_cop = heat_pump_cooling_energy_j > 0.0 ? heat_pump_cooling_energy_j / heat_pump_cooling_electric_energy_j : 0
      heat_pump_cooling_total_load_j += heat_pump_cooling_energy_j
      heat_pump_cooling_total_electric_j += heat_pump_cooling_electric_energy_j
      heat_pump_cooling_load_weighted_cop += heat_pump_cooling_energy_j * heat_pump_cooling_cooling_annual_cop
      heat_pump_cooling_load_weighted_design_cop += heat_pump_cooling_energy_j * heat_pump_cooling_design_cop

      # add to weighted load temperature
      heat_pump_cooling_load_weighted_source_inlet_temperature_c += heat_pump_cooling_energy_j * heat_pump_cooling_source_inlet_temperature_c

      # log count of sizes
      heat_pump_cooling_count += 1
    end
    average_heat_pump_cooling_capacity_weighted_design_cop = heat_pump_cooling_total_capacity_w > 0.0 ? heat_pump_cooling_capacity_weighted_design_cop / heat_pump_cooling_total_capacity_w : 0.0
    runner.registerValue('com_report_hvac_heat_pump_cooling_capacity_weighted_design_cop', average_heat_pump_cooling_capacity_weighted_design_cop)
    average_heat_pump_cooling_load_weighted_design_cop = heat_pump_cooling_total_load_j > 0.0 ? heat_pump_cooling_load_weighted_design_cop / heat_pump_cooling_total_load_j : 0.0
    runner.registerValue('com_report_hvac_heat_pump_cooling_load_weighted_design_cop', average_heat_pump_cooling_load_weighted_design_cop)
    average_heat_pump_cooling_cop = heat_pump_cooling_total_load_j > 0.0 ? heat_pump_cooling_load_weighted_cop / heat_pump_cooling_total_load_j : 0.0
    runner.registerValue('com_report_hvac_heat_pump_cooling_average_cop', average_heat_pump_cooling_cop)
    runner.registerValue('com_report_hvac_heat_pump_cooling_total_load_j', heat_pump_cooling_total_load_j)
    runner.registerValue('com_report_hvac_heat_pump_cooling_total_electric_j', heat_pump_cooling_total_electric_j)
    heat_pump_cooling_total_capacity_kbtuh = OpenStudio.convert(heat_pump_cooling_total_capacity_w, 'W', 'kBtu/h').get
    runner.registerValue('com_report_hvac_heat_pump_cooling_capacity_kbtuh', heat_pump_cooling_total_capacity_kbtuh)
    runner.registerValue('com_report_hvac_count_heat_pumps_cooling', heat_pump_cooling_count)
    average_heat_pump_cooling_load_weighted_source_inlet_temperature_c = heat_pump_cooling_total_load_j > 0.0 ? heat_pump_cooling_load_weighted_source_inlet_temperature_c / heat_pump_cooling_total_load_j : -999
    runner.registerValue('com_report_hvac_heat_pump_cooling_load_weighted_source_inlet_temperature_c', average_heat_pump_cooling_load_weighted_source_inlet_temperature_c)

    # Heat pump heating capacity, load, and efficiencies
    heat_pump_heating_total_load_j = 0.0
    heat_pump_heating_total_electric_j = 0.0
    heat_pump_heating_capacity_weighted_design_cop = 0.0
    heat_pump_heating_load_weighted_design_cop = 0.0
    heat_pump_heating_load_weighted_cop = 0.0
    heat_pump_heating_total_capacity_w = 0.0
    heat_pump_heating_count = 0.0
    heat_pump_heating_count_0_to_300_kbtuh = 0.0
    heat_pump_heating_count_300_to_2500_kbtuh = 0.0
    heat_pump_heating_count_2500_plus_kbtuh = 0.0
    heat_pump_heating_load_weighted_source_inlet_temperature_c = 0.0
    model.getHeatPumpPlantLoopEIRHeatings.sort.each do |heat_pump|
      # get heat pump boiler capacity
      capacity_w = 0.0
      if heat_pump.referenceCapacity.is_initialized
        capacity_w = heat_pump.referenceCapacity.get
      elsif boiler.autosizedReferenceCapacity.is_initialized
        capacity_w = heat_pump.autosizedReferenceCapacity.get
      else
        runner.registerWarning("Capacity not available for HeatPumpPlantLoopEIRHeating '#{heat_pump.name}'.")
      end
      heat_pump_design_cop = heat_pump.referenceCoefficientofPerformance
      heat_pump_heating_total_capacity_w += capacity_w
      heat_pump_heating_capacity_weighted_design_cop += capacity_w * heat_pump_design_cop

      # get Heat Pump Load Side Heat Transfer Energy
      heat_pump_heating_energy_j = sql_get_report_variable_data_double(runner, sql, heat_pump, 'Heat Pump Load Side Heat Transfer Energy')

      # get Heat Pump Electric Energy
      heat_pump_electric_energy_j = sql_get_report_variable_data_double(runner, sql, heat_pump, "Heat Pump #{elec} Energy")

      # get Heat Pump Source Side Inlet Temperature
      heat_pump_heating_source_inlet_temperature_c = sql_get_report_variable_data_double(runner, sql, heat_pump, 'Heat Pump Source Side Inlet Temperature')

      # add to weighted load cop
      heat_pump_heating_annual_cop = heat_pump_heating_energy_j > 0.0 ? heat_pump_heating_energy_j / heat_pump_electric_energy_j : 0
      heat_pump_heating_total_load_j += heat_pump_heating_energy_j
      heat_pump_heating_total_electric_j += heat_pump_electric_energy_j
      heat_pump_heating_load_weighted_cop += heat_pump_heating_energy_j * heat_pump_heating_annual_cop
      heat_pump_heating_load_weighted_design_cop += heat_pump_heating_energy_j * heat_pump_design_cop

      # add to weighted load temperature
      heat_pump_heating_load_weighted_source_inlet_temperature_c += heat_pump_heating_energy_j * heat_pump_heating_source_inlet_temperature_c

      # log count of sizes
      heat_pump_heating_count += 1
      capacity_kbtuh = OpenStudio.convert(capacity_w, 'W', 'kBtu/h').get
      if capacity_kbtuh < 300
        heat_pump_heating_count_0_to_300_kbtuh += 1
      elsif capacity_kbtuh < 2500
        heat_pump_heating_count_300_to_2500_kbtuh += 1
      else # capacity is over 2500 kbtuh
        heat_pump_heating_count_2500_plus_kbtuh += 1
      end
    end
    average_heat_pump_heating_capacity_weighted_design_cop = heat_pump_heating_total_capacity_w > 0.0 ? heat_pump_heating_capacity_weighted_design_cop / heat_pump_heating_total_capacity_w : 0.0
    runner.registerValue('com_report_hvac_heat_pump_heating_capacity_weighted_design_cop', average_heat_pump_heating_capacity_weighted_design_cop)
    average_heat_pump_heating_load_weighted_design_cop = heat_pump_heating_total_load_j > 0.0 ? heat_pump_heating_load_weighted_design_cop / heat_pump_heating_total_load_j : 0.0
    runner.registerValue('com_report_hvac_heat_pump_heating_load_weighted_design_cop', average_heat_pump_heating_load_weighted_design_cop)
    average_heat_pump_cop = heat_pump_heating_total_load_j > 0.0 ? heat_pump_heating_load_weighted_cop / heat_pump_heating_total_load_j : 0.0
    runner.registerValue('com_report_hvac_heat_pump_heating_average_cop', average_heat_pump_cop)
    runner.registerValue('com_report_hvac_heat_pump_heating_total_load_j', heat_pump_heating_total_load_j)
    runner.registerValue('com_report_hvac_heat_pump_heating_total_electric_j', heat_pump_heating_total_electric_j)
    heat_pump_heating_total_capacity_kbtuh = OpenStudio.convert(heat_pump_heating_total_capacity_w, 'W', 'kBtu/h').get
    runner.registerValue('com_report_hvac_heat_pump_heating_capacity_kbtuh', heat_pump_heating_total_capacity_kbtuh)
    runner.registerValue('com_report_hvac_count_heat_pumps_heating', heat_pump_heating_count)
    runner.registerValue('com_report_hvac_count_heat_pumps_heating_0_to_300_kbtuh', heat_pump_heating_count_0_to_300_kbtuh)
    runner.registerValue('com_report_hvac_count_heat_pumps_heating_300_to_2500_kbtuh', heat_pump_heating_count_300_to_2500_kbtuh)
    runner.registerValue('com_report_hvac_count_heat_pumps_heating_2500_plus_kbtuh', heat_pump_heating_count_2500_plus_kbtuh)
    average_heat_pump_heating_load_weighted_source_inlet_temperature_c = heat_pump_heating_total_load_j > 0.0 ? heat_pump_heating_load_weighted_source_inlet_temperature_c / heat_pump_heating_total_load_j : -999
    runner.registerValue('com_report_hvac_heat_pump_heating_load_weighted_source_inlet_temperature_c', average_heat_pump_heating_load_weighted_source_inlet_temperature_c)

    # export temperature data for ground loop heat exchangers if present
    num_boreholes = 0.0
    total_borehole_depth_ft = 0.0
    total_ghx_design_flow_rate_ft3_per_min = 0.0
    heat_exchanger_total_energy_j = 0.0
    heat_exchanger_weighted_supply_inlet_temperature_c = 0.0
    heat_exchanger_weighted_supply_outlet_temperature_c = 0.0
    heat_exchanger_weighted_demand_inlet_temperature_c = 0.0
    heat_exchanger_weighted_demand_outlet_temperature_c = 0.0
    model.getPlantLoops.each do |plant_loop|
      is_ground_loop = false
      plant_loop.supplyComponents.each do |component|
        if component.to_GroundHeatExchangerVertical.is_initialized
          is_ground_loop = true
          ghx = component.to_GroundHeatExchangerVertical.get
          num_boreholes += ghx.numberofBoreHoles.is_initialized ? ghx.numberofBoreHoles.get : 0.0
          borehole_depth_m = ghx.boreHoleLength.is_initialized ? ghx.boreHoleLength.get : 0.0
          borehole_depth_ft = OpenStudio.convert(borehole_depth_m, 'm', 'ft').get
          total_borehole_depth_ft += borehole_depth_ft
          ghx_design_flow_rate_m3_per_s = ghx.designFlowRate.is_initialized ? ghx.designFlowRate.get : 0.0
          ghx_design_flow_rate_ft3_per_min = OpenStudio.convert(ghx_design_flow_rate_m3_per_s, 'm^3/s', 'ft^3/min').get
          total_ghx_design_flow_rate_ft3_per_min += ghx_design_flow_rate_ft3_per_min
        end
      end
      next unless is_ground_loop

      # get heat exchanger object
      heat_exchanger = nil
      plant_loop.demandComponents.each do |component|
        if component.to_HeatExchangerFluidToFluid.is_initialized
          heat_exchanger = component.to_HeatExchangerFluidToFluid.get
        end
      end
      next if heat_exchanger.nil?

      # get Fluid Heat Exchanger Heat Transfer Energy
      heat_exchanger_energy_j = sql_get_report_variable_data_double(runner, sql, heat_exchanger, 'Fluid Heat Exchanger Heat Transfer Energy')

      # get Fluid Heat Exchanger Loop Supply Side Inlet Temperature
      heat_exchanger_supply_inlet_temperature_c = sql_get_report_variable_data_double(runner, sql, heat_exchanger, 'Fluid Heat Exchanger Loop Supply Side Inlet Temperature')

      # get Fluid Heat Exchanger Loop Supply Side Outlet Temperature
      heat_exchanger_supply_outlet_temperature_c = sql_get_report_variable_data_double(runner, sql, heat_exchanger, 'Fluid Heat Exchanger Loop Supply Side Outlet Temperature')

      # get Fluid Heat Exchanger Loop Demand Side Inlet Temperature
      heat_exchanger_demand_inlet_temperature_c = sql_get_report_variable_data_double(runner, sql, heat_exchanger, 'Fluid Heat Exchanger Loop Demand Side Inlet Temperature')

      # get Fluid Heat Exchanger Loop Demand Side Outlet Temperature
      heat_exchanger_demand_outlet_temperature_c = sql_get_report_variable_data_double(runner, sql, heat_exchanger, 'Fluid Heat Exchanger Loop Demand Side Outlet Temperature')

      heat_exchanger_total_energy_j += heat_exchanger_energy_j
      heat_exchanger_weighted_supply_inlet_temperature_c += heat_exchanger_energy_j * heat_exchanger_supply_inlet_temperature_c
      heat_exchanger_weighted_supply_outlet_temperature_c += heat_exchanger_energy_j * heat_exchanger_supply_outlet_temperature_c
      heat_exchanger_weighted_demand_inlet_temperature_c += heat_exchanger_energy_j * heat_exchanger_demand_inlet_temperature_c
      heat_exchanger_weighted_demand_outlet_temperature_c += heat_exchanger_energy_j * heat_exchanger_demand_outlet_temperature_c
    end
    runner.registerValue('com_report_hvac_ghx_num_boreholes', num_boreholes)
    average_borehole_depth_ft = num_boreholes > 0.0 ? total_borehole_depth_ft.to_f : 0.0
    runner.registerValue('com_report_hvac_ghx_average_borehole_depth_ft', average_borehole_depth_ft)
    average_ghx_design_flow_rate_ft3_per_min = num_boreholes > 0.0 ? total_ghx_design_flow_rate_ft3_per_min / num_boreholes.to_f : 0.0
    runner.registerValue('com_report_hvac_average_ghx_design_flow_rate_ft3_per_min', average_ghx_design_flow_rate_ft3_per_min)
    runner.registerValue('com_report_hvac_fluid_heat_exchanger_total_transfer_energy_j', heat_exchanger_total_energy_j)
    average_heat_exchanger_weighted_supply_inlet_temperature_c = heat_exchanger_total_energy_j.zero? ? -999 : heat_exchanger_weighted_supply_inlet_temperature_c / heat_exchanger_total_energy_j
    runner.registerValue('com_report_hvac_fluid_heat_exchanger_weighted_supply_inlet_temperature_c', average_heat_exchanger_weighted_supply_inlet_temperature_c)
    average_heat_exchanger_weighted_supply_outlet_temperature_c = heat_exchanger_total_energy_j.zero? ? -999 : heat_exchanger_weighted_supply_outlet_temperature_c / heat_exchanger_total_energy_j
    runner.registerValue('com_report_hvac_fluid_heat_exchanger_weighted_supply_outlet_temperature_c', average_heat_exchanger_weighted_supply_outlet_temperature_c)
    average_heat_exchanger_weighted_demand_inlet_temperature_c = heat_exchanger_total_energy_j.zero? ? -999 : heat_exchanger_weighted_demand_inlet_temperature_c / heat_exchanger_total_energy_j
    runner.registerValue('com_report_hvac_fluid_heat_exchanger_weighted_demand_inlet_temperature_c', average_heat_exchanger_weighted_demand_inlet_temperature_c)
    average_heat_exchanger_weighted_demand_outlet_temperature_c = heat_exchanger_total_energy_j.zero? ? -999 : heat_exchanger_weighted_demand_outlet_temperature_c / heat_exchanger_total_energy_j
    runner.registerValue('com_report_hvac_fluid_heat_exchanger_weighted_demand_outlet_temperature_c', average_heat_exchanger_weighted_demand_outlet_temperature_c)

    # Hot water loop equipment proportion from different heating sources
    hot_water_loop_total_heating_j = boiler_total_load_j + heat_pump_heating_total_load_j
    hot_water_loop_boiler_fraction = hot_water_loop_total_heating_j > 0.0 ? boiler_total_load_j / hot_water_loop_total_heating_j : 0.0
    hot_water_loop_heat_pump_fraction = hot_water_loop_total_heating_j > 0.0 ? heat_pump_heating_total_load_j / hot_water_loop_total_heating_j : 0.0
    runner.registerValue('com_report_hvac_hot_water_loop_total_load_j', hot_water_loop_total_heating_j)
    runner.registerValue('com_report_hvac_hot_water_loop_boiler_fraction', hot_water_loop_boiler_fraction)
    runner.registerValue('com_report_hvac_hot_water_loop_heat_pump_fraction', hot_water_loop_heat_pump_fraction)

    # Average primary gas coil efficiency
    primary_gas_coil_capacity_weighted_efficiency = 0.0
    primary_gas_coil_total_capacity_w = 0.0
    primary_gas_count_0_to_30_kbtuh = 0.0
    primary_gas_count_30_to_65_kbtuh = 0.0
    primary_gas_count_65_to_135_kbtuh = 0.0
    primary_gas_count_135_to_240_kbtuh = 0.0
    primary_gas_count_240_plus_kbtuh = 0.0

    # Average supplemental gas coil efficiency
    supplemental_gas_coil_capacity_weighted_efficiency = 0.0
    supplemental_gas_coil_total_capacity_w = 0.0
    supplemental_gas_count_0_to_30_kbtuh = 0.0
    supplemental_gas_count_30_to_65_kbtuh = 0.0
    supplemental_gas_count_65_to_135_kbtuh = 0.0
    supplemental_gas_count_135_to_240_kbtuh = 0.0
    supplemental_gas_count_240_plus_kbtuh = 0.0

    # iterate through each model to get all of the gas coils and check if they are supplemental coils for Unitary HVAC Objects and count each seperately.
    model.getCoilHeatingGass.sort.each do |coil|

      # get gas coil capacity
      supplemental_capacity_w = 0.0

      # default coil type unless proven otherwise
      supplemental_coil = false

      #check if coil is contained by an unitary equipment and cast the hvac component to its child types
      if coil.containingHVACComponent.is_initialized
        hvac_comp = coil.containingHVACComponent.get
        obj_type = hvac_comp.iddObjectType.valueName
        obj_type_name = obj_type.gsub('OS_','').gsub('_','')
        method_name = "to_#{obj_type_name}"
        if hvac_comp.respond_to?(method_name)
          unitary_equip = hvac_comp.method(method_name).call
          if !unitary_equip.empty?
            unitary_equip = unitary_equip.get
          end
        end
      end

      #test if the coil is a supplemental coil on the unitary equipment
      if unitary_equip.respond_to?("supplementalHeatingCoil") && unitary_equip.supplementalHeatingCoil.is_initialized && unitary_equip.supplementalHeatingCoil.get == coil
        supplemental_coil = true
      end

      #get supplemental gas coil capacity
      if supplemental_coil
        if coil.nominalCapacity.is_initialized
          supplemental_capacity_w = coil.nominalCapacity.get
        elsif coil.autosizedNominalCapacity.is_initialized
          supplemental_capacity_w = coil.autosizedNominalCapacity.get
        else
          runner.registerWarning("Gas heating coil capacity not available for '#{coil.name}'.")
        end
        supplemental_gas_coil_total_capacity_w += supplemental_capacity_w
        supplemental_gas_coil_capacity_weighted_efficiency += supplemental_capacity_w * coil.gasBurnerEfficiency

        # log count of sizes
        supplemental_capacity_kbtuh = OpenStudio.convert(supplemental_capacity_w, 'W', 'kBtu/h').get
        if supplemental_capacity_kbtuh < 30
          supplemental_gas_count_0_to_30_kbtuh += 1
        elsif supplemental_capacity_kbtuh < 65
          supplemental_gas_count_30_to_65_kbtuh += 1
        elsif supplemental_capacity_kbtuh < 135
          supplemental_gas_count_65_to_135_kbtuh += 1
        elsif supplemental_capacity_kbtuh < 240
          supplemental_gas_count_135_to_240_kbtuh += 1
        else # capacity is over 240 kbtuh
          supplemental_gas_count_240_plus_kbtuh += 1
        end
      else

        # get primary gas coil capacity
        primary_capacity_w = 0.0
        if coil.nominalCapacity.is_initialized
          primary_capacity_w = coil.nominalCapacity.get
        elsif coil.autosizedNominalCapacity.is_initialized
          primary_capacity_w = coil.autosizedNominalCapacity.get
        else
          runner.registerWarning("Gas heating coil capacity not available for '#{coil.name}'.")
        end
        primary_gas_coil_total_capacity_w += primary_capacity_w
        primary_gas_coil_capacity_weighted_efficiency += primary_capacity_w * coil.gasBurnerEfficiency

        # log count of sizes
        primary_capacity_kbtuh = OpenStudio.convert(primary_capacity_w, 'W', 'kBtu/h').get
        if primary_capacity_kbtuh < 30
          primary_gas_count_0_to_30_kbtuh += 1
        elsif primary_capacity_kbtuh < 65
          primary_gas_count_30_to_65_kbtuh += 1
        elsif primary_capacity_kbtuh < 135
          primary_gas_count_65_to_135_kbtuh += 1
        elsif primary_capacity_kbtuh < 240
          primary_gas_count_135_to_240_kbtuh += 1
        else # capacity is over 240 kbtuh
          primary_gas_count_240_plus_kbtuh += 1
        end
      end
    end
    #report the primary gas coil counts, weight efficiency, and total capacity
    primary_capacity_weighted_gas_coil_efficiency = primary_gas_coil_total_capacity_w > 0.0 ? primary_gas_coil_capacity_weighted_efficiency / primary_gas_coil_total_capacity_w : 0.0
    primary_gas_coil_total_capacity_kbuth = OpenStudio.convert(primary_gas_coil_total_capacity_w, 'W', 'kBtu/h').get
    runner.registerValue('com_report_hvac_capacity_weighted_primary_gas_coil_efficiency', primary_capacity_weighted_gas_coil_efficiency)
    runner.registerValue('com_report_hvac_primary_gas_coil_capacity_kbtuh', primary_gas_coil_total_capacity_kbuth)
    runner.registerValue('com_report_hvac_count_primary_gas_coil_0_to_30_kbtuh', primary_gas_count_0_to_30_kbtuh)
    runner.registerValue('com_report_hvac_count_primary_gas_coil_30_to_65_kbtuh', primary_gas_count_30_to_65_kbtuh)
    runner.registerValue('com_report_hvac_count_primary_gas_coil_65_to_135_kbtuh', primary_gas_count_65_to_135_kbtuh)
    runner.registerValue('com_report_hvac_count_primary_gas_coil_135_to_240_kbtuh', primary_gas_count_135_to_240_kbtuh)
    runner.registerValue('com_report_hvac_count_primary_gas_coil_240_plus_kbtuh', primary_gas_count_240_plus_kbtuh)

    #report the supplemental gas coil counts, weight efficiency, and total capacity
    supplemental_capacity_weighted_gas_coil_efficiency = supplemental_gas_coil_total_capacity_w > 0.0 ? supplemental_gas_coil_capacity_weighted_efficiency / supplemental_gas_coil_total_capacity_w : 0.0
    supplemental_gas_coil_total_capacity_kbuth = OpenStudio.convert(supplemental_gas_coil_total_capacity_w, 'W', 'kBtu/h').get
    runner.registerValue('com_report_hvac_supplemental_capacity_weighted_gas_coil_efficiency', supplemental_capacity_weighted_gas_coil_efficiency)
    runner.registerValue('com_report_hvac_supplemental_gas_coil_capacity_kbtuh', supplemental_gas_coil_total_capacity_kbuth)
    runner.registerValue('com_report_hvac_count_supplemental_gas_coil_0_to_30_kbtuh', supplemental_gas_count_0_to_30_kbtuh)
    runner.registerValue('com_report_hvac_count_supplemental_gas_coil_30_to_65_kbtuh', supplemental_gas_count_30_to_65_kbtuh)
    runner.registerValue('com_report_hvac_count_supplemental_gas_coil_65_to_135_kbtuh', supplemental_gas_count_65_to_135_kbtuh)
    runner.registerValue('com_report_hvac_count_supplemental_gas_coil_135_to_240_kbtuh', supplemental_gas_count_135_to_240_kbtuh)
    runner.registerValue('com_report_hvac_count_supplemental_gas_coil_240_plus_kbtuh', supplemental_gas_count_240_plus_kbtuh)

    # Sum of heating and cooling equipment capacity
    cooling_equipment_capacity_tons = chiller_total_capacity_tons + dx_cooling_total_capacity_tons
    runner.registerValue('com_report_hvac_cooling_equipment_tons', cooling_equipment_capacity_tons)
    heating_equipment_capacity_kbtuh = dx_heating_total_capacity_kbtuh + boiler_total_capacity_kbtuh + heat_pump_heating_total_capacity_kbtuh + primary_gas_coil_total_capacity_kbuth + supplemental_gas_coil_total_capacity_kbuth
    runner.registerValue('com_report_hvac_heating_equipment_kbtuh', heating_equipment_capacity_kbtuh)

    # Service water heating hot water use
    total_annual_hot_water_m3 = 0
    model.getWaterUseConnectionss.sort.each do |water_use_connection|
      annual_hot_water_m3 = sql_get_report_variable_data_double(runner, sql, water_use_connection, 'Water Use Connections Hot Water Volume')
      total_annual_hot_water_m3 += annual_hot_water_m3
    end
    runner.registerValue('com_report_annual_hot_water_m3', total_annual_hot_water_m3, 'm^3')

    # Service water heating equipment
    heat_pump_water_heater_count = 0.0
    heat_pump_water_heater_0_to_40_gal_count = 0.0
    heat_pump_water_heater_40_to_65_gal_count = 0.0
    heat_pump_water_heater_65_to_90_gal_count = 0.0
    heat_pump_water_heater_90_plus_gal_count  = 0.0
    heat_pump_water_heater_total_volume_gal = 0.0
    heat_pump_water_heater_0_to_40_gal_total_volume_gal = 0.0
    heat_pump_water_heater_40_to_65_gal_total_volume_gal = 0.0
    heat_pump_water_heater_65_to_90_gal_total_volume_gal = 0.0
    heat_pump_water_heater_90_plus_gal_total_volume_gal = 0.0
    heat_pump_water_heater_capacity_w = 0.0
    heat_pump_water_heater_0_to_40_gal_capacity_w = 0.0
    heat_pump_water_heater_40_to_65_gal_capacity_w = 0.0
    heat_pump_water_heater_65_to_90_gal_capacity_w = 0.0
    heat_pump_water_heater_90_plus_capacity_w  = 0.0
    heat_pump_water_heater_cop = 0.0
    heat_pump_water_heater_0_to_40_gal_cop = 0.0
    heat_pump_water_heater_40_to_65_gal_cop = 0.0
    heat_pump_water_heater_65_to_90_gal_cop = 0.0
    heat_pump_water_heater_90_plus_gal_cop  = 0.0
    water_heater_count = 0.0
    water_heater_0_to_40_gal_count = 0.0
    water_heater_40_to_65_gal_count = 0.0
    water_heater_65_to_90_gal_count = 0.0
    water_heater_90_plus_gal_count = 0.0
    water_heater_total_volume_gal = 0.0
    water_heater_0_to_40_gal_total_volume_gal = 0.0
    water_heater_40_to_65_gal_total_volume_gal = 0.0
    water_heater_65_to_90_gal_total_volume_gal = 0.0
    water_heater_90_plus_gal_total_volume_gal = 0.0
    heat_pump_water_heater_total_input_j = 0.0
    heat_pump_water_heater_0_to_40_gal_input_j = 0.0
    heat_pump_water_heater_40_to_65_gal_input_j = 0.0
    heat_pump_water_heater_65_to_90_gal_input_j = 0.0
    heat_pump_water_heater_90_plus_input_j = 0.0
    heat_pump_water_heater_heat_pump_output_j = 0.0
    heat_pump_water_heater_tank_output_j = 0.0
    heat_pump_water_heater_total_output_j = 0.0
    heat_pump_water_heater_0_to_40_gal_output_j = 0.0
    heat_pump_water_heater_40_to_65_gal_output_j = 0.0
    heat_pump_water_heater_65_to_90_gal_output_j = 0.0
    heat_pump_water_heater_90_plus_output_j = 0.0
    heat_pump_water_heater_total_electric_j = 0.0
    heat_pump_water_heater_heat_pump_electric_j = 0.0
    heat_pump_water_heater_backup_electric_j = 0.0
    heat_pump_water_heater_unmet_heat_transfer_demand_j = 0.0
    water_heater_electric_j = 0.0
    water_heater_gas_j = 0.0
    water_heater_other_fuel_j = 0.0
    booster_water_heater_electric_j = 0.0
    booster_water_heater_gas_j = 0.0
    water_heater_unmet_heat_transfer_demand_j = 0.0
    heat_pump_water_heaters = []
    heat_pump_water_heater_tanks = []
    model.getWaterHeaterHeatPumps.each { |wh| heat_pump_water_heaters << wh }
    model.getWaterHeaterHeatPumpWrappedCondensers.each { |wh| heat_pump_water_heaters << wh }
    # loop through heat pump water heaters and report out variables
    heat_pump_water_heaters.sort.each do |hpwh|
      tank = hpwh.tank
      if tank.to_WaterHeaterMixed.is_initialized
        tank = tank.to_WaterHeaterMixed.get
      elsif tank.to_WaterHeaterStratified.is_initialized
        tank = tank.to_WaterHeaterStratified.get
      end
      heat_pump_water_heater_tanks << tank.name.to_s
      volume_m3 = tank.tankVolume.is_initialized ? tank.tankVolume.get : 0.0
      volume_gal = OpenStudio.convert(volume_m3, 'm^3','gal').get.round(3)

      # log heat pump water heater tank size
      heat_pump_water_heater_total_volume_gal += volume_gal
      heat_pump_water_heater_count += 1.0
      if volume_gal == 0.0
        runner.registerWarning("Heat pump water heater #{hpwh} has a zero gallon tank.")
      elsif  volume_gal < 40.0
        heat_pump_water_heater_0_to_40_gal_total_volume_gal += volume_gal
        heat_pump_water_heater_0_to_40_gal_count += 1.0
      elsif  volume_gal < 65.0
        heat_pump_water_heater_40_to_65_gal_total_volume_gal += volume_gal
        heat_pump_water_heater_40_to_65_gal_count += 1.0
      elsif volume_gal < 90.0
        heat_pump_water_heater_65_to_90_gal_total_volume_gal += volume_gal
        heat_pump_water_heater_65_to_90_gal_count += 1.0
      else # over 90 gallons
        heat_pump_water_heater_90_plus_gal_total_volume_gal += volume_gal
        heat_pump_water_heater_90_plus_gal_count += 1.0
      end

      # get backup element capacity
      backup_capacity_w = 0.0
      if tank.to_WaterHeaterMixed.is_initialized
        backup_capacity_w = tank.heaterMaximumCapacity.is_initialized ? tank.heaterMaximumCapacity.get : 0.0
      elsif tank.to_WaterHeaterStratified.is_initialized
        if tank.heaterPriorityControl.to_s.downcase == 'simultaneous'
          backup_capacity_w = tank.heater1Capacity.is_initialized ? tank.heater1Capacity.get : 0.0
          backup_capacity_w += tank.heater2Capacity
        else
          backup_capacity_w = tank.heater1Capacity.is_initialized ? tank.heater1Capacity.get : 0.0
        end
      end

      # get heat pump capacity
      heating_capacity_w = 0.0
      dx_coil = hpwh.dXCoil
      if dx_coil.to_CoilWaterHeatingAirToWaterHeatPump.is_initialized
        dx_coil = dx_coil.to_CoilWaterHeatingAirToWaterHeatPump.get
        heating_capacity_w = dx_coil.ratedHeatingCapacity
      elsif dx_coil.to_CoilWaterHeatingAirToWaterHeatPumpWrapped.is_initialized
        dx_coil = dx_coil.to_CoilWaterHeatingAirToWaterHeatPumpWrapped.get
        heating_capacity_w = dx_coil.ratedHeatingCapacity
      else
        runner.registerWarning("Unsupported coil type for coil #{dx_coil.name} for heat pump water heater #{hpwh.name}.")
      end

      # get backup Water Heater Heating Energy
      tank_heating_energy_j = sql_get_report_variable_data_double(runner, sql, tank, 'Water Heater Heating Energy')

      # get backup Water Heater Unmet Demand Heat Transfer Energy
      tank_unmet_demand_energy_j = sql_get_report_variable_data_double(runner, sql, tank, 'Water Heater Unmet Demand Heat Transfer Energy')

      # get Water Heater <Fuel Type> Energy
      tank_gas_energy_j = 0.0
      tank_electric_energy_j = 0.0
      tank_other_fuel_energy_j = 0.0
      tank_fuel_type = tank.heaterFuelType
      case tank_fuel_type
      when 'Electricity', 'Electric'
        fuel = elec
        tank_electric_energy_j = sql_get_report_variable_data_double(runner, sql, tank, "Water Heater #{fuel} Energy")
      when 'NaturalGas', 'Gas'
        fuel = gas
        tank_gas_energy_j = sql_get_report_variable_data_double(runner, sql, tank, "Water Heater #{fuel} Energy")
      else
        fuel = tank_fuel_type
        tank_other_fuel_energy_j = sql_get_report_variable_data_double(runner, sql, tank, "Water Heater #{fuel} Energy")
      end

      # get Heating/Cooling Coil Total Water Heating Energy
      if model.version > OpenStudio::VersionString.new('3.3.0')
        var_name = 'Cooling Coil Total Water Heating Energy'
      else
        var_name = 'Heating Coil Total Water Heating Energy'
      end
      hpwh_heating_energy_j = sql_get_report_variable_data_double(runner, sql, dx_coil, var_name)

      # get Heating/Cooling Coil Water Heating Electricity Energy
      if model.version > OpenStudio::VersionString.new('3.3.0')
        var_name = "Cooling Coil Water Heating #{elec} Energy"
      else
        var_name = "Heating Coil Water Heating #{elec} Energy"
      end
      hpwh_electric_energy_j = sql_get_report_variable_data_double(runner, sql, dx_coil, var_name)

      # calculate heat pump cop
      hpwh_total_output_energy_j = hpwh_heating_energy_j + tank_heating_energy_j
      hpwh_total_input_energy_j = hpwh_electric_energy_j + tank_electric_energy_j
      hpwh_cop = hpwh_total_input_energy_j > 0.0 ? hpwh_total_output_energy_j / hpwh_total_input_energy_j : 0.0

      # log heat pump water heater capacity and annual cop, weighted by tank size
      heat_pump_water_heater_capacity_w += heating_capacity_w * volume_gal
      heat_pump_water_heater_cop += hpwh_cop * hpwh_total_output_energy_j
      heat_pump_water_heater_total_output_j += hpwh_total_output_energy_j
      heat_pump_water_heater_total_input_j += hpwh_total_input_energy_j
      if volume_gal == 0.0
        runner.registerWarning("Heat pump water heater #{hpwh} has a zero gallon tank.")
      elsif  volume_gal < 40.0
        heat_pump_water_heater_0_to_40_gal_capacity_w = heating_capacity_w * volume_gal
        heat_pump_water_heater_0_to_40_gal_cop += hpwh_cop * hpwh_total_output_energy_j
        heat_pump_water_heater_0_to_40_gal_output_j += hpwh_total_output_energy_j
        heat_pump_water_heater_0_to_40_gal_input_j += hpwh_total_input_energy_j
      elsif  volume_gal < 65.0
        heat_pump_water_heater_40_to_65_gal_capacity_w += heating_capacity_w * volume_gal
        heat_pump_water_heater_40_to_65_gal_cop += hpwh_cop * hpwh_total_output_energy_j
        heat_pump_water_heater_40_to_65_gal_output_j += hpwh_total_output_energy_j
        heat_pump_water_heater_40_to_65_gal_input_j += hpwh_total_input_energy_j
      elsif volume_gal < 90.0
        heat_pump_water_heater_65_to_90_gal_capacity_w += heating_capacity_w * volume_gal
        heat_pump_water_heater_65_to_90_gal_cop += hpwh_cop * hpwh_total_output_energy_j
        heat_pump_water_heater_65_to_90_gal_output_j += hpwh_total_output_energy_j
        heat_pump_water_heater_65_to_90_gal_input_j += hpwh_total_input_energy_j
      else # over 90 gallons
        heat_pump_water_heater_90_plus_capacity_w += heating_capacity_w * volume_gal
        heat_pump_water_heater_90_plus_gal_cop += hpwh_cop * hpwh_total_output_energy_j
        heat_pump_water_heater_90_plus_output_j += hpwh_total_output_energy_j
        heat_pump_water_heater_90_plus_input_j += hpwh_total_input_energy_j
      end

      heat_pump_water_heater_heat_pump_output_j += hpwh_heating_energy_j
      heat_pump_water_heater_tank_output_j += tank_heating_energy_j
      heat_pump_water_heater_total_electric_j += hpwh_electric_energy_j + tank_electric_energy_j
      heat_pump_water_heater_heat_pump_electric_j += hpwh_electric_energy_j
      heat_pump_water_heater_backup_electric_j += tank_electric_energy_j
      heat_pump_water_heater_unmet_heat_transfer_demand_j += tank_unmet_demand_energy_j
    end

    # loop through non-heat pump water heaters, omitting those that are tanks for hpwh objects
    water_heaters = []
    model.getWaterHeaterMixeds.each { |wh| water_heaters << wh }
    model.getWaterHeaterStratifieds.each { |wh| water_heaters << wh }
    water_heaters.sort.each do |wh|
      # skip tanks that are associated with heat pump water heaters
      next if heat_pump_water_heater_tanks.include? wh.name.to_s

      volume_m3 = wh.tankVolume.is_initialized ? wh.tankVolume.get : 0.0
      volume_gal = OpenStudio.convert(volume_m3, 'm^3','gal').get.round(3)

      # log water heater tank size
      water_heater_total_volume_gal += volume_gal
      water_heater_count += 1.0
      if volume_gal == 0.0
        runner.registerWarning("Water heater #{wh} has a zero gallon tank.")
      elsif  volume_gal < 40.0
        water_heater_0_to_40_gal_total_volume_gal += volume_gal
        water_heater_0_to_40_gal_count += 1.0
      elsif volume_gal < 65.0
        water_heater_40_to_65_gal_total_volume_gal += volume_gal
        water_heater_40_to_65_gal_count += 1.0
      elsif volume_gal < 90.0
        water_heater_65_to_90_gal_total_volume_gal += volume_gal
        water_heater_65_to_90_gal_count += 1.0
      else # over 90 gallons
        water_heater_90_plus_gal_total_volume_gal += volume_gal
        water_heater_90_plus_gal_count += 1.0
      end

      # get Water Heater Unmet Demand Heat Transfer Energy
      wh_unmet_demand_energy_j = sql_get_report_variable_data_double(runner, sql, wh, 'Water Heater Unmet Demand Heat Transfer Energy')

      # get Water Heater <Fuel Type> Energy
      wh_gas_energy_j = 0.0
      wh_electric_energy_j = 0.0
      wh_other_fuel_energy_j = 0.0
      wh_fuel_type = wh.heaterFuelType
      case wh_fuel_type
      when 'Electricity', 'Electric'
        fuel = elec
        wh_electric_energy_j = sql_get_report_variable_data_double(runner, sql, wh, "Water Heater #{fuel} Energy")
      when 'NaturalGas', 'Gas'
        fuel = gas
        wh_gas_energy_j = sql_get_report_variable_data_double(runner, sql, wh, "Water Heater #{fuel} Energy")
      else
        fuel = wh_fuel_type
        wh_other_fuel_energy_j = sql_get_report_variable_data_double(runner, sql, wh, "Water Heater #{fuel} Energy")
      end

      is_booster = wh.name.get.to_s.downcase.include?('booster') ? true : false

      water_heater_electric_j += wh_electric_energy_j
      water_heater_gas_j += wh_gas_energy_j
      water_heater_other_fuel_j += wh_other_fuel_energy_j
      booster_water_heater_electric_j += wh_electric_energy_j if is_booster
      booster_water_heater_gas_j += wh_gas_energy_j if is_booster
      water_heater_unmet_heat_transfer_demand_j += wh_unmet_demand_energy_j
    end
    # report out counts and volumes for heat pump water heaters
    runner.registerValue('com_report_shw_hp_water_heater_count', heat_pump_water_heater_count)
    runner.registerValue('com_report_shw_hp_water_heater_0_to_40_gal_count', heat_pump_water_heater_0_to_40_gal_count)
    runner.registerValue('com_report_shw_hp_water_heater_40_to_65_gal_count', heat_pump_water_heater_40_to_65_gal_count)
    runner.registerValue('com_report_shw_hp_water_heater_65_to_90_gal_count', heat_pump_water_heater_65_to_90_gal_count)
    runner.registerValue('com_report_shw_hp_water_heater_90_plus_gal_count', heat_pump_water_heater_90_plus_gal_count)
    runner.registerValue('com_report_shw_hp_water_heater_total_volume_gal', heat_pump_water_heater_total_volume_gal)
    runner.registerValue('com_report_shw_hp_water_heater_0_to_40_gal_total_volume_gal', heat_pump_water_heater_0_to_40_gal_total_volume_gal)
    runner.registerValue('com_report_shw_hp_water_heater_40_to_65_gal_total_volume_gal', heat_pump_water_heater_40_to_65_gal_total_volume_gal)
    runner.registerValue('com_report_shw_hp_water_heater_65_to_90_gal_total_volume_gal', heat_pump_water_heater_65_to_90_gal_total_volume_gal)
    runner.registerValue('com_report_shw_hp_water_heater_90_plus_gal_total_volume_gal', heat_pump_water_heater_90_plus_gal_total_volume_gal)

    # report out counts and volumes for non-heat pump water heaters
    runner.registerValue('com_report_shw_non_hp_water_heater_count', water_heater_count)
    runner.registerValue('com_report_shw_non_hp_water_heater_0_to_40_gal_count', water_heater_0_to_40_gal_count)
    runner.registerValue('com_report_shw_non_hp_water_heater_40_to_65_gal_count', water_heater_40_to_65_gal_count)
    runner.registerValue('com_report_shw_non_hp_water_heater_65_to_90_gal_count', water_heater_65_to_90_gal_count)
    runner.registerValue('com_report_shw_non_hp_water_heater_90_plus_gal_count', water_heater_90_plus_gal_count)
    runner.registerValue('com_report_shw_non_hp_water_heater_total_volume_gal', water_heater_total_volume_gal)
    runner.registerValue('com_report_shw_non_hp_water_heater_0_to_40_gal_total_volume_gal', water_heater_0_to_40_gal_total_volume_gal)
    runner.registerValue('com_report_shw_non_hp_water_heater_40_to_65_gal_total_volume_gal', water_heater_40_to_65_gal_total_volume_gal)
    runner.registerValue('com_report_shw_non_hp_water_heater_65_to_90_gal_total_volume_gal', water_heater_65_to_90_gal_total_volume_gal)
    runner.registerValue('com_report_shw_non_hp_water_heater_90_plus_gal_total_volume_gal', water_heater_90_plus_gal_total_volume_gal)

    # report out capacities for heat pump water heaters
    heat_pump_water_heater_capacity_w = heat_pump_water_heater_total_volume_gal > 0.0 ? heat_pump_water_heater_capacity_w / heat_pump_water_heater_total_volume_gal : 0.0
    heat_pump_water_heater_0_to_40_gal_capacity_w = heat_pump_water_heater_0_to_40_gal_total_volume_gal > 0.0 ? heat_pump_water_heater_0_to_40_gal_capacity_w / heat_pump_water_heater_0_to_40_gal_total_volume_gal : 0.0
    heat_pump_water_heater_40_to_65_gal_capacity_w = heat_pump_water_heater_40_to_65_gal_total_volume_gal > 0.0 ? heat_pump_water_heater_40_to_65_gal_capacity_w / heat_pump_water_heater_40_to_65_gal_total_volume_gal : 0.0
    heat_pump_water_heater_65_to_90_gal_capacity_w = heat_pump_water_heater_65_to_90_gal_total_volume_gal > 0.0 ? heat_pump_water_heater_65_to_90_gal_capacity_w / heat_pump_water_heater_65_to_90_gal_total_volume_gal : 0.0
    heat_pump_water_heater_90_plus_capacity_w = heat_pump_water_heater_90_plus_gal_total_volume_gal > 0.0 ? heat_pump_water_heater_90_plus_capacity_w / heat_pump_water_heater_90_plus_gal_total_volume_gal : 0.0
    runner.registerValue('com_report_shw_hp_water_heater_capacity_w', heat_pump_water_heater_capacity_w)
    runner.registerValue('com_report_shw_hp_water_heater_0_to_40_gal_capacity_w', heat_pump_water_heater_0_to_40_gal_capacity_w)
    runner.registerValue('com_report_shw_hp_water_heater_40_to_65_gal_capacity_w', heat_pump_water_heater_40_to_65_gal_capacity_w)
    runner.registerValue('com_report_shw_hp_water_heater_65_to_90_gal_capacity_w', heat_pump_water_heater_65_to_90_gal_capacity_w)
    runner.registerValue('com_report_shw_hp_water_heater_90_plus_capacity_w', heat_pump_water_heater_90_plus_capacity_w)

    # report out annual average cops for heat pump water heaters
    heat_pump_water_heater_cop = heat_pump_water_heater_total_input_j > 0.0 ? heat_pump_water_heater_total_output_j / heat_pump_water_heater_total_input_j : 0.0
    heat_pump_water_heater_0_to_40_gal_cop = heat_pump_water_heater_0_to_40_gal_input_j > 0.0 ? heat_pump_water_heater_0_to_40_gal_output_j / heat_pump_water_heater_0_to_40_gal_input_j : 0.0
    heat_pump_water_heater_40_to_65_gal_cop = heat_pump_water_heater_40_to_65_gal_input_j > 0.0 ? heat_pump_water_heater_40_to_65_gal_output_j / heat_pump_water_heater_40_to_65_gal_input_j : 0.0
    heat_pump_water_heater_65_to_90_gal_cop = heat_pump_water_heater_65_to_90_gal_input_j > 0.0 ? heat_pump_water_heater_65_to_90_gal_output_j / heat_pump_water_heater_65_to_90_gal_input_j : 0.0
    heat_pump_water_heater_90_plus_gal_cop = heat_pump_water_heater_90_plus_input_j > 0.0 ? heat_pump_water_heater_90_plus_output_j / heat_pump_water_heater_90_plus_input_j : 0.0
    runner.registerValue('com_report_shw_hp_water_heater_cop', heat_pump_water_heater_cop)
    runner.registerValue('com_report_shw_hp_water_heater_0_to_40_gal_cop', heat_pump_water_heater_0_to_40_gal_cop)
    runner.registerValue('com_report_shw_hp_water_heater_40_to_65_gal_cop', heat_pump_water_heater_40_to_65_gal_cop)
    runner.registerValue('com_report_shw_hp_water_heater_65_to_90_gal_cop', heat_pump_water_heater_65_to_90_gal_cop)
    runner.registerValue('com_report_shw_hp_water_heater_90_plus_gal_cop', heat_pump_water_heater_90_plus_gal_cop)

    # report out electric use for heat pump water heaters
    runner.registerValue('com_report_shw_hp_water_heater_total_output_j', heat_pump_water_heater_total_output_j)
    runner.registerValue('com_report_shw_hp_water_heater_heat_pump_output_j', heat_pump_water_heater_heat_pump_output_j)
    runner.registerValue('com_report_shw_hp_water_heater_tank_output_j', heat_pump_water_heater_tank_output_j)
    runner.registerValue('com_report_shw_hp_water_heater_total_electric_j', heat_pump_water_heater_total_electric_j)
    runner.registerValue('com_report_shw_hp_water_heater_heat_pump_electric_j', heat_pump_water_heater_heat_pump_electric_j)
    runner.registerValue('com_report_shw_hp_water_heater_backup_electric_j', heat_pump_water_heater_backup_electric_j)

    # report out electric and gas use for non-heat pump water heaters
    runner.registerValue('com_report_shw_non_hp_water_heater_electric_j', water_heater_electric_j)
    runner.registerValue('com_report_shw_non_hp_water_heater_gas_j', water_heater_gas_j)
    runner.registerValue('com_report_shw_non_hp_water_heater_other_fuel_j', water_heater_other_fuel_j)

    # report out electric and gas use for booster water heaters
    runner.registerValue('com_report_shw_booster_water_heater_electric_j', booster_water_heater_electric_j)
    runner.registerValue('com_report_shw_booster_water_heater_gas_j', booster_water_heater_gas_j)

    # report out weater heater unmet demand heat transfer
    runner.registerValue('com_report_shw_hp_water_heater_unmet_heat_transfer_demand_j', heat_pump_water_heater_unmet_heat_transfer_demand_j)
    runner.registerValue('com_report_shw_non_hp_water_heater_unmet_heat_transfer_demand_j', water_heater_unmet_heat_transfer_demand_j)

    # Error and Warning count from eplusout.err file (sql does not have data)
    err_path = File.join(File.dirname(sql.path.to_s), 'eplusout.err')
    File.foreach(err_path).each do |line|
      next unless line.include?('EnergyPlus Completed Successfully')
      m = line.match /.*EnergyPlus Completed Successfully-- (\d+) Warning; (\d+) Severe Errors/
      if m
        runner.registerValue('com_report_num_warnings', m[1].to_i)
        runner.registerValue('com_report_num_errors', m[2].to_i)
      else
        runner.registerWarning("Could not determine number of warnings or errors from error file")
      end
      break
    end

    # close the sql file
    sql.close

    return true
  end
end

# register the measure to be used by the application
ComStockSensitivityReports.new.registerWithApplication<|MERGE_RESOLUTION|>--- conflicted
+++ resolved
@@ -252,7 +252,6 @@
       # Extract independent variable 2 (e.g., outdoor air temperature data)
       ind_var_2_obj = lookup_table.independentVariables[1]
       ind_var_2_values = ind_var_2_obj.values.to_a
-<<<<<<< HEAD
 
       # Extract output values (dependent variable)
       dep_var = lookup_table.outputValues.to_a
@@ -276,7 +275,7 @@
   # lookup or interpolate dependent varible based on two independent variable arrays and one dependent variable array
   # @param ind_var_1 [Array] independent variables 1
   # @param ind_var_2 [Array] independent variables 2
-  # @param dep_var [Array] dependent variables
+  # @param dep_var [Array] dependent variables 
   # @param input1 [Double] independent variable 1
   # @param input2 [Double] independent variable 2
   def interpolate_from_two_ind_vars(runner, ind_var_1, ind_var_2, dep_var, input1, input2)
@@ -660,92 +659,6 @@
     end
 
     return capacity_w, capacity_0F_w, capacity_5F_w, capacity_17F_w, coil_design_cop, coil_design_cop_0F, coil_design_cop_5F, coil_design_cop_17F
-=======
-
-      # Extract output values (dependent variable)
-      dep_var = lookup_table.outputValues.to_a
-
-      # Check for dimension mismatch
-      if ind_var_1_values.size * ind_var_2_values.size != dep_var.size
-        runner.registerError("Output values count does not match with value counts of variable 1 and 2 for TableLookup object: #{lookup_table.name}")
-        return false
-      end
-
-      # Perform interpolation from the two independent variables
-      interpolate_from_two_ind_vars(runner, ind_var_1_values, ind_var_2_values, dep_var, input1,
-                                    input2)
-
-    else
-      runner.registerError('This TableLookup is not based on two independent variables, so it is not supported with this method.')
-      false
-    end
-  end
-
-  # lookup or interpolate dependent varible based on two independent variable arrays and one dependent variable array
-  # @param ind_var_1 [Array] independent variables 1
-  # @param ind_var_2 [Array] independent variables 2
-  # @param dep_var [Array] dependent variables 
-  # @param input1 [Double] independent variable 1
-  # @param input2 [Double] independent variable 2
-  def interpolate_from_two_ind_vars(runner, ind_var_1, ind_var_2, dep_var, input1, input2)
-    # Check input1 value
-    if input1 < ind_var_1.first
-      runner.registerWarning("input1 value (#{input1}) is lower than the minimum value in the data (#{ind_var_1.first}) thus replacing to minimum bound")
-      input1 = ind_var_1.first
-    elsif input1 > ind_var_1.last
-      runner.registerWarning("input1 value (#{input1}) is larger than the maximum value in the data (#{ind_var_1.last}) thus replacing to maximum bound")
-      input1 = ind_var_1.last
-    end
-
-    # Check input2 value
-    if input2 < ind_var_2.first
-      runner.registerWarning("input2 value (#{input2}) is lower than the minimum value in the data (#{ind_var_2.first}) thus replacing to minimum bound")
-      input2 = ind_var_2.first
-    elsif input2 > ind_var_2.last
-      runner.registerWarning("input2 value (#{input2}) is larger than the maximum value in the data (#{ind_var_2.last}) thus replacing to maximum bound")
-      input2 = ind_var_2.last
-    end
-
-    # Find the closest lower and upper bounds for input1 in ind_var_1
-    i1_lower = ind_var_1.index { |val| val >= input1 } || ind_var_1.length - 1
-    i1_upper = i1_lower.positive? ? i1_lower - 1 : 0
-
-    # Find the closest lower and upper bounds for input2 in ind_var_2
-    i2_lower = ind_var_2.index { |val| val >= input2 } || ind_var_2.length - 1
-    i2_upper = i2_lower.positive? ? i2_lower - 1 : 0
-
-    # Ensure i1_lower and i1_upper are correctly ordered
-    if ind_var_1[i1_lower] < input1
-      i1_upper = i1_lower
-      i1_lower = [i1_lower + 1, ind_var_1.length - 1].min
-    end
-
-    # Ensure i2_lower and i2_upper are correctly ordered
-    if ind_var_2[i2_lower] < input2
-      i2_upper = i2_lower
-      i2_lower = [i2_lower + 1, ind_var_2.length - 1].min
-    end
-
-    # Get the dep_var values at these indices
-    v11 = dep_var[i1_upper * ind_var_2.length + i2_upper]
-    v12 = dep_var[i1_upper * ind_var_2.length + i2_lower]
-    v21 = dep_var[i1_lower * ind_var_2.length + i2_upper]
-    v22 = dep_var[i1_lower * ind_var_2.length + i2_lower]
-
-    # If input1 or input2 exactly matches, no need for interpolation
-    return v11 if input1 == ind_var_1[i1_upper] && input2 == ind_var_2[i2_upper]
-
-    # Interpolate between v11, v12, v21, and v22
-    x1 = ind_var_1[i1_upper]
-    x2 = ind_var_1[i1_lower]
-    y1 = ind_var_2[i2_upper]
-    y2 = ind_var_2[i2_lower]
-
-    (v11 * (x2 - input1) * (y2 - input2) +
-       v12 * (x2 - input1) * (input2 - y1) +
-       v21 * (input1 - x1) * (y2 - input2) +
-       v22 * (input1 - x1) * (input2 - y1)) / ((x2 - x1) * (y2 - y1))
->>>>>>> 1f5866c4
   end
 
   # define what happens when the measure is run
