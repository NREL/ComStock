--- conflicted
+++ resolved
@@ -2659,13 +2659,10 @@
     end
     runner.registerValue('com_report_hvac_dx_heating_fraction_electric_defrost', dx_heating_fraction_electric_defrost)
 
-<<<<<<< HEAD
-=======
     # report out crankcase heater energy
     dx_heating_crankcase_heater_energy_kwh = OpenStudio.convert(dx_heating_total_crankcase_electric_j, 'J', 'kWh').get
     runner.registerValue('com_report_hvac_dx_heating_crankcase_heater_energy_kwh', dx_heating_crankcase_heater_energy_kwh)
 
->>>>>>> 527f99c2
     # cycling ratio for unitary system
     # initialize variables
     cycling_ratio_cooling_weighted_sum = 0.0
