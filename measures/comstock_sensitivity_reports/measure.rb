# ComStock™, Copyright (c) 2023 Alliance for Sustainable Energy, LLC. All rights reserved.
# See top level LICENSE.txt file for license terms.

# *******************************************************************************
# OpenStudio(R), Copyright (c) 2008-2018, Alliance for Sustainable Energy, LLC.
# All rights reserved.
# Redistribution and use in source and binary forms, with or without
# modification, are permitted provided that the following conditions are met:
#
# (1) Redistributions of source code must retain the above copyright notice,
# this list of conditions and the following disclaimer.
#
# (2) Redistributions in binary form must reproduce the above copyright notice,
# this list of conditions and the following disclaimer in the documentation
# and/or other materials provided with the distribution.
#
# (3) Neither the name of the copyright holder nor the names of any contributors
# may be used to endorse or promote products derived from this software without
# specific prior written permission from the respective party.
#
# (4) Other than as required in clauses (1) and (2), distributions in any form
# of modifications or other derivative works may not use the "OpenStudio"
# trademark, "OS", "os", or any other confusingly similar designation without
# specific prior written permission from Alliance for Sustainable Energy, LLC.
#
# THIS SOFTWARE IS PROVIDED BY THE COPYRIGHT HOLDER(S) AND ANY CONTRIBUTORS
# "AS IS" AND ANY EXPRESS OR IMPLIED WARRANTIES, INCLUDING, BUT NOT LIMITED TO,
# THE IMPLIED WARRANTIES OF MERCHANTABILITY AND FITNESS FOR A PARTICULAR PURPOSE
# ARE DISCLAIMED. IN NO EVENT SHALL THE COPYRIGHT HOLDER(S), ANY CONTRIBUTORS, THE
# UNITED STATES GOVERNMENT, OR THE UNITED STATES DEPARTMENT OF ENERGY, NOR ANY OF
# THEIR EMPLOYEES, BE LIABLE FOR ANY DIRECT, INDIRECT, INCIDENTAL, SPECIAL,
# EXEMPLARY, OR CONSEQUENTIAL DAMAGES (INCLUDING, BUT NOT LIMITED TO, PROCUREMENT
# OF SUBSTITUTE GOODS OR SERVICES; LOSS OF USE, DATA, OR PROFITS; OR BUSINESS
# INTERRUPTION) HOWEVER CAUSED AND ON ANY THEORY OF LIABILITY, WHETHER IN CONTRACT,
# STRICT LIABILITY, OR TORT (INCLUDING NEGLIGENCE OR OTHERWISE) ARISING IN ANY WAY
# OUT OF THE USE OF THIS SOFTWARE, EVEN IF ADVISED OF THE POSSIBILITY OF SUCH DAMAGE.
# *******************************************************************************

require 'openstudio-standards'
require 'erb'

# start the measure
class ComStockSensitivityReports < OpenStudio::Measure::ReportingMeasure
  # human readable name
  def name
    # Measure name should be the title case of the class name.
    return 'ComStock_Sensitivity_Reports'
  end

  # human readable description
  def description
    return 'In order to train the surrogate model for ComStock, we need to have more summary information about the
            building in the output csv.  Characteristics like whole-bldg avg. U-value for walls, roofs, windows, etc,
            whole-bldg LPD and EPD, avg. htg. eff/clg COP.  Mainly things that are not direct inputs to the model, but
            that are a byproduct of the other inputs.  Also, the focus should be on things that are common across
            building types, as opposed to very building-type-specific characteristics.'
  end

  # human readable description of modeling approach
  def modeler_description
    return "WARNING: This measure puts in output variables with reporting frequency 'RunPeriod'.
            Make sure 'Run Simulation for Sizing Periods' is set to 'false' in 'OS:SimulationControl'."
  end

  # define the arguments that the user will input
  def arguments(model=nil)
    args = OpenStudio::Measure::OSArgumentVector.new
    # this measure does not require any user arguments, return an empty list
    return args
  end

  # define the outputs that the measure will create
  def outputs
    outs = OpenStudio::Measure::OSOutputVector.new
    # this measure does not produce machine readable outputs with registerValue, return an empty list
    return outs
  end

  # helper method to access report variable data
  def sql_get_report_variable_data_double(runner, sql, object, variable_name)
    value = 0.0
    # See if object input is the actual object or just a string and handle appropriately
    if object.respond_to?('name')
      var_data_id_query = "SELECT ReportVariableDataDictionaryIndex FROM ReportVariableDataDictionary WHERE VariableName = '#{variable_name}' AND ReportingFrequency = 'Run Period' AND KeyValue = '#{object.name.get.to_s.upcase}'"
    else
      var_data_id_query = "SELECT ReportVariableDataDictionaryIndex FROM ReportVariableDataDictionary WHERE VariableName = '#{variable_name}' AND ReportingFrequency = 'Run Period' AND KeyValue = '#{object.upcase}'"
    end
    var_data_id = sql.execAndReturnFirstDouble(var_data_id_query)
    if var_data_id.is_initialized
      var_val_query = "SELECT VariableValue FROM ReportVariableData WHERE ReportVariableDataDictionaryIndex = '#{var_data_id.get}'"
      val = sql.execAndReturnFirstDouble(var_val_query)
      if val.is_initialized
        value = val.get
      elsif object.respond_to?('name')
        runner.registerWarning("'#{variable_name}' not available for #{object.iddObjectType} '#{object.name}'.")
      else
        runner.registerWarning("'#{variable_name}' not available for #{object}'.")
      end
    elsif object.respond_to?('name')
      runner.registerWarning("'#{variable_name}' not available for #{object.iddObjectType} '#{object.name}'.")
    else
    runner.registerWarning("'#{variable_name}' not available for #{object}'.")
    end
    return value
  end

  # return a vector of IdfObject's to request EnergyPlus objects needed by the run method
  # Warning: Do not change the name of this method to be snake_case. The method must be lowerCamelCase.
  def energyPlusOutputRequests(runner, user_arguments)
    super(runner, user_arguments)

    # use the built-in error checking
    if !runner.validateUserArguments(arguments, user_arguments)
      return result
    end

    result = OpenStudio::IdfObjectVector.new
    result << OpenStudio::IdfObject.load('Output:Variable,*,Site Outdoor Air Drybulb Temperature,Hourly;').get

    # Get model
    model = runner.lastOpenStudioModel
    if model.empty?
      runner.registerError('Cannot find last model in energyPlusOutputRequests, cannot request outputs for HVAC equipment.')
      return result
    end
    model = model.get

    # Handle fuel output variables that changed in EnergyPlus version 9.4 (Openstudio version >= 3.1)
    elec = 'Electric'
    gas = 'Gas'
    fuel_oil = 'FuelOil#2'
    if model.version > OpenStudio::VersionString.new('3.0.1')
      elec = 'Electricity'
      gas = 'NaturalGas'
      fuel_oil = 'FuelOilNo2'
    end

    # request zone variables for the run period
    result << OpenStudio::IdfObject.load("Output:Variable,*,Zone Electric Equipment #{elec} Energy,RunPeriod;").get
    result << OpenStudio::IdfObject.load('Output:Variable,*,Zone People Occupant Count,RunPeriod;').get

    # request service water heating use
    result << OpenStudio::IdfObject.load('Output:Variable,*,Water Use Connections Hot Water Volume,RunPeriod;').get

    # request coil and fan energy use for HVAC equipment
    result << OpenStudio::IdfObject.load('Output:Variable,*,Chiller COP,RunPeriod;').get
    result << OpenStudio::IdfObject.load('Output:Variable,*,Chiller Evaporator Cooling Energy,RunPeriod;').get #J
    result << OpenStudio::IdfObject.load('Output:Variable,*,Boiler Heating Energy,RunPeriod;').get #J
    result << OpenStudio::IdfObject.load("Output:Variable,*,Boiler #{elec} Energy,RunPeriod;").get #J
    result << OpenStudio::IdfObject.load("Output:Variable,*,Boiler #{gas} Energy,RunPeriod;").get #J
    result << OpenStudio::IdfObject.load("Output:Variable,*,Boiler #{fuel_oil} Energy,RunPeriod;").get #J
    result << OpenStudio::IdfObject.load("Output:Variable,*,Boiler Propane Energy,RunPeriod;").get #J
    result << OpenStudio::IdfObject.load("Output:Variable,*,Heat Pump #{elec} Energy,RunPeriod;").get #J
    result << OpenStudio::IdfObject.load('Output:Variable,*,Heat Pump Load Side Heat Transfer Energy,RunPeriod;').get #J
    result << OpenStudio::IdfObject.load('Output:Variable,*,Heat Pump Source Side Inlet Temperature,RunPeriod;').get #C
    result << OpenStudio::IdfObject.load('Output:Variable,*,Fluid Heat Exchanger Loop Supply Side Inlet Temperature,RunPeriod;').get #C
    result << OpenStudio::IdfObject.load('Output:Variable,*,Fluid Heat Exchanger Loop Supply Side Outlet Temperature,RunPeriod;').get #C
    result << OpenStudio::IdfObject.load('Output:Variable,*,Fluid Heat Exchanger Loop Demand Side Inlet Temperature,RunPeriod;').get #C
    result << OpenStudio::IdfObject.load('Output:Variable,*,Fluid Heat Exchanger Loop Demand Side Outlet Temperature,RunPeriod;').get #C
    result << OpenStudio::IdfObject.load("Output:Variable,*,Fluid Heat Exchanger Heat Transfer Energy,RunPeriod;").get # J
    result << OpenStudio::IdfObject.load("Output:Variable,*,Cooling Coil #{elec} Energy,RunPeriod;").get # J
    result << OpenStudio::IdfObject.load("Output:Variable,*,Heating Coil #{elec} Energy,RunPeriod;").get # J
    result << OpenStudio::IdfObject.load("Output:Variable,*,Heating Coil #{gas} Energy,RunPeriod;").get # J
    result << OpenStudio::IdfObject.load("Output:Variable,*,Heating Coil Defrost #{elec} Energy,RunPeriod;").get # J
    result << OpenStudio::IdfObject.load('Output:Variable,*,Heating Coil Heating Energy,RunPeriod;').get # J
    result << OpenStudio::IdfObject.load('Output:Variable,*,Cooling Coil Total Cooling Energy,RunPeriod;').get # J
    result << OpenStudio::IdfObject.load('Output:Variable,*,Zone VRF Air Terminal Total Heating Energy,RunPeriod;').get # J
    result << OpenStudio::IdfObject.load('Output:Variable,*,Zone VRF Air Terminal Total Cooling Energy,RunPeriod;').get # J
    result << OpenStudio::IdfObject.load('Output:Variable,*,VRF Heat Pump Cooling Electricity Energy,RunPeriod;').get # J
    result << OpenStudio::IdfObject.load('Output:Variable,*,VRF Heat Pump Heating Electricity Energy,RunPeriod;').get # J
    result << OpenStudio::IdfObject.load('Output:Variable,*,VRF Heat Pump Defrost Electricity Energy,RunPeriod;').get # J
    result << OpenStudio::IdfObject.load('Output:Variable,*,VRF Heat Pump Crankcase Heater Electricity Energy,RunPeriod;').get # J
    result << OpenStudio::IdfObject.load('Output:Variable,*,VRF Heat Pump Heat Recovery Energy,RunPeriod;').get # J
    result << OpenStudio::IdfObject.load('Output:Variable,*,Air System Outdoor Air Mass Flow Rate,RunPeriod;').get
    result << OpenStudio::IdfObject.load('Output:Variable,*,Air System Mixed Air Mass Flow Rate,RunPeriod;').get # kg/s
    result << OpenStudio::IdfObject.load("Output:Variable,*,Water Heater #{elec} Energy,RunPeriod;").get # J
    result << OpenStudio::IdfObject.load("Output:Variable,*,Water Heater #{gas} Energy,RunPeriod;").get # J
    result << OpenStudio::IdfObject.load("Output:Variable,*,Water Heater #{fuel_oil} Energy,RunPeriod;").get # J
    result << OpenStudio::IdfObject.load("Output:Variable,*,Water Heater Propane Energy,RunPeriod;").get # J
    result << OpenStudio::IdfObject.load('Output:Variable,*,Water Heater Heating Energy,RunPeriod;').get # J
    result << OpenStudio::IdfObject.load('Output:Variable,*,Water Heater Unmet Demand Heat Transfer Energy,RunPeriod;').get # J
    if model.version > OpenStudio::VersionString.new('3.3.0')
      result << OpenStudio::IdfObject.load('Output:Variable,*,Cooling Coil Total Water Heating Energy,RunPeriod;').get # J
      result << OpenStudio::IdfObject.load('Output:Variable,*,Cooling Coil Water Heating Electricity Energy,RunPeriod;').get # J
    else
      result << OpenStudio::IdfObject.load('Output:Variable,*,Heating Coil Total Water Heating Energy,RunPeriod;').get # J
      result << OpenStudio::IdfObject.load('Output:Variable,*,Heating Coil Water Heating Electricity Energy,RunPeriod;').get # J
    end

    # request zoneHVACComponents mixed air and outdoor air nodes mass flow rate
    model.getZoneHVACComponents.sort.each do |zone_hvac_component|
      # cast the zone_hvac_component down to its child object
      obj_type = zone_hvac_component.iddObjectType.valueName
      obj_type_name = obj_type.gsub('OS_','').gsub('_','')
      method_name = "to_#{obj_type_name}"
      if zone_hvac_component.respond_to?(method_name)
        actual_zone_hvac = zone_hvac_component.method(method_name).call
        if !actual_zone_hvac.empty?
          actual_zone_hvac = actual_zone_hvac.get
        end
      end

      next if actual_zone_hvac.airLoopHVAC.is_initialized || !actual_zone_hvac.respond_to?('supplyAirFan')

      base_obj_name = actual_zone_hvac.name.get
      outlet_node = actual_zone_hvac.outletNode.get
      result << OpenStudio::IdfObject.load("Output:Variable, #{outlet_node.name.get}, System Node Mass Flow Rate,RunPeriod;").get # kg/s
      if actual_zone_hvac.respond_to?('outdoorAirMixerName')
        result << OpenStudio::IdfObject.load("Output:Variable,#{base_obj_name} OA Node, System Node Mass Flow Rate,RunPeriod;").get # kg/s
      elsif actual_zone_hvac.respond_to?('vrfSystem')
        result << OpenStudio::IdfObject.load("Output:Variable,#{base_obj_name} Outdoor Air Node, System Node Mass Flow Rate,RunPeriod;").get # kg/s
      else
        next
      end
    end


    #result << OpenStudio::IdfObject.load("Output:Variable,*,Fan #{elec} Energy,RunPeriod;").get # J
    #result << OpenStudio::IdfObject.load("Output:Variable,*,Humidifier #{elec} Energy,RunPeriod;").get # J
    #result << OpenStudio::IdfObject.load("Output:Variable,*,Evaporative Cooler #{elec} Energy,RunPeriod;").get # J
    #result << OpenStudio::IdfObject.load('Output:Variable,*,Baseboard Hot Water Energy,RunPeriod;').get # J
    #result << OpenStudio::IdfObject.load("Output:Variable,*,Baseboard #{elec} Energy,RunPeriod;").get # J

    return result
  end

  # return dependent varible based on two independent variables from TableMultiVariableLookup
  # @param model [OpenStudio::Model::TableMultiVariableLookup] OpenStudio TableMultiVariableLookup object
  # @param ind_var_1 [Double] independent variable 1
  # @param ind_var_2 [Double] independent variable 2
  # @return [Double] dependent variable value
  def get_dep_var_from_lookup_table_with_two_ind_var(lookup_table, ind_var_1, ind_var_2)
    unless lookup_table.to_TableMultiVariableLookup.is_initialized
      runner.registerError("#{lookup_table.name} is not a OpenStudio::Model::TableMultiVariableLookup object.")
      return false
    end

    # check if the lookup only has two independent variables
    if lookup_table.numberofIndependentVariables == 2

      # get independent variable 1 and 2 from table
      array_ind_var_1 = lookup_table.xValues(0)
      array_ind_var_2 = lookup_table.xValues(1)

      # find the closest independent variable 1 and 2 from table based on method inputs
      closest_ind_var_1 = array_ind_var_1.min_by{|x| (ind_var_1-x).abs}
      closest_ind_var_2 = array_ind_var_2.min_by{|x| (ind_var_2-x).abs}

      # grab dependent variable from the closest independent variables
      dependent_var_val = lookup_table.yValue([closest_ind_var_1, closest_ind_var_2]).get
    else
      runner.registerError('This TableMultiVariableLookup is not based on two independent variables.')
      return false
    end
    return dependent_var_val
  end

  # define what happens when the measure is run
  def run(runner, user_arguments)
    super(runner, user_arguments)

    # use the built-in error checking
    if !runner.validateUserArguments(arguments, user_arguments)
      return false
    end

    # get the last model and sql file
    model = runner.lastOpenStudioModel
    if model.empty?
      runner.registerError('Cannot find last model.')
      return false
    end
    model = model.get

    sql = runner.lastEnergyPlusSqlFile
    if sql.empty?
      runner.registerError('Cannot find last sql file.')
      return false
    end
    sql = sql.get
    model.setSqlFile(sql)

    # get the weather file run period (as opposed to design day run period)
    ann_env_pd = nil
    sql.availableEnvPeriods.each do |env_pd|
      env_type = sql.environmentType(env_pd)
      if env_type.is_initialized
        if env_type.get == OpenStudio::EnvironmentType.new('WeatherRunPeriod')
          ann_env_pd = env_pd
        end
      end
    end

    if ann_env_pd == false
      runner.registerError('Cannot find a weather runperiod. Make sure you ran an annual simulation, not just the design days.')
      return false
    end

    # Handle output variables that changed from 'Electric' to 'Electricity' in EnergyPlus version 9.4 (Openstudio version 3.1)
    elec = 'Electric'
    gas = 'Gas'
    if model.version > OpenStudio::VersionString.new('3.0.1')
      elec = 'Electricity'
      gas = 'NaturalGas'
    end

    # build standard to access methods
    std = Standard.build('ComStock 90.1-2013')

    # get building floor area properties
    total_building_area_m2 = 0.0
    var_val_query = "SELECT Value FROM TabularDataWithStrings WHERE ReportName = 'AnnualBuildingUtilityPerformanceSummary' AND ReportForString = 'Entire Facility' AND TableName = 'Building Area' AND RowName = 'Total Building Area' AND ColumnName = 'Area' AND Units = 'm2'"
    val = sql.execAndReturnFirstDouble(var_val_query)
    if val.is_initialized
      total_building_area_m2 = val.get
    else
      runner.registerWarning('Building floor area not available.')
    end

    # calculate exterior surface properties
    smallest_space_m2 = 9999.0
    num_surfaces = 0
    roof_absorptance_times_area = 0
    roof_ua_si = 0.0
    roof_area_m2 = 0.0
    exterior_wall_ua_si = 0.0
    exterior_wall_area_m2 = 0.0
    spaces = model.getSpaces
    spaces.sort.each do |space|
      floor_area_m2 = space.floorArea * space.multiplier
      smallest_space_m2 = floor_area_m2 if floor_area_m2 < smallest_space_m2
      space.surfaces.sort.each do |surface|
        num_surfaces += 1 * space.multiplier
        next if surface.outsideBoundaryCondition != 'Outdoors'
        if surface.surfaceType.to_s == 'RoofCeiling'
          surface_absorptance = surface.exteriorVisibleAbsorptance.is_initialized ? surface.exteriorVisibleAbsorptance.get : 0.0
          surface_u_value_si = surface.uFactor.is_initialized ? surface.uFactor.get : 0.0
          surface_area_m2 = surface.netArea * space.multiplier
          surface_ua_si = surface_u_value_si * surface_area_m2
          roof_absorptance_times_area += surface_absorptance * surface_area_m2
          roof_ua_si += surface_ua_si
          roof_area_m2 += surface_area_m2
        elsif surface.surfaceType.to_s == 'Wall'
          surface_u_value_si = surface.uFactor.is_initialized ? surface.uFactor.get : 0.0
          surface_area_m2 = surface.netArea * space.multiplier
          surface_ua_si = surface_u_value_si * surface_area_m2
          exterior_wall_ua_si += surface_ua_si
          exterior_wall_area_m2 += surface_area_m2
        end
      end
    end

    # total number of zones
    num_zones = 0
    zones = model.getThermalZones
    zones.each { |z| num_zones += z.multiplier }
    runner.registerValue('com_report_number_of_model_zones', zones.size)
    runner.registerValue('com_report_number_of_zones', num_zones)

    # total number of spaces
    num_spaces = 0
    spaces.each { |s| num_spaces += s.multiplier }
    runner.registerValue('com_report_number_of_model_spaces', spaces.size)
    runner.registerValue('com_report_number_of_spaces', num_spaces)

    # smallest space size
    runner.registerValue('com_report_smallest_space_m2', smallest_space_m2, 'm^2')

    # total number of surfaces
    runner.registerValue('com_report_number_of_surfaces', num_surfaces)

    # Average roof absorptance
    if roof_area_m2 > 0
      average_roof_absorptance = roof_absorptance_times_area / roof_area_m2
      runner.registerValue('com_report_average_roof_absorptance', average_roof_absorptance)
    else
      runner.registerWarning('Roof area is zero. Cannot calculate average absorptance.')
    end

    # Average roof U-value
    if roof_area_m2 > 0
      average_roof_u_value_si = roof_ua_si / roof_area_m2
      runner.registerValue('com_report_roof_area_m2', roof_area_m2, 'm^2')
      runner.registerValue('com_report_average_roof_u_value_si', average_roof_u_value_si)
    else
      runner.registerWarning('Roof area is zero. Cannot calculate average U-value.')
    end

    # Average wall U-value
    if exterior_wall_area_m2 > 0
      average_exterior_wall_u_value_si = exterior_wall_ua_si / exterior_wall_area_m2
      runner.registerValue('com_report_exterior_wall_area_m2', exterior_wall_area_m2, 'm^2')
      runner.registerValue('com_report_average_exterior_wall_u_value_si', average_exterior_wall_u_value_si, 'W/m^2*K')
    else
      runner.registerWarning('Exterior wall area is zero. Cannot calculate average U-value.')
    end

    # Average window area
    window_area_m2 = 0
    var_val_query = "SELECT Value FROM TabularDataWithStrings WHERE ReportName = 'EnvelopeSummary' AND ReportForString = 'Entire Facility' AND TableName = 'Exterior Fenestration' AND RowName = 'Total or Average' AND ColumnName = 'Area of Multiplied Openings' AND Units = 'm2'"
    val = sql.execAndReturnFirstDouble(var_val_query)
    if val.is_initialized
      window_area_m2 = val.get
      runner.registerValue('com_report_window_area_m2', window_area_m2, 'm^2')
    else
      runner.registerWarning('Overall window area not available.')
    end

    # Average window U-value
    var_val_query = "SELECT Value FROM TabularDataWithStrings WHERE ReportName = 'EnvelopeSummary' AND ReportForString = 'Entire Facility' AND TableName = 'Exterior Fenestration' AND RowName = 'Total or Average' AND ColumnName = 'Glass U-Factor' AND Units = 'W/m2-K'"
    val = sql.execAndReturnFirstDouble(var_val_query)
    if val.is_initialized
      window_u_value_si = val.get
      runner.registerValue('com_report_window_u_value_si', window_u_value_si, 'W/m^2*K')
    else
      runner.registerWarning('Overall average window U-value not available.')
    end

    # Average window SHGC
    var_val_query = "SELECT Value FROM TabularDataWithStrings WHERE ReportName = 'EnvelopeSummary' AND ReportForString = 'Entire Facility' AND TableName = 'Exterior Fenestration' AND RowName = 'Total or Average' AND ColumnName = 'Glass SHGC'"
    val = sql.execAndReturnFirstDouble(var_val_query)
    if val.is_initialized
      window_shgc = val.get
      runner.registerValue('com_report_window_shgc', window_shgc)
    else
      runner.registerWarning('Overall average window SHGC not available.')
    end

    # Average window VLT
    var_val_query = "SELECT Value FROM TabularDataWithStrings WHERE ReportName = 'EnvelopeSummary' AND ReportForString = 'Entire Facility' AND TableName = 'Exterior Fenestration' AND RowName = 'Total or Average' AND ColumnName = 'Glass Visible Transmittance'"
    val = sql.execAndReturnFirstDouble(var_val_query)
    if val.is_initialized
      window_vlt = val.get
      runner.registerValue('com_report_window_vlt', window_vlt)
    else
      runner.registerWarning('Overall average window VLT not available.')
    end

    # Building window to wall ratio
    var_val_query = "SELECT Value FROM TabularDataWithStrings WHERE ReportName = 'InputVerificationandResultsSummary' AND ReportForString = 'Entire Facility' AND TableName = 'Window-Wall Ratio' AND RowName = 'Gross Window-Wall Ratio' AND ColumnName = 'Total'"
    val = sql.execAndReturnFirstDouble(var_val_query)
    if val.is_initialized
      wwr = val.get / 100.0
      runner.registerValue('com_report_wwr', wwr)
    else
      runner.registerWarning('Overall window to wall ratio not available.')
    end

    # Interior mass surface area
    internal_mass_area_m2 = 0.0
    total_space_area_m2 = 0.0
    model.getInternalMasss.sort.each do |mass|
      space = mass.space.get
      space_area_m2 = space.floorArea * space.multiplier
      num_people = space.numberOfPeople * space.multiplier
      surface_area_m2 = mass.surfaceArea.is_initialized ? mass.surfaceArea.get : 0.0
      surface_area_per_floor_area_m2 = mass.surfaceAreaPerFloorArea.is_initialized ? mass.surfaceAreaPerFloorArea.get : 0.0
      surface_area_per_person_m2 = mass.surfaceAreaPerPerson.is_initialized ? mass.surfaceAreaPerPerson.get : 0.0
      internal_mass_area_m2 += surface_area_m2 + surface_area_per_floor_area_m2 * space_area_m2 + surface_area_per_person_m2 * num_people
      total_space_area_m2 += space_area_m2
    end
    internal_mass_area_ratio = total_space_area_m2 > 0.0 ? internal_mass_area_m2 / total_space_area_m2 : 0.0
    runner.registerValue('com_report_internal_mass_area_ratio', internal_mass_area_ratio)

    # Daylight control space fraction
    weighted_daylight_control_area_m2 = 0.0
    total_zone_area_m2 = 0.0
    model.getThermalZones.sort.each do |zone|
      zone_area_m2 = zone.floorArea * zone.multiplier
      primary_fraction = zone.primaryDaylightingControl.is_initialized ? zone.fractionofZoneControlledbyPrimaryDaylightingControl : 0.0
      secondary_fraction = zone.secondaryDaylightingControl.is_initialized ? zone.fractionofZoneControlledbySecondaryDaylightingControl : 0.0
      total_fraction = (primary_fraction + secondary_fraction) > 1.0 ? 1.0 : (primary_fraction + secondary_fraction)
      weighted_daylight_control_area_m2 += total_fraction * zone_area_m2
      total_zone_area_m2 += zone_area_m2
    end
    daylight_control_fraction = total_zone_area_m2 > 0.0 ? weighted_daylight_control_area_m2 / total_zone_area_m2 : 0.0
    runner.registerValue('com_report_daylight_control_fraction', daylight_control_fraction)

    # Exterior lighting power
    var_val_query = "SELECT Value FROM TabularDataWithStrings WHERE ReportName = 'LightingSummary' AND ReportForString = 'Entire Facility' AND TableName = 'Exterior Lighting' AND RowName = 'Exterior Lighting Total' AND ColumnName = 'Total Watts'"
    val = sql.execAndReturnFirstDouble(var_val_query)
    if val.is_initialized
      exterior_lighting_power_w = sql.execAndReturnFirstDouble(var_val_query).get
      runner.registerValue('com_report_exterior_lighting_power_w', exterior_lighting_power_w, 'W')
    else
      runner.registerWarning('Total exterior lighting power not available.')
    end

    # Elevator energy use
    elevator_energy_use_gj = 0.0
    var_val_query = "SELECT Value FROM TabularDataWithStrings WHERE ReportName = 'EnergyMeters' AND RowName = 'Elevators:InteriorEquipment:Electricity' AND ColumnName = 'Electricity Annual Value' AND Units = 'GJ'"
    val = sql.execAndReturnFirstDouble(var_val_query)
    if val.is_initialized
      elevator_energy_use_gj = val.get
    else
      runner.registerWarning('Annual elevator energy use not available.')
    end
    runner.registerValue('com_report_elevator_energy_use_gj', elevator_energy_use_gj, 'GJ')

    # Average interior lighting equivalent full load hours
    interior_lighting_total_power_w = 0
    var_val_query = "SELECT Value FROM TabularDataWithStrings WHERE ReportName = 'LightingSummary' AND ReportForString = 'Entire Facility' AND TableName = 'Interior Lighting' AND RowName = 'Interior Lighting Total' AND ColumnName = 'Total Power' AND Units = 'W'"
    val = sql.execAndReturnFirstDouble(var_val_query)
    if val.is_initialized
      interior_lighting_total_power_w = val.get
      # runner.registerValue('com_report_interior_lighting_total_power_w', interior_lighting_total_power_w, 'W')
    else
      runner.registerWarning('Interior lighting power not available.')
    end

    interior_lighting_consumption_gj = 0
    var_val_query = "SELECT Value FROM TabularDataWithStrings WHERE ReportName = 'LightingSummary' AND ReportForString = 'Entire Facility' AND TableName = 'Interior Lighting' AND RowName = 'Interior Lighting Total' AND ColumnName = 'Consumption' AND Units = 'GJ'"
    val = sql.execAndReturnFirstDouble(var_val_query)
    if val.is_initialized
      interior_lighting_consumption_gj = val.get
      # runner.registerValue('com_report_interior_lighting_consumption_gj', interior_lighting_consumption_gj, 'GJ')
    else
      runner.registerWarning('Interior lighting consumption not available.')
    end

    if interior_lighting_total_power_w > 0
      interior_lighting_eflh = (interior_lighting_consumption_gj * 1e9) / (interior_lighting_total_power_w * 3600.0)
      runner.registerValue('com_report_interior_lighting_eflh', interior_lighting_eflh, 'hr')
    else
      runner.registerWarning('Interior lighting power is not available; cannot calculate equivalent full load hours.')
    end

    # Average interior lighting power density
    if total_building_area_m2 > 0 && interior_lighting_total_power_w > 0
      interior_lighting_power_density_w_per_m2 = interior_lighting_total_power_w / total_building_area_m2
      runner.registerValue('com_report_interior_lighting_power_density_w_per_m2', interior_lighting_power_density_w_per_m2, 'W/m^2')
    else
      runner.registerWarning('Average interior lighting power density not available.')
    end

    # Interior electric equipment calculations
    total_zone_electric_equipment_area_m2 = 0.0
    total_zone_electric_equipment_power_w = 0.0
    total_zone_electric_equipment_energy_gj = 0
    model.getThermalZones.sort.each do |zone|
      # get design plug load power
      zone_electric_equipment_power_w = 0.0
      floor_area_m2 = 0.0
      space_type = OpenstudioStandards::ThermalZone.thermal_zone_get_space_type(zone)
      if space_type.is_initialized
        space_type = space_type.get
        floor_area_m2 = zone.floorArea * zone.multiplier
        num_people = zone.numberOfPeople * zone.multiplier
        equip_w = space_type.getElectricEquipmentDesignLevel(floor_area_m2, num_people)
        # equip_per_area_w and equip_per_person_w are not included in equip_w call
        # equip_per_area_w = space_type.getElectricEquipmentPowerPerFloorArea(floor_area_m2, num_people) * floor_area_m2
        # equip_per_person_w = num_people > 0.0 ? space_type.getElectricEquipmentPowerPerPerson(floor_area_m2, num_people) * num_people : 0.0
        zone_electric_equipment_power_w = equip_w # + equip_per_area_w + equip_per_person_w
      else
        runner.registerWarning("Unable to determine majority space type for zone '#{zone.name}'.")
      end

      # skip zones with no plug loads; this will skip zones with equipment defined only at space instance level
      next if zone_electric_equipment_power_w == 0.0
      total_zone_electric_equipment_area_m2 += floor_area_m2
      total_zone_electric_equipment_power_w += zone_electric_equipment_power_w

      # get zone electric equipment energy (may include kitchen or elevator equipment)
      zone_electric_equipment_energy_gj = 0.0
      var_data_id_query = "SELECT ReportVariableDataDictionaryIndex FROM ReportVariableDataDictionary WHERE VariableName = 'Zone Electric Equipment #{elec} Energy' AND ReportingFrequency = 'Run Period' AND KeyValue = '#{zone.name.get.to_s.upcase}'"
      var_data_id = sql.execAndReturnFirstDouble(var_data_id_query)
      if var_data_id.is_initialized
        var_val_query = "SELECT VariableValue FROM ReportVariableData WHERE ReportVariableDataDictionaryIndex = '#{var_data_id.get}'"
        val = sql.execAndReturnFirstDouble(var_val_query)
        if val.is_initialized
          zone_electric_equipment_energy_gj = val.get
        else
          runner.registerWarning("'Zone Electric Equipment #{elec} Energy' value not available for zone '#{zone.name}'.")
        end
      else
        runner.registerWarning("'Zone Electric Equipment #{elec} Energy' data index not available for zone '#{zone.name}'.  Trying to use meter data instead.")
        var_val_query = "SELECT Value FROM TabularDataWithStrings WHERE ReportName = 'EnergyMeters' AND RowName = 'InteriorEquipment:Electricity:Zone:#{zone.name.to_s.upcase}' AND ColumnName = 'Electricity Annual Value' AND Units = 'GJ'"
        val = sql.execAndReturnFirstDouble(var_val_query)
        if val.is_initialized
          zone_electric_equipment_energy_gj = val.get
        else
          runner.registerWarning("'Zone Electric Equipment #{elec} Energy' value not available for zone '#{zone.name}'.")
        end
      end
      total_zone_electric_equipment_energy_gj += zone_electric_equipment_energy_gj
    end

    # Whole building level plug load, minus elevators
    total_bldg_electric_equipment_energy_gj = 0
    var_val_query = "SELECT Value FROM TabularDataWithStrings WHERE ReportName = 'EnergyMeters' AND RowName = 'General:InteriorEquipment:Electricity' AND ColumnName = 'Electricity Annual Value' AND Units = 'GJ'"
    val = sql.execAndReturnFirstDouble(var_val_query)
    if val.is_initialized
      total_bldg_electric_equipment_energy_gj = val.get
    else
      runner.registerWarning("'General:InteriorEquipment:Electricity' value not available.")
    end

    # Average plug load power density
    interior_electric_equipment_power_density_w_per_m2 = total_zone_electric_equipment_area_m2 > 0.0 ? total_zone_electric_equipment_power_w / total_zone_electric_equipment_area_m2 : 0.0
    runner.registerValue('com_report_interior_electric_equipment_power_density_w_per_m2', interior_electric_equipment_power_density_w_per_m2, 'W/m^2')

    # Average plug load equivalent full load hours (EPD*area*8760 / annual energy use)
    if total_zone_electric_equipment_power_w > 0
      interior_electric_equipment_eflh = (total_bldg_electric_equipment_energy_gj * 1e9) / (total_zone_electric_equipment_power_w * 3600.0)
      runner.registerValue('com_report_interior_electric_equipment_eflh', interior_electric_equipment_eflh, 'hr')
      # runner.registerInfo("total_bldg_electric_equipment_energy_gj: #{total_bldg_electric_equipment_energy_gj}")
      # runner.registerInfo("total_zone_electric_equipment_energy_gj: #{total_zone_electric_equipment_energy_gj}")
      # runner.registerInfo("total_zone_electric_equipment_power_w: #{total_zone_electric_equipment_power_w}")
    else
      runner.registerWarning('Interior electric equipment power is not available; cannot calculate equivalent full load hours.')
    end

    # Occupant calculations
    total_zone_occupant_area_m2 = 0.0
    total_zone_design_ppl = 0.0
    total_zone_ppl_count = 0
    model.getThermalZones.sort.each do |zone|
      total_zone_occupant_area_m2 += zone.floorArea * zone.multiplier
      total_zone_design_ppl += zone.numberOfPeople * zone.multiplier
      zone_ppl_count = sql_get_report_variable_data_double(runner, sql, zone, 'Zone People Occupant Count')
      total_zone_ppl_count += zone_ppl_count * zone.multiplier
    end

    # Average occupant density
    occupant_density_ppl_per_m2 = total_zone_occupant_area_m2 > 0.0 ? total_zone_design_ppl / total_zone_occupant_area_m2 : 0.0
    runner.registerValue('com_report_occupant_density_ppl_per_m2', occupant_density_ppl_per_m2, '1/m^2')

    # Average occupant equivalent full load hours
    if total_zone_design_ppl > 0
      occupant_eflh = (total_zone_ppl_count / total_zone_design_ppl) * 8760.0
      runner.registerValue('com_report_occupant_eflh', occupant_eflh, 'hr')
    else
      runner.registerWarning('Zone occupancy is not available; cannot calculate equivalent full load hours.')
    end

    # Design outdoor air flow rate
    total_design_outdoor_air_flow_rate_m3_per_s = 0.0
    design_outdoor_air_flow_rate_area_m2 = 0.0
    model.getThermalZones.sort.each do |zone|
      zone.spaces.sort.each do |space|
        next unless space.designSpecificationOutdoorAir.is_initialized
        dsn_oa = space.designSpecificationOutdoorAir.get

        # get the space properties
        floor_area_m2 = space.floorArea * space.multiplier
        number_of_people = space.numberOfPeople * space.multiplier
        volume_m3 = space.volume * space.multiplier

        # get outdoor air values
        oa_for_people = number_of_people * dsn_oa.outdoorAirFlowperPerson
        oa_for_floor_area = floor_area_m2 * dsn_oa.outdoorAirFlowperFloorArea
        oa_rate = dsn_oa.outdoorAirFlowRate
        oa_for_volume = volume_m3 * dsn_oa.outdoorAirFlowAirChangesperHour / 3600.0

        # determine total outdoor air
        if dsn_oa.outdoorAirMethod == 'Maximum'
          tot_oa_m3_per_s = [oa_for_people, oa_for_floor_area, oa_rate, oa_for_volume].max
        else
          tot_oa_m3_per_s = oa_for_people + oa_for_floor_area + oa_rate + oa_for_volume
        end

        total_design_outdoor_air_flow_rate_m3_per_s += tot_oa_m3_per_s
        design_outdoor_air_flow_rate_area_m2 += floor_area_m2
      end
    end
    design_outdoor_air_flow_rate_m3_per_m2s = design_outdoor_air_flow_rate_area_m2 > 0.0 ? total_design_outdoor_air_flow_rate_m3_per_s / design_outdoor_air_flow_rate_area_m2 : 0.0
    runner.registerValue('com_report_design_outdoor_air_flow_rate_m3_per_m2s', design_outdoor_air_flow_rate_m3_per_m2s, 'm/s')

    # Air system outdoor air flow fraction
    # Air system fan properties
    air_system_total_oa_mass_flow_kg_s = 0.0
    air_system_total_mass_flow_kg_s = 0.0
    air_system_weighted_fan_power_minimum_flow_fraction = 0.0
    air_system_weighted_fan_static_pressure = 0.0
    air_system_weighted_fan_efficiency = 0.0
    economizer_statistics = []
    model.getAirLoopHVACs.sort.each do |air_loop_hvac|
      # check if unitary system
      if std.air_loop_hvac_unitary_system?(air_loop_hvac)
        runner.registerWarning("Air loop hvac '#{air_loop_hvac.name}' is a unitary system; fan properties recorded under zone hvac.")
      end

      # get Air System Outdoor Air Mass Flow Rate
      air_loop_oa_mass_flow_rate_kg_s = sql_get_report_variable_data_double(runner, sql, air_loop_hvac, 'Air System Outdoor Air Mass Flow Rate')

      # get Air System Outdoor Air Economizer Status
      air_loop_econ_status = sql_get_report_variable_data_double(runner, sql, air_loop_hvac, 'Air System Outdoor Air Economizer Status')

      # get Air System Mixed Air Mass Flow Rate
      air_loop_mass_flow_rate_kg_s = sql_get_report_variable_data_double(runner, sql, air_loop_hvac, 'Air System Mixed Air Mass Flow Rate')

      fan_minimum_flow_frac = 0.0
      fan_static_pressure = 0.0
      fan_efficiency = 0.0
      supply_fan = air_loop_hvac.supplyFan
      if supply_fan.is_initialized
        supply_fan = supply_fan.get
        if supply_fan.to_FanOnOff.is_initialized
          supply_fan = supply_fan.to_FanOnOff.get
          fan_minimum_flow_frac = 1.0
          fan_static_pressure = supply_fan.pressureRise
          fan_efficiency = supply_fan.fanTotalEfficiency
        elsif supply_fan.to_FanConstantVolume.is_initialized
          supply_fan = supply_fan.to_FanConstantVolume.get
          fan_minimum_flow_frac = 1.0
          fan_static_pressure = supply_fan.pressureRise
          fan_efficiency = supply_fan.fanTotalEfficiency
        elsif supply_fan.to_FanVariableVolume.is_initialized
          supply_fan = supply_fan.to_FanVariableVolume.get
          fan_minimum_flow_frac = supply_fan.fanPowerMinimumFlowFraction
          fan_static_pressure = supply_fan.pressureRise
          fan_efficiency = supply_fan.fanTotalEfficiency
        else
           runner.registerWarning("Supply Fan type not recognized for air loop hvac '#{air_loop_hvac.name}'.")
        end
      else
        runner.registerWarning("Supply Fan not available for air loop hvac '#{air_loop_hvac.name}'.") unless std.air_loop_hvac_unitary_system?(air_loop_hvac)
      end

      # record economizer details
      if air_loop_hvac.airLoopHVACOutdoorAirSystem.is_initialized
        oa_system = air_loop_hvac.airLoopHVACOutdoorAirSystem.get
        controller_oa = oa_system.getControllerOutdoorAir
        economizer_type = controller_oa.getEconomizerControlType
      else
        economizer_type = 'NoEconomizer'
      end
      economizer_high_limit_temperature_c = nil
      economizer_high_limit_enthalpy_j_per_kg = nil
      case economizer_type
      when 'NoEconomizer'
      when 'FixedDryBulb', 'FixedEnthalpy', 'DifferentialDryBulb', 'DifferentialEnthalpy'
        if controller_oa.getEconomizerMaximumLimitDryBulbTemperature.is_initialized
          economizer_high_limit_temperature_c = controller_oa.getEconomizerMaximumLimitDryBulbTemperature.get
        end
        if controller_oa.getEconomizerMaximumLimitEnthalpy.is_initialized
          economizer_high_limit_enthalpy_j_per_kg = controller_oa.getEconomizerMaximumLimitEnthalpy.get
        end
      else
        runner.registerWarning("Economizer type '#{economizer_type}' not supported by output measure.")
      end

      # record economizer statistics
      unless economizer_type == 'NoEconomizer'
        economizer_statistics << {
          :air_loop_mass_flow_rate_kg_s => air_loop_mass_flow_rate_kg_s,
          :economizer_type => economizer_type,
          :economizer_high_limit_temperature_c => economizer_high_limit_temperature_c,
          :economizer_high_limit_enthalpy_j_per_kg => economizer_high_limit_enthalpy_j_per_kg
        }
      end

      # add to weighted
      air_system_total_mass_flow_kg_s += air_loop_mass_flow_rate_kg_s
      air_system_total_oa_mass_flow_kg_s += air_loop_oa_mass_flow_rate_kg_s
      air_system_weighted_fan_power_minimum_flow_fraction += fan_minimum_flow_frac * air_loop_mass_flow_rate_kg_s
      air_system_weighted_fan_static_pressure += fan_static_pressure * air_loop_mass_flow_rate_kg_s
      air_system_weighted_fan_efficiency += fan_efficiency * air_loop_mass_flow_rate_kg_s
    end
    average_outdoor_air_fraction = air_system_total_mass_flow_kg_s > 0.0 ? air_system_total_oa_mass_flow_kg_s / air_system_total_mass_flow_kg_s : 0.0
    runner.registerValue('com_report_air_system_average_outdoor_air_fraction', average_outdoor_air_fraction)
    air_system_fan_power_minimum_flow_fraction = air_system_total_mass_flow_kg_s > 0.0 ? air_system_weighted_fan_power_minimum_flow_fraction / air_system_total_mass_flow_kg_s : 0.0
    runner.registerValue('com_report_air_system_fan_power_minimum_flow_fraction', air_system_fan_power_minimum_flow_fraction)
    air_system_fan_static_pressure = air_system_total_mass_flow_kg_s > 0.0 ? air_system_weighted_fan_static_pressure / air_system_total_mass_flow_kg_s : 0.0
    runner.registerValue('com_report_air_system_fan_static_pressure', air_system_fan_static_pressure ,'Pa')
    air_system_fan_total_efficiency = air_system_total_mass_flow_kg_s > 0.0 ? air_system_weighted_fan_efficiency / air_system_total_mass_flow_kg_s : 0.0
    runner.registerValue('com_report_air_system_fan_total_efficiency', air_system_fan_total_efficiency)

    # calculate economizer variables
    if economizer_statistics.empty?
      runner.registerValue('com_report_hvac_economizer_control_type', 'NoEconomizer')
    else
      economizer_type_hash = economizer_statistics.group_by { |e| e[:economizer_type] }
      economizer_area_m2 = economizer_statistics.sum{ |e| e[:air_loop_mass_flow_rate_kg_s] }
      economizer_type_areas = economizer_type_hash.map{ |x, y| [x, y.inject(0){ |sum, i| sum + i[:air_loop_mass_flow_rate_kg_s] }] }
      largest_economizer_type = economizer_type_areas.max_by { |k,v| v }
      runner.registerInfo("'#{largest_economizer_type[0]}' serves #{largest_economizer_type[1].round(0)} m^2, the most floor area of any economizer type, out of #{economizer_area_m2.round(0)} m^2 served by economizers and #{total_building_area_m2.round(0)} m^2 total building area.")
      runner.registerValue('com_report_hvac_economizer_control_type', largest_economizer_type[0])
    end

    temperature_limited_hash = economizer_statistics.select { |e| !e[:economizer_high_limit_temperature_c].nil? }
    enthalpy_limited_hash = economizer_statistics.select { |e| !e[:economizer_high_limit_enthalpy_j_per_kg].nil? }
    if temperature_limited_hash.empty?
      weighted_economizer_high_limit_temperature_c = -999
    else
      weighted_economizer_high_limit_temperature_c = 0.0
      weighted_economizer_high_limit_temperature_c_flow_rate_kg_s = 0.0
      temperature_limited_hash.each do |e|
        weighted_economizer_high_limit_temperature_c_flow_rate_kg_s += e[:air_loop_mass_flow_rate_kg_s]
        weighted_economizer_high_limit_temperature_c += e[:economizer_high_limit_temperature_c] * e[:air_loop_mass_flow_rate_kg_s]
      end
      weighted_economizer_high_limit_temperature_c = weighted_economizer_high_limit_temperature_c / weighted_economizer_high_limit_temperature_c_flow_rate_kg_s
    end
    if enthalpy_limited_hash.empty?
      weighted_economizer_high_limit_enthalpy_j_per_kg = -999
    else
      weighted_economizer_high_limit_enthalpy_j_per_kg = 0.0
      weighted_economizer_high_limit_enthalpy_j_per_flow_rate_kg_s = 0.0
      enthalpy_limited_hash.each do |e|
        weighted_economizer_high_limit_enthalpy_j_per_flow_rate_kg_s += e[:air_loop_mass_flow_rate_kg_s]
        weighted_economizer_high_limit_enthalpy_j_per_kg += e[:economizer_high_limit_enthalpy_j_per_kg] * e[:air_loop_mass_flow_rate_kg_s]
      end
      weighted_economizer_high_limit_enthalpy_j_per_kg = weighted_economizer_high_limit_enthalpy_j_per_kg / weighted_economizer_high_limit_enthalpy_j_per_flow_rate_kg_s
    end
    runner.registerValue('com_report_hvac_economizer_high_limit_temperature_c', weighted_economizer_high_limit_temperature_c)
    runner.registerValue('com_report_hvac_economizer_high_limit_enthalpy_j_per_kg', weighted_economizer_high_limit_enthalpy_j_per_kg)

    # Zone HVAC properties
    zone_hvac_total_mass_flow_kg_s = 0.0
    zone_hvac_total_oa_mass_flow_kg_s = 0.0
    zone_hvac_fan_total_air_flow_m3_per_s = 0.0
    zone_hvac_weighted_fan_power_minimum_flow_fraction = 0.0
    zone_hvac_weighted_fan_static_pressure = 0.0
    zone_hvac_weighted_fan_efficiency = 0.0
    model.getZoneHVACComponents.sort.each do |zone_hvac_component|
      # Convert this to the actual class type
      has_fan = true
      is_unitary = false
      if zone_hvac_component.to_AirLoopHVACUnitarySystem.is_initialized
        zone_hvac =  zone_hvac_component.to_AirLoopHVACUnitarySystem.get
        is_unitary = true
      elsif zone_hvac_component.to_ZoneHVACFourPipeFanCoil.is_initialized
        zone_hvac =  zone_hvac_component.to_ZoneHVACFourPipeFanCoil.get
      elsif zone_hvac_component.to_ZoneHVACUnitHeater.is_initialized
        zone_hvac =  zone_hvac_component.to_ZoneHVACUnitHeater.get
      elsif zone_hvac_component.to_ZoneHVACUnitVentilator.is_initialized
        zone_hvac =  zone_hvac_component.to_ZoneHVACUnitVentilator.get
      elsif zone_hvac_component.to_ZoneHVACPackagedTerminalAirConditioner.is_initialized
        zone_hvac =  zone_hvac_component.to_ZoneHVACPackagedTerminalAirConditioner.get
      elsif zone_hvac_component.to_ZoneHVACPackagedTerminalHeatPump.is_initialized
        zone_hvac =  zone_hvac_component.to_ZoneHVACPackagedTerminalHeatPump.get
      elsif zone_hvac_component.to_ZoneHVACTerminalUnitVariableRefrigerantFlow.is_initialized
        zone_hvac =  zone_hvac_component.to_ZoneHVACTerminalUnitVariableRefrigerantFlow.get
      elsif zone_hvac_component.to_ZoneHVACWaterToAirHeatPump.is_initialized
        zone_hvac =  zone_hvac_component.to_ZoneHVACWaterToAirHeatPump.get
      elsif zone_hvac_component.to_ZoneHVACEnergyRecoveryVentilator.is_initialized
        zone_hvac = zone_hvac_component.to_ZoneHVACEnergyRecoveryVentilator.get
      elsif zone_hvac_component.to_ZoneHVACBaseboardConvectiveElectric.is_initialized
        zone_hvac = zone_hvac_component.to_ZoneHVACBaseboardConvectiveElectric.get
        has_fan = false
      elsif zone_hvac_component.to_ZoneHVACBaseboardConvectiveWater.is_initialized
        zone_hvac = zone_hvac_component.to_ZoneHVACBaseboardConvectiveWater.get
        has_fan = false
      elsif zone_hvac_component.to_ZoneHVACBaseboardRadiantConvectiveElectric.is_initialized
        zone_hvac = zone_hvac_component.to_ZoneHVACBaseboardRadiantConvectiveElectric.get
        has_fan = false
      elsif zone_hvac_component.to_ZoneHVACBaseboardRadiantConvectiveWater.is_initialized
        zone_hvac = zone_hvac_component.to_ZoneHVACBaseboardRadiantConvectiveWater.get
        has_fan = false
      else
        runner.registerWarning("Zone HVAC equipment '#{zone_hvac_component.name}' type is not supported in this reporting measure.")
        next
      end

      # Get fan properties
      if has_fan
        if is_unitary
          if zone_hvac.supplyFan.get.to_FanOnOff.is_initialized
            supply_fan = zone_hvac.supplyFan.get.to_FanOnOff.get
            fan_minimum_flow_frac = 1.0
            fan_static_pressure = supply_fan.pressureRise
            fan_efficiency = supply_fan.fanTotalEfficiency
          elsif zone_hvac.supplyFan.get.to_FanConstantVolume.is_initialized
            supply_fan = zone_hvac.supplyFan.get.to_FanConstantVolume.get
            fan_minimum_flow_frac = 1.0
            fan_static_pressure = supply_fan.pressureRise
            fan_efficiency = supply_fan.fanTotalEfficiency
          elsif zone_hvac.supplyFan.get.to_FanVariableVolume.is_initialized
            supply_fan = zone_hvac.supplyFan.get.to_FanVariableVolume.get
            fan_minimum_flow_frac = supply_fan.fanPowerMinimumFlowFraction
            fan_static_pressure = supply_fan.pressureRise
            fan_efficiency = supply_fan.fanTotalEfficiency
          end
        else
          if zone_hvac.supplyAirFan.to_FanOnOff.is_initialized
            supply_fan = zone_hvac.supplyAirFan.to_FanOnOff.get
            fan_minimum_flow_frac = 1.0
            fan_static_pressure = supply_fan.pressureRise
            fan_efficiency = supply_fan.fanTotalEfficiency
          elsif zone_hvac.supplyAirFan.to_FanConstantVolume.is_initialized
            supply_fan = zone_hvac.supplyAirFan.to_FanConstantVolume.get
            fan_minimum_flow_frac = 1.0
            fan_static_pressure = supply_fan.pressureRise
            fan_efficiency = supply_fan.fanTotalEfficiency
          elsif zone_hvac.supplyAirFan.to_FanVariableVolume.is_initialized
            supply_fan = zone_hvac.supplyAirFan.to_FanVariableVolume.get
            fan_minimum_flow_frac = supply_fan.fanPowerMinimumFlowFraction
            fan_static_pressure = supply_fan.pressureRise
            fan_efficiency = supply_fan.fanTotalEfficiency
          end
        end

        # Get the maximum flow rate through the fan
        if supply_fan.autosizedMaximumFlowRate.is_initialized
          max_air_flow_rate_m3_per_s = supply_fan.autosizedMaximumFlowRate.get
        elsif supply_fan.maximumFlowRate.is_initialized
          max_air_flow_rate_m3_per_s = supply_fan.maximumFlowRate.get
        else
          runner.registerWarning("Zone HVAC equipment '#{zone_hvac_component.name}' fan '#{supply_fan.name}' flow rate is not initialized.")
          next
        end

        # add to weighted
        zone_hvac_fan_total_air_flow_m3_per_s += max_air_flow_rate_m3_per_s
        zone_hvac_weighted_fan_power_minimum_flow_fraction += fan_minimum_flow_frac * max_air_flow_rate_m3_per_s
        zone_hvac_weighted_fan_static_pressure += fan_static_pressure * max_air_flow_rate_m3_per_s
        zone_hvac_weighted_fan_efficiency += fan_efficiency * max_air_flow_rate_m3_per_s
      end

      # cast zone_hvac_component down to its child object
      obj_type = zone_hvac_component.iddObjectType.valueName
      obj_type_name = obj_type.gsub('OS_','').gsub('_','')
      method_name = "to_#{obj_type_name}"
      if zone_hvac_component.respond_to?(method_name)
        actual_zone_hvac = zone_hvac_component.method(method_name).call
        if !actual_zone_hvac.empty?
          actual_zone_hvac = actual_zone_hvac.get
        end
      end

      oa_node_exists = false
      next if actual_zone_hvac.airLoopHVAC.is_initialized || !actual_zone_hvac.respond_to?('supplyAirFan')

      base_obj_name = actual_zone_hvac.name.get
      outlet_node = actual_zone_hvac.outletNode.get
      zone_equip_mass_flow_rate_kg_s = sql_get_report_variable_data_double(runner, sql, outlet_node, 'System Node Mass Flow Rate')
      if actual_zone_hvac.respond_to?('outdoorAirMixerName')
        oa_node_exists = true
        oa_node = "#{base_obj_name} OA Node"
      elsif actual_zone_hvac.respond_to?('vrfSystem')
        oa_node_exists = true
        oa_node = "#{base_obj_name} Outdoor Air Node"
      end

      if oa_node_exists
        zone_equip_oa_mass_flow_rate_kg_s = sql_get_report_variable_data_double(runner, sql, oa_node, 'System Node Mass Flow Rate')
      else
        zone_equip_oa_mass_flow_rate_kg_s = 0.0
      end

      # add to weighted
      zone_hvac_total_mass_flow_kg_s += zone_equip_mass_flow_rate_kg_s
      zone_hvac_total_oa_mass_flow_kg_s += zone_equip_oa_mass_flow_rate_kg_s
    end

    runner.registerValue('com_report_zone_hvac_total_mass_flow_rate', zone_hvac_total_mass_flow_kg_s, 'kg/s')
    runner.registerValue('com_report_zone_hvac_total_outdoor_air_mass_flow_rate', zone_hvac_total_oa_mass_flow_kg_s, 'kg/s')
    zone_hvac_average_outdoor_air_fraction = zone_hvac_total_mass_flow_kg_s > 0.0 ? zone_hvac_total_oa_mass_flow_kg_s / zone_hvac_total_mass_flow_kg_s : 0.0
    runner.registerValue('com_report_zone_hvac_average_outdoor_air_fraction', zone_hvac_average_outdoor_air_fraction)
    zone_hvac_fan_power_minimum_flow_fraction = zone_hvac_fan_total_air_flow_m3_per_s > 0.0 ? zone_hvac_weighted_fan_power_minimum_flow_fraction / zone_hvac_fan_total_air_flow_m3_per_s : 0.0
    runner.registerValue('com_report_zone_hvac_fan_power_minimum_flow_fraction', zone_hvac_fan_power_minimum_flow_fraction)
    zone_hvac_fan_static_pressure = zone_hvac_fan_total_air_flow_m3_per_s > 0.0 ? zone_hvac_weighted_fan_static_pressure / zone_hvac_fan_total_air_flow_m3_per_s : 0.0
    runner.registerValue('com_report_zone_hvac_fan_static_pressure', zone_hvac_fan_static_pressure ,'Pa')
    zone_hvac_fan_total_efficiency = zone_hvac_fan_total_air_flow_m3_per_s > 0.0 ? zone_hvac_weighted_fan_efficiency / zone_hvac_fan_total_air_flow_m3_per_s : 0.0
    runner.registerValue('com_report_zone_hvac_fan_total_efficiency', zone_hvac_fan_total_efficiency)
    total_building_avg_mass_flow_rate_kg_s = zone_hvac_total_mass_flow_kg_s + air_system_total_mass_flow_kg_s
    runner.registerValue('com_report_total_building_average_mass_flow_rate', total_building_avg_mass_flow_rate_kg_s, 'kg/s')
    total_building_avg_oa_mass_flow_rate_kg_s = zone_hvac_total_oa_mass_flow_kg_s + air_system_total_oa_mass_flow_kg_s
    runner.registerValue('com_report_total_building_average_oa_mass_flow_rate', total_building_avg_oa_mass_flow_rate_kg_s, 'kg/s')
    total_building_avg_oa_fraction = total_building_avg_oa_mass_flow_rate_kg_s/total_building_avg_mass_flow_rate_kg_s
    runner.registerValue('com_report_total_building_average_outdoor_air_fraction', total_building_avg_oa_fraction)

    # calculate building heating and cooling
    building_heated_zone_area_m2 = 0.0
    building_cooled_zone_area_m2 = 0.0
    building_zone_area_m2 = 0.0
    model.getThermalZones.sort.each do |zone|
<<<<<<< HEAD
      building_zone_area_m2 += zone.floorArea
      building_heated_zone_area_m2 += zone.floorArea if OpenstudioStandards::ThermalZone.thermal_zone_heated?(zone)
      building_cooled_zone_area_m2 += zone.floorArea if OpenstudioStandards::ThermalZone.thermal_zone_cooled?(zone)
=======
      building_zone_area_m2 += zone.floorArea * zone.multiplier
      building_heated_zone_area_m2 += zone.floorArea * zone.multiplier if std.thermal_zone_heated?(zone)
      building_cooled_zone_area_m2 += zone.floorArea * zone.multiplier if std.thermal_zone_cooled?(zone)
>>>>>>> f388759f
    end

    # Fraction of building heated
    building_fraction_heated = building_heated_zone_area_m2 / building_zone_area_m2
    runner.registerValue('com_report_building_fraction_heated', building_fraction_heated)

    # Fraction of building cooled
    building_fraction_cooled = building_cooled_zone_area_m2 / building_zone_area_m2
    runner.registerValue('com_report_building_fraction_cooled', building_fraction_cooled)

    # Derive building-wide area weighted averages for heating and cooling minimum and maximum thermostat schedule values
    weighted_thermostat_heating_min_c = 0.0
    weighted_thermostat_heating_max_c = 0.0
    weighted_thermostat_heating_area_m2 = 0.0
    weighted_thermostat_cooling_min_c = 0.0
    weighted_thermostat_cooling_max_c = 0.0
    weighted_thermostat_cooling_area_m2 = 0.0
    model.getThermalZones.sort.each do |zone|
      next unless zone.thermostatSetpointDualSetpoint.is_initialized
      floor_area_m2 = zone.floorArea * zone.multiplier
      thermostat = zone.thermostatSetpointDualSetpoint.get
      if thermostat.heatingSetpointTemperatureSchedule.is_initialized
        thermostat_heating_schedule = thermostat.heatingSetpointTemperatureSchedule.get
        if thermostat_heating_schedule.to_ScheduleRuleset.is_initialized
          puts("--- Ruleset schedule")
          thermostat_heating_schedule = thermostat_heating_schedule.to_ScheduleRuleset.get
          cool_min_max = OpenstudioStandards::Schedules.schedule_ruleset_get_min_max(thermostat_heating_schedule)
          weighted_thermostat_heating_min_c += cool_min_max['min'] * floor_area_m2
          weighted_thermostat_heating_max_c += cool_min_max['max'] * floor_area_m2
          weighted_thermostat_heating_area_m2 += floor_area_m2
        elsif thermostat_heating_schedule.to_ScheduleInterval.is_initialized
          puts("--- Interval schedule")
          thermostat_heating_schedule = thermostat_heating_schedule.to_ScheduleInterval.get
          ts = thermostat_heating_schedule.timeSeries
          interval_values_array = ts.values
          weighted_thermostat_heating_min_c += interval_values_array.min * floor_area_m2
          weighted_thermostat_heating_max_c += interval_values_array.max * floor_area_m2
          weighted_thermostat_heating_area_m2 += floor_area_m2
        else
          puts("--- Not supported schedule")
        end
        # next unless thermostat_heating_schedule.to_ScheduleRuleset.is_initialized
        # thermostat_heating_schedule = thermostat_heating_schedule.to_ScheduleRuleset.get
        # heat_min_max = OpenstudioStandards::Schedules.schedule_ruleset_get_min_max(thermostat_heating_schedule)
        # weighted_thermostat_heating_min_c += heat_min_max['min'] * floor_area_m2
        # weighted_thermostat_heating_max_c += heat_min_max['max'] * floor_area_m2
        # weighted_thermostat_heating_area_m2 += floor_area_m2
      end
      if thermostat.coolingSetpointTemperatureSchedule.is_initialized
        thermostat_cooling_schedule = thermostat.coolingSetpointTemperatureSchedule.get
        if thermostat_cooling_schedule.to_ScheduleRuleset.is_initialized
          puts("--- Ruleset schedule")
          thermostat_cooling_schedule = thermostat_cooling_schedule.to_ScheduleRuleset.get
          cool_min_max = OpenstudioStandards::Schedules.schedule_ruleset_get_min_max(thermostat_cooling_schedule)
          weighted_thermostat_cooling_min_c += cool_min_max['min'] * floor_area_m2
          weighted_thermostat_cooling_max_c += cool_min_max['max'] * floor_area_m2
          weighted_thermostat_cooling_area_m2 += floor_area_m2
        elsif thermostat_cooling_schedule.to_ScheduleInterval.is_initialized
          puts("--- Interval schedule")
          thermostat_cooling_schedule = thermostat_cooling_schedule.to_ScheduleInterval.get
          ts = thermostat_cooling_schedule.timeSeries
          interval_values_array = ts.values
          weighted_thermostat_cooling_min_c += interval_values_array.min * floor_area_m2
          weighted_thermostat_cooling_max_c += interval_values_array.max * floor_area_m2
          weighted_thermostat_cooling_area_m2 += floor_area_m2
        else
          puts("--- Not supported schedule")
        end
      end
    end

    # Thermostat heating setpoint minimum and maximum
    if weighted_thermostat_heating_area_m2 > 0.0
      average_heating_setpoint_min_c =  weighted_thermostat_heating_min_c / weighted_thermostat_heating_area_m2
      average_heating_setpoint_max_c = weighted_thermostat_heating_max_c / weighted_thermostat_heating_area_m2
      runner.registerValue('com_report_average_heating_setpoint_min_c', average_heating_setpoint_min_c, 'C')
      runner.registerValue('com_report_average_heating_setpoint_max_c', average_heating_setpoint_max_c, 'C')
    end

    # Thermostat cooling setpoint minimum and maximum
    if weighted_thermostat_cooling_area_m2 > 0.0
      average_cooling_setpoint_min_c = weighted_thermostat_cooling_min_c / weighted_thermostat_cooling_area_m2
      average_cooling_setpoint_max_c = weighted_thermostat_cooling_max_c / weighted_thermostat_cooling_area_m2
      runner.registerValue('com_report_average_cooling_setpoint_min_c', average_cooling_setpoint_min_c, 'C')
      runner.registerValue('com_report_average_cooling_setpoint_max_c', average_cooling_setpoint_max_c, 'C')
    end

    # calculate fraction of building area with different air loop features
    number_of_air_loops = 0.0
    number_of_air_loops_with_dcv = 0.0
    number_of_air_loops_with_economizer = 0.0
    number_of_air_loops_with_heat_recovery = 0.0
    building_area_with_dcv_m2 = 0.0
    building_area_with_economizer_m2 = 0.0
    building_area_with_heat_recovery_m2 = 0.0
    building_area_with_motorized_oa_damper_m2 = 0.0
    building_area_with_mz_vav_optimization_m2 = 0.0
    building_area_with_supply_air_temperature_reset_m2 = 0.0
    building_area_with_unoccupied_shutdown_m2 = 0.0
    model.getAirLoopHVACs.sort.each do |air_loop_hvac|
      has_economizer = false
      has_dcv = false
      has_mz_vav_optimization = false
      has_supply_air_temp_reset = false
      has_unoccupied_shutdown = false
      has_motorized_oa_damper = false

      # fraction with heat recovery
      has_heat_recovery = std.air_loop_hvac_energy_recovery?(air_loop_hvac)

      # fraction with DCV and economizer
      if air_loop_hvac.airLoopHVACOutdoorAirSystem.is_initialized
        oa_system = air_loop_hvac.airLoopHVACOutdoorAirSystem.get
        controller_oa = oa_system.getControllerOutdoorAir
        economizer_type = controller_oa.getEconomizerControlType
        controller_oa = oa_system.getControllerOutdoorAir
        controller_mv = controller_oa.controllerMechanicalVentilation
        has_economizer = true unless economizer_type == 'NoEconomizer'
        has_dcv = true if controller_mv.demandControlledVentilation == true
        if controller_oa.minimumOutdoorAirSchedule.is_initialized
          min_oa_sch = controller_oa.minimumOutdoorAirSchedule.get
          has_motorized_oa_damper = true unless min_oa_sch == model.alwaysOnDiscreteSchedule
        end
        if std.air_loop_hvac_multizone_vav_system?(air_loop_hvac)
          oa_method = controller_mv.systemOutdoorAirMethod
          has_mz_vav_optimization = true if oa_method.include?('VentilationRateProcedure')
        end
      end

      # SAT reset
      oa_node = air_loop_hvac.supplyOutletNode
      oa_node.setpointManagers.each do |spm|
        if spm.to_SetpointManagerWarmest.is_initialized
          has_supply_air_temp_reset = true
        end
      end

      # unoccupied shutdown
      has_unoccupied_shutdown = true unless air_loop_hvac.availabilitySchedule == model.alwaysOnDiscreteSchedule

      # air loop area
      air_loop_area_m2 = 0.0
      air_loop_hvac.thermalZones.sort.each do |zone|
        air_loop_area_m2 += zone.floorArea * zone.multiplier
      end

      number_of_air_loops += 1.0
      number_of_air_loops_with_dcv += 1.0 if has_dcv
      number_of_air_loops_with_economizer += 1.0 if has_economizer
      number_of_air_loops_with_heat_recovery += 1.0 if has_heat_recovery
      building_area_with_dcv_m2 += air_loop_area_m2 if has_dcv
      building_area_with_economizer_m2 += air_loop_area_m2 if has_economizer
      building_area_with_heat_recovery_m2 += air_loop_area_m2 if has_heat_recovery
      building_area_with_motorized_oa_damper_m2 += air_loop_area_m2 if has_motorized_oa_damper
      building_area_with_mz_vav_optimization_m2 += air_loop_area_m2 if has_mz_vav_optimization
      building_area_with_supply_air_temperature_reset_m2 += air_loop_area_m2 if has_supply_air_temp_reset
      building_area_with_unoccupied_shutdown_m2 += air_loop_area_m2 if has_unoccupied_shutdown
    end
    building_area_fraction_with_dcv = building_area_with_dcv_m2 / building_zone_area_m2
    building_area_fraction_with_economizer = building_area_with_economizer_m2 / building_zone_area_m2
    building_area_fraction_with_heat_recovery = building_area_with_heat_recovery_m2 / building_zone_area_m2
    building_area_fraction_with_motorized_oa_damper = building_area_with_motorized_oa_damper_m2 / building_zone_area_m2
    building_area_fraction_with_mz_vav_optimization = building_area_with_mz_vav_optimization_m2 / building_zone_area_m2
    building_area_fraction_with_supply_air_temperature_reset = building_area_with_supply_air_temperature_reset_m2 / building_zone_area_m2
    building_area_fraction_with_unoccupied_shutdown = building_area_with_unoccupied_shutdown_m2 / building_zone_area_m2
    runner.registerValue('com_report_hvac_number_of_air_loops', number_of_air_loops)
    runner.registerValue('com_report_hvac_number_of_air_loops_with_dcv', number_of_air_loops_with_dcv)
    runner.registerValue('com_report_hvac_number_of_air_loops_with_economizer', number_of_air_loops_with_economizer)
    runner.registerValue('com_report_hvac_number_of_air_loops_with_heat_recovery', number_of_air_loops_with_heat_recovery)
    runner.registerValue('com_report_hvac_area_fraction_with_dcv', building_area_fraction_with_dcv)
    runner.registerValue('com_report_hvac_area_fraction_with_economizer', building_area_fraction_with_economizer)
    runner.registerValue('com_report_hvac_area_fraction_with_heat_recovery', building_area_fraction_with_heat_recovery)
    runner.registerValue('com_report_hvac_area_fraction_with_motorized_oa_damper', building_area_fraction_with_motorized_oa_damper)
    runner.registerValue('com_report_hvac_area_fraction_with_mz_vav_optimization', building_area_fraction_with_mz_vav_optimization)
    runner.registerValue('com_report_hvac_area_fraction_with_supply_air_temperature_reset', building_area_fraction_with_supply_air_temperature_reset)
    runner.registerValue('com_report_hvac_area_fraction_with_unoccupied_shutdown', building_area_fraction_with_unoccupied_shutdown)

    # VRF variables
    vrf_indoor_unit_count = 0.0
    vrf_outdoor_unit_count = 0.0
    total_vrf_area_m2 = 0.0
    weighted_vrf_num_compressors = 0.0
    weighted_vrf_length_m = 0.0
    weighted_vrf_height_m = 0.0
    vrf_total_indoor_unit_cooling_capacity_w = 0.0
    vrf_total_indoor_unit_heating_capacity_w = 0.0
    vrf_area_weighted_indoor_unit_cooling_capacity_w = 0.0
    vrf_area_weighted_indoor_unit_heating_capacity_w = 0.0
    vrf_total_outdoor_unit_cooling_capacity_w = 0.0
    vrf_total_outdoor_unit_heating_capacity_w = 0.0
    vrf_area_weighted_outdoor_unit_cooling_capacity_w = 0.0
    vrf_area_weighted_outdoor_unit_heating_capacity_w = 0.0
    vrf_total_cooling_load_j = 0.0
    vrf_total_heating_load_j = 0.0
    vrf_total_heat_recovery_j = 0.0
    vrf_total_cooling_electric_j = 0.0
    vrf_total_heating_electric_j = 0.0
    vrf_total_heating_total_input_energy_j = 0.0
    vrf_total_heating_defrost_energy_j = 0.0
    vrf_total_heating_supplemental_load_j = 0.0
    vrf_total_heating_supplemental_load_electric_j = 0.0
    vrf_total_heating_supplemental_load_gas_j = 0.0
    vrf_total_heating_supplemental_electric_j = 0.0
    vrf_total_heating_supplemental_gas_j = 0.0
    vrf_cooling_load_weighted_cop = 0.0
    vrf_heating_load_weighted_cop = 0.0
    vrf_heating_load_weighted_total_cop = 0.0
    vrf_cooling_load_weighted_design_cop = 0.0
    vrf_heating_load_weighted_design_cop = 0.0
    vrf_cooling_load_weighted_design_cop_35F = 0.0
    vrf_cooling_load_weighted_design_cop_60F = 0.0
    vrf_cooling_load_weighted_design_cop_85F = 0.0
    vrf_cooling_load_weighted_design_cop_110F = 0.0
    vrf_heating_load_weighted_design_cop_minus22F = 0.0
    vrf_heating_load_weighted_design_cop_0F = 0.0
    vrf_heating_load_weighted_design_cop_20F = 0.0
    vrf_heating_load_weighted_design_cop_40F = 0.0
    vrf_heating_largest_load_performance_curve_temperature_type = ''
    vrf_largest_heating_load_served_j = 0.0
    model.getAirConditionerVariableRefrigerantFlows.sort.each do |vrf|
      # area served
      vrf_area_m2 = 0.0
      vrf_cooling_load_j = 0.0
      vrf_heating_load_j = 0.0
      indoor_unit_cooling_capacity_w = 0.0
      indoor_unit_heating_capacity_w = 0.0
      vrf.terminals.each do |terminal|
        if terminal.thermalZone.is_initialized
          zone = terminal.thermalZone.get
          vrf_area_m2 += zone.floorArea * zone.multiplier
        end

        # get terminal cooling capacity
        cooling_coil = terminal.coolingCoil
        if cooling_coil.is_initialized
          cooling_coil = cooling_coil.get
          if cooling_coil.to_CoilCoolingDXVariableRefrigerantFlow.is_initialized
            cooling_coil = cooling_coil.to_CoilCoolingDXVariableRefrigerantFlow.get
            if cooling_coil.ratedTotalCoolingCapacity.is_initialized
              indoor_unit_cooling_capacity_w += cooling_coil.ratedTotalCoolingCapacity.get
            elsif cooling_coil.autosizedRatedTotalCoolingCapacity.is_initialized
              indoor_unit_cooling_capacity_w += cooling_coil.autosizedRatedTotalCoolingCapacity.get
            else
              runner.registerWarning("VRF terminal cooling capacity not available for vrf terminal '#{terminal.name}'.")
            end
          elsif cooling_coil.to_CoilCoolingDXVariableRefrigerantFlowFluidTemperatureControl.is_initialized
            cooling_coil = cooling_coil.to_CoilCoolingDXVariableRefrigerantFlowFluidTemperatureControl.get
            if cooling_coil.ratedTotalCoolingCapacity.is_initialized
              indoor_unit_cooling_capacity_w += cooling_coil.ratedTotalCoolingCapacity.get
            elsif cooling_coil.autosizedRatedTotalCoolingCapacity.is_initialized
              indoor_unit_cooling_capacity_w += cooling_coil.autosizedRatedTotalCoolingCapacity.get
            else
              runner.registerWarning("VRF terminal cooling capacity not available for vrf terminal '#{terminal.name}'.")
            end
          else
            runner.registerWarning("Zone VRF terminal '#{terminal.name}' cooling coil '#{cooling_coil.name}' type not recognized.")
          end
        end

        # get terminal heating capacity
        heating_coil = terminal.heatingCoil
        if heating_coil.is_initialized
          heating_coil = heating_coil.get
          if heating_coil.to_CoilHeatingDXVariableRefrigerantFlow.is_initialized
            heating_coil = heating_coil.to_CoilHeatingDXVariableRefrigerantFlow.get
            if heating_coil.ratedTotalHeatingCapacity.is_initialized
              indoor_unit_heating_capacity_w += heating_coil.ratedTotalHeatingCapacity.get
            elsif heating_coil.autosizedRatedTotalHeatingCapacity.is_initialized
              indoor_unit_heating_capacity_w += heating_coil.autosizedRatedTotalHeatingCapacity.get
            else
              runner.registerWarning("VRF terminal heating capacity not available for vrf terminal '#{terminal.name}'.")
            end
          elsif heating_coil.to_CoilHeatingDXVariableRefrigerantFlowFluidTemperatureControl.is_initialized
            heating_coil = heating_coil.to_CoilHeatingDXVariableRefrigerantFlowFluidTemperatureControl.get
            if heating_coil.ratedTotalHeatingCapacity.is_initialized
              indoor_unit_heating_capacity_w += heating_coil.ratedTotalHeatingCapacity.get
            elsif heating_coil.autosizedRatedTotalHeatingCapacity.is_initialized
              indoor_unit_heating_capacity_w += heating_coil.autosizedRatedTotalHeatingCapacity.get
            else
              runner.registerWarning("VRF terminal heating capacity not available for vrf terminal '#{terminal.name}'.")
            end
          else
            runner.registerWarning("Zone VRF terminal '#{terminal.name}' heating coil '#{heating_coil.name}' type not recognized.")
          end
        end

        # get terminal supplemental heating coil energy
        supplemental_coil_heating_energy_j = 0.0
        supplemental_electric_j = 0.0
        supplemental_gas_j = 0.0
        if terminal.supplementalHeatingCoil.is_initialized
          supplemental_coil = terminal.supplementalHeatingCoil.get

          # supplemental heating coil heating energy
          supplemental_coil_heating_energy_j = sql_get_report_variable_data_double(runner, sql, supplemental_coil, 'Heating Coil Heating Energy')

          # supplemental heating coil electric or gas energy
          if supplemental_coil.to_CoilHeatingElectric.is_initialized
            # supplemental load is sourced from electric
            vrf_total_heating_supplemental_load_electric_j += supplemental_coil_heating_energy_j

            supplemental_coil = supplemental_coil.to_CoilHeatingElectric.get
            supplemental_electric_j = sql_get_report_variable_data_double(runner, sql, supplemental_coil, "Heating Coil #{elec} Energy")

          elsif supplemental_coil.to_CoilHeatingGas.is_initialized
            # supplemental load is sourced from gas
            vrf_total_heating_supplemental_load_gas_j += supplemental_coil_heating_energy_j

            supplemental_coil = supplemental_coil.to_CoilHeatingGas.get
            supplemental_gas_j = sql_get_report_variable_data_double(runner, sql, supplemental_coil, "Heating Coil #{gas} Energy")
          else
            runner.registerWarning("Unrecognized coil type for vrf indoor unit supplemntal heating coil #{supplemental_coil.name}.")
          end

          vrf_total_heating_supplemental_load_j += supplemental_coil_heating_energy_j
          vrf_total_heating_supplemental_electric_j += supplemental_electric_j
          vrf_total_heating_supplemental_gas_j += supplemental_gas_j
        end

        # get Zone VRF Air Terminal Total Cooling Energy
        terminal_cooling_load_j = sql_get_report_variable_data_double(runner, sql, terminal, 'Zone VRF Air Terminal Total Cooling Energy')
        vrf_cooling_load_j += terminal_cooling_load_j

        # get Zone VRF Air Terminal Total Heating Energy
        terminal_heating_load_j = sql_get_report_variable_data_double(runner, sql, terminal, 'Zone VRF Air Terminal Total Heating Energy')
        vrf_heating_load_j += terminal_heating_load_j
      end
      total_vrf_area_m2 += vrf_area_m2
      vrf_total_indoor_unit_cooling_capacity_w += indoor_unit_cooling_capacity_w
      vrf_area_weighted_indoor_unit_cooling_capacity_w += indoor_unit_cooling_capacity_w * total_vrf_area_m2
      vrf_total_indoor_unit_heating_capacity_w += indoor_unit_heating_capacity_w
      vrf_area_weighted_indoor_unit_heating_capacity_w += indoor_unit_heating_capacity_w * total_vrf_area_m2

      # record equipment counts
      vrf_outdoor_unit_count += 1.0
      vrf_indoor_unit_count += vrf.terminals.size

      # record number of compressors and pipe lengths
      vrf_num_compressors = vrf.numberofCompressors
      vrf_length_m = vrf.equivalentPipingLengthusedforPipingCorrectionFactorinCoolingMode
      vrf_height_m = vrf.verticalHeightusedforPipingCorrectionFactor
      weighted_vrf_num_compressors += vrf_num_compressors * vrf_area_m2
      weighted_vrf_length_m += vrf_length_m * vrf_area_m2
      weighted_vrf_height_m += vrf_height_m * vrf_area_m2

      # get rated heating and cooling capacity
      outdoor_unit_cooling_capacity_w = 0.0
      if vrf.grossRatedTotalCoolingCapacity.is_initialized
        outdoor_unit_cooling_capacity_w = vrf.grossRatedTotalCoolingCapacity.get
      elsif vrf.autosizedGrossRatedTotalCoolingCapacity.is_initialized
        outdoor_unit_cooling_capacity_w = vrf.autosizedGrossRatedTotalCoolingCapacity.get
      else
        runner.registerWarning("VRF cooling capacity not available for vrf '#{vrf.name}'.")
      end
      vrf_total_outdoor_unit_cooling_capacity_w += outdoor_unit_cooling_capacity_w
      vrf_area_weighted_outdoor_unit_cooling_capacity_w += outdoor_unit_cooling_capacity_w * total_vrf_area_m2

      outdoor_unit_heating_capacity_w = 0.0
      if vrf.grossRatedHeatingCapacity.is_initialized
        outdoor_unit_heating_capacity_w = vrf.grossRatedHeatingCapacity.get
      elsif vrf.autosizedGrossRatedHeatingCapacity.is_initialized
        outdoor_unit_heating_capacity_w = vrf.autosizedGrossRatedHeatingCapacity.get
      else
        runner.registerWarning("VRF heating capacity not available for vrf '#{vrf.name}'.")
      end
      vrf_total_outdoor_unit_heating_capacity_w += outdoor_unit_heating_capacity_w
      vrf_area_weighted_outdoor_unit_heating_capacity_w += outdoor_unit_heating_capacity_w * total_vrf_area_m2

      # get VRF Heat Pump Cooling Electricity Energy
      vrf_cooling_electric_j = sql_get_report_variable_data_double(runner, sql, vrf, 'VRF Heat Pump Cooling Electricity Energy')

      # get VRF Heat Pump Heating Electricity Energy
      vrf_heating_electric_j = sql_get_report_variable_data_double(runner, sql, vrf, 'VRF Heat Pump Heating Electricity Energy')

      # get VRF Heat Pump Defrost Electricity Energy
      vrf_defrost_electric_j = sql_get_report_variable_data_double(runner, sql, vrf, 'VRF Heat Pump Defrost Electricity Energy')

      # get VRF Heat Pump Crankcase Heater Electricity Energy
      vrf_crankcase_electric_j = sql_get_report_variable_data_double(runner, sql, vrf, 'VRF Heat Pump Crankcase Heater Electricity Energy')

      # get VRF Heat Pump Heat Recovery Energy
      vrf_heat_recovery_j = sql_get_report_variable_data_double(runner, sql, vrf, 'VRF Heat Pump Heat Recovery Energy')

      # VRF design cops
      vrf_cooling_design_cop = vrf.grossRatedCoolingCOP
      vrf_heating_design_cop = vrf.ratedHeatingCOP

      # AHRI Standard 1230
      # Performance Rating of Variable Refrigerant Flow (VRF) Multi-split Air-conditioning and Heat Pump Equipment
      # Heating Indoor 70F DB / 60F WB, Outdoor 47F DB / 43F WB
      # Cooling Indoor 80F DB / 67F WB, Outdoor 95F DB / 75F WB
      heating_indoor_rating_drybulb_temperature_c = OpenStudio.convert(70.0, 'F', 'C').get
      cooling_indoor_rating_wetbulb_temperature_c = OpenStudio.convert(67.0, 'F', 'C').get

      # determine which cooling EIR curve to use
      cooling_boundary_temperature_c = 20.0
      if vrf.coolingEnergyInputRatioBoundaryCurve.is_initialized
        cooling_boundary_curve = vrf.coolingEnergyInputRatioBoundaryCurve.get
        cooling_boundary_temperature_c = cooling_boundary_curve.evaluate(cooling_boundary_temperature_c)
      elsif vrf.coolingEnergyInputRatioModifierFunctionofHighTemperatureCurve.is_initialized
        # high temperature curve exists, but boundary curve doesn't
        runner.registerWarning("Unable to find Cooling Energy Input Ratio Boundary Curve for VRF system '#{vrf.name}'. Defaulting to 20.0 degC.")
      else
        cooling_boundary_temperature_c = nil
      end

      cooling_eir_low_temp_curve = nil
      cooling_eir_high_temp_curve = nil
      if vrf.coolingEnergyInputRatioModifierFunctionofLowTemperatureCurve.is_initialized
        cooling_eir_low_temp_curve = vrf.coolingEnergyInputRatioModifierFunctionofLowTemperatureCurve.get
      end
      if vrf.coolingEnergyInputRatioModifierFunctionofHighTemperatureCurve.is_initialized
        cooling_eir_high_temp_curve = vrf.coolingEnergyInputRatioModifierFunctionofHighTemperatureCurve.get
      end

      vrf_cooling_design_cop_35F = 0.0
      vrf_cooling_design_cop_60F = 0.0
      vrf_cooling_design_cop_85F = 0.0
      vrf_cooling_design_cop_110F = 0.0
      # record design COPs at different cooling temperatures
      if cooling_eir_low_temp_curve.nil?
        runner.registerWarning("Unable to find Cooling Energy Input Ratio Low Temperature curve for VRF system '#{vrf.name}'. Unable to report design COPs at non-rated temperatures.")
      else
        if cooling_boundary_temperature_c.nil?
          runner.registerWarning("No boundary temperature defined for VRF system '#{vrf.name}', using Cooling Energy Input Ratio Low Temperature curve for VRF system for all temperatures.")
          # use low temperature curve
          cooling_eir_35F_curve = cooling_eir_low_temp_curve
          cooling_eir_60F_curve = cooling_eir_low_temp_curve
          cooling_eir_85F_curve = cooling_eir_low_temp_curve
          cooling_eir_110F_curve = cooling_eir_low_temp_curve
        else
          # use boundary curve to determine whether to use high or low temperature
          cooling_eir_35F_curve = OpenStudio.convert(35.0,'F','C').get > cooling_boundary_temperature_c ? cooling_eir_high_temp_curve : cooling_eir_low_temp_curve
          cooling_eir_60F_curve = OpenStudio.convert(60.0,'F','C').get > cooling_boundary_temperature_c ? cooling_eir_high_temp_curve : cooling_eir_low_temp_curve
          cooling_eir_85F_curve = OpenStudio.convert(85.0,'F','C').get > cooling_boundary_temperature_c ? cooling_eir_high_temp_curve : cooling_eir_low_temp_curve
          cooling_eir_110F_curve = OpenStudio.convert(110.0,'F','C').get > cooling_boundary_temperature_c ? cooling_eir_high_temp_curve : cooling_eir_low_temp_curve
        end
        if cooling_eir_35F_curve.to_TableMultiVariableLookup.is_initialized
          cooling_eir_35F_curve = cooling_eir_35F_curve.to_TableMultiVariableLookup.get
          eir_35F = get_dep_var_from_lookup_table_with_two_ind_var(cooling_eir_35F_curve, cooling_indoor_rating_wetbulb_temperature_c, OpenStudio.convert(35.0,'F','C').get)
          vrf_cooling_design_cop_35F = vrf_cooling_design_cop / eir_35F
        else
          vrf_cooling_design_cop_35F = vrf_cooling_design_cop / cooling_eir_35F_curve.evaluate(cooling_indoor_rating_wetbulb_temperature_c, OpenStudio.convert(35.0,'F','C').get)
        end
        if cooling_eir_60F_curve.to_TableMultiVariableLookup.is_initialized
          cooling_eir_60F_curve = cooling_eir_60F_curve.to_TableMultiVariableLookup.get
          eir_60F = get_dep_var_from_lookup_table_with_two_ind_var(cooling_eir_60F_curve, cooling_indoor_rating_wetbulb_temperature_c, OpenStudio.convert(60.0,'F','C').get)
          vrf_cooling_design_cop_60F = vrf_cooling_design_cop / eir_60F
        else
          vrf_cooling_design_cop_60F = vrf_cooling_design_cop / cooling_eir_60F_curve.evaluate(cooling_indoor_rating_wetbulb_temperature_c, OpenStudio.convert(60.0,'F','C').get)
        end
        if cooling_eir_85F_curve.to_TableMultiVariableLookup.is_initialized
          cooling_eir_85F_curve = cooling_eir_85F_curve.to_TableMultiVariableLookup.get
          eir_85F = get_dep_var_from_lookup_table_with_two_ind_var(cooling_eir_85F_curve, cooling_indoor_rating_wetbulb_temperature_c, OpenStudio.convert(85.0,'F','C').get)
          vrf_cooling_design_cop_85F = vrf_cooling_design_cop / eir_85F
        else
          vrf_cooling_design_cop_85F = vrf_cooling_design_cop / cooling_eir_85F_curve.evaluate(cooling_indoor_rating_wetbulb_temperature_c, OpenStudio.convert(85.0,'F','C').get)
        end
        if cooling_eir_110F_curve.to_TableMultiVariableLookup.is_initialized
          cooling_eir_110F_curve = cooling_eir_110F_curve.to_TableMultiVariableLookup.get
          eir_110F = get_dep_var_from_lookup_table_with_two_ind_var(cooling_eir_110F_curve, cooling_indoor_rating_wetbulb_temperature_c, OpenStudio.convert(110.0,'F','C').get)
          vrf_cooling_design_cop_110F = vrf_cooling_design_cop / eir_110F
        else
          vrf_cooling_design_cop_110F = vrf_cooling_design_cop / cooling_eir_110F_curve.evaluate(cooling_indoor_rating_wetbulb_temperature_c, OpenStudio.convert(110.0,'F','C').get)
        end
      end

      # determine which heating EIR curve to use
      heating_boundary_temperature_c = -10.0
      if vrf.heatingEnergyInputRatioBoundaryCurve.is_initialized
        heating_boundary_curve = vrf.heatingEnergyInputRatioBoundaryCurve.get
        heating_boundary_temperature_c = heating_boundary_curve.evaluate(heating_indoor_rating_drybulb_temperature_c)
      elsif vrf.heatingEnergyInputRatioModifierFunctionofHighTemperatureCurve.is_initialized
        # high temperature curve exists, but boundary curve doesn't
        runner.registerWarning("Unable to find Heating Energy Input Ratio Boundary Curve for VRF system '#{vrf.name}'. Defaulting to -10.0 degC.")
      else
        heating_boundary_temperature_c = nil
      end

      heating_eir_low_temp_curve = nil
      heating_eir_high_temp_curve = nil
      if vrf.heatingEnergyInputRatioModifierFunctionofLowTemperatureCurve.is_initialized
        heating_eir_low_temp_curve = vrf.heatingEnergyInputRatioModifierFunctionofLowTemperatureCurve.get
      end
      if vrf.heatingEnergyInputRatioModifierFunctionofHighTemperatureCurve.is_initialized
        heating_eir_high_temp_curve = vrf.heatingEnergyInputRatioModifierFunctionofHighTemperatureCurve.get
      end

      vrf_heating_design_cop_minus22F = 0.0
      vrf_heating_design_cop_0F = 0.0
      vrf_heating_design_cop_20F = 0.0
      vrf_heating_design_cop_40F = 0.0
      # record design COPs at different heating temperatures
      if heating_eir_low_temp_curve.nil?
        runner.registerWarning("Unable to find Heating Energy Input Ratio Low Temperature curve for VRF system '#{vrf.name}'. Unable to report design COPs at non-rated temperatures.")
      else
        if heating_boundary_temperature_c.nil?
          runner.registerWarning("No boundary temperature defined for VRF system '#{vrf.name}', using Heating Energy Input Ratio Low Temperature curve for VRF system for all temperatures.")
          # use low temperature curve
          heating_eir_minus22F_curve = heating_eir_low_temp_curve
          heating_eir_0F_curve = heating_eir_low_temp_curve
          heating_eir_20F_curve = heating_eir_low_temp_curve
          heating_eir_40F_curve = heating_eir_low_temp_curve
        else
          # use boundary curve to determine whether to use high or low temperature
          heating_eir_minus22F_curve = OpenStudio.convert(-22.0,'F','C').get > heating_boundary_temperature_c ? heating_eir_high_temp_curve : heating_eir_low_temp_curve
          heating_eir_0F_curve = OpenStudio.convert(0.0,'F','C').get > heating_boundary_temperature_c ? heating_eir_high_temp_curve : heating_eir_low_temp_curve
          heating_eir_20F_curve = OpenStudio.convert(20.0,'F','C').get > heating_boundary_temperature_c ? heating_eir_high_temp_curve : heating_eir_low_temp_curve
          heating_eir_40F_curve = OpenStudio.convert(40.0,'F','C').get > heating_boundary_temperature_c ? heating_eir_high_temp_curve : heating_eir_low_temp_curve
        end
        if heating_eir_minus22F_curve.to_TableMultiVariableLookup.is_initialized
          heating_eir_minus22F_curve = heating_eir_minus22F_curve.to_TableMultiVariableLookup.get
          eir_minus22F = get_dep_var_from_lookup_table_with_two_ind_var(heating_eir_minus22F_curve, heating_indoor_rating_drybulb_temperature_c, OpenStudio.convert(-22.0,'F','C').get)
          vrf_heating_design_cop_minus22F = vrf_heating_design_cop / eir_minus22F
        else
          vrf_heating_design_cop_minus22F = vrf_heating_design_cop / heating_eir_minus22F_curve.evaluate(heating_indoor_rating_drybulb_temperature_c, OpenStudio.convert(-22.0,'F','C').get)
        end
        if heating_eir_0F_curve.to_TableMultiVariableLookup.is_initialized
          heating_eir_0F_curve = heating_eir_0F_curve.to_TableMultiVariableLookup.get
          eir_0F = get_dep_var_from_lookup_table_with_two_ind_var(heating_eir_0F_curve, heating_indoor_rating_drybulb_temperature_c, OpenStudio.convert(0.0,'F','C').get)
          vrf_heating_design_cop_0F = vrf_heating_design_cop / eir_0F
        else
          vrf_heating_design_cop_0F = vrf_heating_design_cop / heating_eir_0F_curve.evaluate(heating_indoor_rating_drybulb_temperature_c, OpenStudio.convert(0.0,'F','C').get)
        end
        if heating_eir_20F_curve.to_TableMultiVariableLookup.is_initialized
          heating_eir_20F_curve = heating_eir_20F_curve.to_TableMultiVariableLookup.get
          eir_20F = get_dep_var_from_lookup_table_with_two_ind_var(heating_eir_20F_curve, heating_indoor_rating_drybulb_temperature_c, OpenStudio.convert(20.0,'F','C').get)
          vrf_heating_design_cop_20F = vrf_heating_design_cop / eir_20F
        else
          vrf_heating_design_cop_20F = vrf_heating_design_cop / heating_eir_20F_curve.evaluate(heating_indoor_rating_drybulb_temperature_c, OpenStudio.convert(20.0,'F','C').get)
        end
        if heating_eir_40F_curve.to_TableMultiVariableLookup.is_initialized
          heating_eir_40F_curve = heating_eir_40F_curve.to_TableMultiVariableLookup.get
          eir_40F = get_dep_var_from_lookup_table_with_two_ind_var(heating_eir_40F_curve, heating_indoor_rating_drybulb_temperature_c, OpenStudio.convert(40.0,'F','C').get)
          vrf_heating_design_cop_40F = vrf_heating_design_cop / eir_40F
        else
          vrf_heating_design_cop_40F = vrf_heating_design_cop / heating_eir_40F_curve.evaluate(heating_indoor_rating_drybulb_temperature_c, OpenStudio.convert(40.0,'F','C').get)
        end
      end
      vrf_heating_performance_curve_temperature_type = vrf.heatingPerformanceCurveOutdoorTemperatureType

      # calculate annual cops
      vrf_cooling_cop = vrf_cooling_electric_j > 0.0 ? vrf_cooling_load_j / vrf_cooling_electric_j : 0.0
      vrf_heating_cop = vrf_heating_electric_j > 0.0 ? vrf_heating_load_j / vrf_heating_electric_j : 0.0
      vrf_heating_total_input_energy_j = vrf_heating_electric_j + vrf_defrost_electric_j + vrf_crankcase_electric_j + vrf_total_heating_supplemental_electric_j + vrf_total_heating_supplemental_gas_j
      vrf_heating_total_cop = vrf_heating_total_input_energy_j > 0.0 ? vrf_heating_load_j / vrf_heating_total_input_energy_j : 0.0

      # record data
      vrf_total_cooling_load_j += vrf_cooling_load_j
      vrf_total_heating_load_j += vrf_heating_load_j
      vrf_total_heat_recovery_j += vrf_heat_recovery_j
      vrf_total_cooling_electric_j += vrf_cooling_electric_j
      vrf_total_heating_electric_j += vrf_heating_electric_j
      vrf_total_heating_defrost_energy_j += vrf_defrost_electric_j
      vrf_total_heating_total_input_energy_j += vrf_heating_total_input_energy_j
      vrf_cooling_load_weighted_cop += vrf_cooling_load_j * vrf_cooling_cop
      vrf_heating_load_weighted_cop += vrf_heating_load_j * vrf_heating_cop
      vrf_heating_load_weighted_total_cop += vrf_heating_load_j * vrf_heating_total_cop
      vrf_cooling_load_weighted_design_cop += vrf_cooling_load_j * vrf_cooling_design_cop
      vrf_heating_load_weighted_design_cop += vrf_heating_load_j * vrf_heating_design_cop
      vrf_cooling_load_weighted_design_cop_35F += vrf_cooling_load_j * vrf_cooling_design_cop_35F
      vrf_cooling_load_weighted_design_cop_60F += vrf_cooling_load_j * vrf_cooling_design_cop_60F
      vrf_cooling_load_weighted_design_cop_85F += vrf_cooling_load_j * vrf_cooling_design_cop_85F
      vrf_cooling_load_weighted_design_cop_110F += vrf_cooling_load_j * vrf_cooling_design_cop_110F
      vrf_heating_load_weighted_design_cop_minus22F += vrf_heating_load_j * vrf_heating_design_cop_minus22F
      vrf_heating_load_weighted_design_cop_0F += vrf_heating_load_j * vrf_heating_design_cop_0F
      vrf_heating_load_weighted_design_cop_20F += vrf_heating_load_j * vrf_heating_design_cop_20F
      vrf_heating_load_weighted_design_cop_40F += vrf_heating_load_j * vrf_heating_design_cop_40F
      if vrf_heating_load_j > vrf_largest_heating_load_served_j
        vrf_heating_largest_load_performance_curve_temperature_type = vrf_heating_performance_curve_temperature_type
        vrf_largest_heating_load_served_j = vrf_heating_load_j
      end
    end
    # report counts and line length statistics
    runner.registerValue('com_report_hvac_vrf_indoor_unit_count', vrf_indoor_unit_count)
    runner.registerValue('com_report_hvac_vrf_outdoor_unit_count', vrf_outdoor_unit_count)
    average_num_compressors = total_vrf_area_m2 > 0.0 ? weighted_vrf_num_compressors / total_vrf_area_m2 : 0.0
    runner.registerValue('com_report_hvac_vrf_area_average_num_compressors', average_num_compressors)
    average_line_length_m = total_vrf_area_m2 > 0.0 ? weighted_vrf_length_m / total_vrf_area_m2 : 0.0
    runner.registerValue('com_report_hvac_vrf_area_average_line_length_m', average_line_length_m)
    average_line_height_m = total_vrf_area_m2 > 0.0 ? weighted_vrf_height_m / total_vrf_area_m2 : 0.0
    runner.registerValue('com_report_hvac_vrf_area_average_line_height_m', average_line_height_m)

    # report indoor and outdoor unit equipment capacities
    runner.registerValue('com_report_hvac_vrf_total_indoor_unit_cooling_capacity_w', vrf_total_indoor_unit_cooling_capacity_w)
    runner.registerValue('com_report_hvac_vrf_total_indoor_unit_heating_capacity_w', vrf_total_indoor_unit_heating_capacity_w)
    average_indoor_unit_cooling_capacity_w = total_vrf_area_m2 > 0.0 ? vrf_area_weighted_indoor_unit_cooling_capacity_w / total_vrf_area_m2 : 0.0
    runner.registerValue('com_report_hvac_vrf_area_average_indoor_unit_cooling_capacity_w', average_indoor_unit_cooling_capacity_w)
    average_indoor_unit_heating_capacity_w = total_vrf_area_m2 > 0.0 ? vrf_area_weighted_indoor_unit_heating_capacity_w / total_vrf_area_m2 : 0.0
    runner.registerValue('com_report_hvac_vrf_area_average_indoor_unit_heating_capacity_w', average_indoor_unit_heating_capacity_w)
    runner.registerValue('com_report_hvac_vrf_total_outdoor_unit_cooling_capacity_w', vrf_total_outdoor_unit_cooling_capacity_w)
    runner.registerValue('com_report_hvac_vrf_total_outdoor_unit_heating_capacity_w', vrf_total_outdoor_unit_heating_capacity_w)
    average_outdoor_unit_cooling_capacity_w = total_vrf_area_m2 > 0.0 ? vrf_area_weighted_outdoor_unit_cooling_capacity_w / total_vrf_area_m2 : 0.0
    runner.registerValue('com_report_hvac_vrf_area_average_outdoor_unit_cooling_capacity_w', average_outdoor_unit_cooling_capacity_w)
    average_outdoor_unit_heating_capacity_w = total_vrf_area_m2 > 0.0 ? vrf_area_weighted_outdoor_unit_heating_capacity_w / total_vrf_area_m2 : 0.0
    runner.registerValue('com_report_hvac_vrf_area_average_outdoor_unit_heating_capacity_w', average_outdoor_unit_heating_capacity_w)

    # report out VRF loads
    runner.registerValue('com_report_hvac_vrf_total_cooling_load_j', vrf_total_cooling_load_j)
    runner.registerValue('com_report_hvac_vrf_total_heating_load_j', vrf_total_heating_load_j)
    runner.registerValue('com_report_hvac_vrf_total_heat_recovery_j', vrf_total_heat_recovery_j)

    # report out VRF COPs
    average_vrf_cooling_load_weighted_cop = vrf_total_cooling_load_j > 0.0 ? vrf_cooling_load_weighted_cop / vrf_total_cooling_load_j : 0.0
    runner.registerValue('com_report_hvac_vrf_cooling_average_cop', average_vrf_cooling_load_weighted_cop)
    average_vrf_heating_load_weighted_cop = vrf_total_heating_load_j > 0.0 ? vrf_heating_load_weighted_cop / vrf_total_heating_load_j : 0.0
    runner.registerValue('com_report_hvac_vrf_heating_average_cop', average_vrf_heating_load_weighted_cop)
    average_vrf_heating_load_weighted_total_cop = vrf_total_heating_load_j > 0.0 ? vrf_heating_load_weighted_total_cop / vrf_total_heating_load_j : 0.0
    runner.registerValue('com_report_hvac_vrf_heating_average_total_cop', average_vrf_heating_load_weighted_total_cop)
    average_vrf_cooling_load_weighted_design_cop = vrf_total_cooling_load_j > 0.0 ? vrf_cooling_load_weighted_design_cop / vrf_total_cooling_load_j : 0.0
    runner.registerValue('com_report_hvac_vrf_cooling_design_cop', average_vrf_cooling_load_weighted_design_cop)
    average_vrf_cooling_load_weighted_design_cop_35F = vrf_total_cooling_load_j > 0.0 ? vrf_cooling_load_weighted_design_cop_35F / vrf_total_cooling_load_j : 0.0
    runner.registerValue('com_report_hvac_vrf_cooling_design_cop_35_f', average_vrf_cooling_load_weighted_design_cop_35F)
    average_vrf_cooling_load_weighted_design_cop_60F = vrf_total_cooling_load_j > 0.0 ? vrf_cooling_load_weighted_design_cop_60F / vrf_total_cooling_load_j : 0.0
    runner.registerValue('com_report_hvac_vrf_cooling_design_cop_60_f', average_vrf_cooling_load_weighted_design_cop_60F)
    average_vrf_cooling_load_weighted_design_cop_85F = vrf_total_cooling_load_j > 0.0 ? vrf_cooling_load_weighted_design_cop_85F / vrf_total_cooling_load_j : 0.0
    runner.registerValue('com_report_hvac_vrf_cooling_design_cop_85_f', average_vrf_cooling_load_weighted_design_cop_85F)
    average_vrf_cooling_load_weighted_design_cop_110F = vrf_total_cooling_load_j > 0.0 ? vrf_cooling_load_weighted_design_cop_110F / vrf_total_cooling_load_j : 0.0
    runner.registerValue('com_report_hvac_vrf_cooling_design_cop_110_f', average_vrf_cooling_load_weighted_design_cop_110F)
    average_vrf_heating_load_weighted_design_cop = vrf_total_heating_load_j > 0.0 ? vrf_heating_load_weighted_design_cop / vrf_total_heating_load_j : 0.0
    runner.registerValue('com_report_hvac_vrf_heating_design_cop', average_vrf_heating_load_weighted_design_cop)
    average_vrf_heating_load_weighted_design_cop_minus22F = vrf_total_heating_load_j > 0.0 ? vrf_heating_load_weighted_design_cop_minus22F / vrf_total_heating_load_j : 0.0
    runner.registerValue('com_report_hvac_vrf_heating_design_cop_minus_22_f', average_vrf_heating_load_weighted_design_cop_minus22F)
    average_vrf_heating_load_weighted_design_cop_0F = vrf_total_heating_load_j > 0.0 ? vrf_heating_load_weighted_design_cop_0F / vrf_total_heating_load_j : 0.0
    runner.registerValue('com_report_hvac_vrf_heating_design_cop_0_f', average_vrf_heating_load_weighted_design_cop_0F)
    average_vrf_heating_load_weighted_design_cop_20F = vrf_total_heating_load_j > 0.0 ? vrf_heating_load_weighted_design_cop_20F / vrf_total_heating_load_j : 0.0
    runner.registerValue('com_report_hvac_vrf_heating_design_cop_20_f', average_vrf_heating_load_weighted_design_cop_20F)
    average_vrf_heating_load_weighted_design_cop_40F = vrf_total_heating_load_j > 0.0 ? vrf_heating_load_weighted_design_cop_40F / vrf_total_heating_load_j : 0.0
    runner.registerValue('com_report_hvac_vrf_heating_design_cop_40_f', average_vrf_heating_load_weighted_design_cop_40F)
    runner.registerValue('com_report_hvac_vrf_heating_performance_curve_temperature_type', vrf_heating_largest_load_performance_curve_temperature_type)

    # report out VRF fraction of heating load met by supplemental equipment
    vrf_fraction_heating_load_supplemental = 0.0
    if vrf_total_heating_load_j > 0.0
      vrf_fraction_heating_load_supplemental = (vrf_total_heating_supplemental_load_j / vrf_total_heating_load_j)
    end
    runner.registerValue('com_report_hvac_vrf_fraction_heating_load_supplemental', vrf_fraction_heating_load_supplemental)

    # report out DX supplemental heating load and electric
    runner.registerValue('com_report_hvac_vrf_total_heating_supplemental_load_j', vrf_total_heating_supplemental_load_j)
    runner.registerValue('com_report_hvac_vrf_total_heating_supplemental_load_electric_j', vrf_total_heating_supplemental_load_electric_j)
    runner.registerValue('com_report_hvac_vrf_total_heating_supplemental_load_gas_j', vrf_total_heating_supplemental_load_gas_j)
    runner.registerValue('com_report_hvac_vrf_total_heating_supplemental_electric_j', vrf_total_heating_supplemental_electric_j)
    runner.registerValue('com_report_hvac_vrf_total_heating_supplemental_gas_j', vrf_total_heating_supplemental_gas_j)

    # Design and annual average chiller efficiency
    chiller_total_load_j = 0.0
    chiller_load_weighted_cop = 0.0
    chiller_load_weighted_design_cop = 0.0
    chiller_total_capacity_w = 0.0
    chiller_count_0_to_75_tons = 0.0
    chiller_count_75_to_150_tons = 0.0
    chiller_count_150_to_300_tons = 0.0
    chiller_count_300_to_600_tons = 0.0
    chiller_count_600_plus_tons = 0.0
    model.getChillerElectricEIRs.sort.each do |chiller|
      # get chiller capacity
      if chiller.referenceCapacity.is_initialized
        capacity_w = chiller.referenceCapacity.get
      elsif chiller.autosizedReferenceCapacity.is_initialized
        capacity_w = chiller.autosizedReferenceCapacity.get
      else
        runner.registerWarning("Chiller capacity not available for chiller '#{chiller.name}'.")
        capacity_w = 0.0
      end
      chiller_total_capacity_w += capacity_w

      # log count of sizes
      capacity_tons = OpenStudio.convert(capacity_w, 'W', 'ton').get
      if capacity_tons < 75
        chiller_count_0_to_75_tons += 1
      elsif capacity_tons < 150
        chiller_count_75_to_150_tons += 1
      elsif capacity_tons < 300
        chiller_count_150_to_300_tons += 1
      elsif capacity_tons < 600
        chiller_count_300_to_600_tons += 1
      else # capacity is over 600 tons
        chiller_count_600_plus_tons += 1
      end

      # get Chiller Evaporator Cooling Energy
      chiller_load_j = sql_get_report_variable_data_double(runner, sql, chiller, 'Chiller Evaporator Cooling Energy')

      # get chiller annual cop
      chiller_annual_cop = sql_get_report_variable_data_double(runner, sql, chiller, 'Chiller COP')

      # get chiller design cop
      chiller_design_cop = chiller.referenceCOP

      # add to weighted load cop
      chiller_total_load_j += chiller_load_j
      chiller_load_weighted_cop += chiller_load_j * chiller_annual_cop
      chiller_load_weighted_design_cop += chiller_load_j * chiller_design_cop
    end
    average_chiller_cop = chiller_total_load_j > 0.0 ? chiller_load_weighted_cop / chiller_total_load_j : 0.0
    runner.registerValue('com_report_hvac_average_chiller_cop', average_chiller_cop)
    design_chiller_cop = chiller_total_load_j > 0.0 ? chiller_load_weighted_design_cop / chiller_total_load_j : 0.0
    runner.registerValue('com_report_hvac_design_chiller_cop', design_chiller_cop)
    chiller_total_capacity_tons = OpenStudio.convert(chiller_total_capacity_w, 'W', 'ton').get
    runner.registerValue('com_report_hvac_chiller_capacity_tons', chiller_total_capacity_tons)
    runner.registerValue('com_report_hvac_count_chillers_0_to_75_tons', chiller_count_0_to_75_tons)
    runner.registerValue('com_report_hvac_count_chillers_75_to_150_tons', chiller_count_75_to_150_tons)
    runner.registerValue('com_report_hvac_count_chillers_150_to_300_tons', chiller_count_150_to_300_tons)
    runner.registerValue('com_report_hvac_count_chillers_300_to_600_tons', chiller_count_300_to_600_tons)
    runner.registerValue('com_report_hvac_count_chillers_600_plus_tons', chiller_count_600_plus_tons)

    # water to air heat pump cooling capacity, load, and efficiencies
    wa_hp_cooling_total_electric_j = 0.0
    wa_hp_cooling_total_load_j = 0.0
    wa_hp_cooling_load_weighted_cop = 0.0
    wa_hp_cooling_load_weighted_design_cop = 0.0
    wa_hp_cooling_total_capacity_w = 0.0
    model.getCoilCoolingWaterToAirHeatPumpEquationFits.sort.each do |coil|
      # get water to air heat pump cooling capacity and cop
      capacity_w = 0.0
      # capacity
      if coil.ratedTotalCoolingCapacity.is_initialized
        capacity_w = coil.ratedTotalCoolingCapacity.get
      elsif coil.autosizedRatedTotalCoolingCapacity.is_initialized
        capacity_w = coil.autosizedRatedTotalCoolingCapacity.get
      else
        runner.registerWarning("Cooling coil capacity not available for coil '#{coil.name}'.")
      end
      wa_hp_cooling_total_capacity_w += capacity_w

      coil_design_cop = coil.ratedCoolingCoefficientofPerformance

      # get Cooling Coil Total Cooling Energy
      coil_cooling_energy_j = sql_get_report_variable_data_double(runner, sql, coil, 'Cooling Coil Total Cooling Energy')

      # get Cooling Coil Electric Energy
      coil_electric_energy_j = sql_get_report_variable_data_double(runner, sql, coil, "Cooling Coil #{elec} Energy")

      # add to weighted load cop
      coil_annual_cop = coil_cooling_energy_j > 0.0 ? coil_cooling_energy_j / coil_electric_energy_j : 0
      wa_hp_cooling_total_electric_j += coil_electric_energy_j
      wa_hp_cooling_total_load_j += coil_cooling_energy_j
      wa_hp_cooling_load_weighted_cop += coil_cooling_energy_j * coil_annual_cop
      wa_hp_cooling_load_weighted_design_cop += coil_cooling_energy_j * coil_design_cop
    end
    runner.registerValue('com_report_hvac_water_air_heat_pump_cooling_total_capacity_w', wa_hp_cooling_total_capacity_w)
    average_water_air_hp_cooling_cop = wa_hp_cooling_total_load_j > 0.0 ? wa_hp_cooling_load_weighted_cop / wa_hp_cooling_total_load_j : 0.0
    runner.registerValue('com_report_hvac_water_air_heat_pump_cooling_average_cop', average_water_air_hp_cooling_cop)
    design_water_air_hp_cooling_cop = wa_hp_cooling_total_load_j > 0.0 ? wa_hp_cooling_load_weighted_design_cop / wa_hp_cooling_total_load_j : 0.0
    runner.registerValue('com_report_hvac_water_air_heat_pump_cooling_design_cop', design_water_air_hp_cooling_cop)

    # report out water to air heat pump cooling load and electricity
    runner.registerValue('com_report_hvac_water_air_heat_pump_cooling_total_electric_j', wa_hp_cooling_total_electric_j)
    runner.registerValue('com_report_hvac_water_air_heat_pump_cooling_total_load_j', wa_hp_cooling_total_load_j)

    # water to air heat pump heating capacity, load, and efficiencies
    wa_hp_heating_total_electric_j = 0.0
    wa_hp_heating_total_load_j = 0.0
    wa_hp_heating_load_weighted_cop = 0.0
    wa_hp_heating_load_weighted_design_cop = 0.0
    wa_hp_heating_total_capacity_w = 0.0
    model.getCoilHeatingWaterToAirHeatPumpEquationFits.sort.each do |coil|
      # get water to air heat pump heating capacity and cop
      capacity_w = 0.0
      # capacity
      if coil.ratedHeatingCapacity.is_initialized
        capacity_w = coil.ratedHeatingCapacity.get
      elsif coil.autosizedRatedHeatingCapacity.is_initialized
        capacity_w = coil.autosizedRatedHeatingCapacity.get
      else
        runner.registerWarning("Heating coil capacity not available for coil '#{coil.name}'.")
      end
      wa_hp_heating_total_capacity_w += capacity_w

      coil_design_cop = coil.ratedHeatingCoefficientofPerformance

      # get Heating Coil Heating Energy
      coil_heating_energy_j = sql_get_report_variable_data_double(runner, sql, coil, 'Heating Coil Heating Energy')

      # get Heating Coil Electric Energy
      coil_electric_energy_j = sql_get_report_variable_data_double(runner, sql, coil, "Heating Coil #{elec} Energy")

      # add to weighted load cop
      coil_annual_cop = coil_heating_energy_j > 0.0 ? coil_heating_energy_j / coil_electric_energy_j : 0
      wa_hp_heating_total_electric_j += coil_electric_energy_j
      wa_hp_heating_total_load_j += coil_heating_energy_j
      wa_hp_heating_load_weighted_cop += coil_heating_energy_j * coil_annual_cop
      wa_hp_heating_load_weighted_design_cop += coil_heating_energy_j * coil_design_cop
    end
    runner.registerValue('com_report_hvac_water_air_heat_pump_heating_total_capacity_w', wa_hp_heating_total_capacity_w)
    average_water_air_hp_heating_cop = wa_hp_heating_total_load_j > 0.0 ? wa_hp_heating_load_weighted_cop / wa_hp_heating_total_load_j : 0.0
    runner.registerValue('com_report_hvac_water_air_heat_pump_heating_average_cop', average_water_air_hp_heating_cop)
    design_water_air_hp_heating_cop = wa_hp_heating_total_load_j > 0.0 ? wa_hp_heating_load_weighted_design_cop / wa_hp_heating_total_load_j : 0.0
    runner.registerValue('com_report_hvac_water_air_heat_pump_heating_design_cop', design_water_air_hp_heating_cop)

    # report out water to air heat pump heating load and electricity
    runner.registerValue('com_report_hvac_water_air_heat_pump_heating_total_electric_j', wa_hp_heating_total_electric_j)
    runner.registerValue('com_report_hvac_water_air_heat_pump_heating_total_load_j', wa_hp_heating_total_load_j)

    # DX cooling coils capacity, load, and efficiencies
    dx_cooling_total_electric_j = 0.0
    dx_cooling_total_load_j = 0.0
    dx_cooling_0_to_30_kbtuh_total_load_j = 0.0
    dx_cooling_30_to_65_kbtuh_total_load_j = 0.0
    dx_cooling_65_to_135_kbtuh_total_load_j = 0.0
    dx_cooling_135_to_240_kbtuh_total_load_j = 0.0
    dx_cooling_240_to_760_kbtuh_total_load_j = 0.0
    dx_cooling_760_plus_kbtuh_total_load_j = 0.0
    dx_cooling_load_weighted_cop = 0.0
    dx_cooling_load_weighted_design_cop = 0.0
    dx_cooling_total_capacity_w = 0.0
    dx_cooling_count_0_to_30_kbtuh = 0.0
    dx_cooling_count_30_to_65_kbtuh = 0.0
    dx_cooling_count_65_to_135_kbtuh = 0.0
    dx_cooling_count_135_to_240_kbtuh = 0.0
    dx_cooling_count_240_to_760_kbtuh = 0.0
    dx_cooling_count_760_plus_kbtuh = 0.0
    dx_cooling_load_weighted_design_seer_0_to_30_kbtuh = 0.0
    dx_cooling_load_weighted_design_seer_30_to_65_kbtuh = 0.0
    dx_cooling_load_weighted_design_eer_65_to_135_kbtuh = 0.0
    dx_cooling_load_weighted_design_ieer_65_to_135_kbtuh = 0.0
    dx_cooling_load_weighted_design_eer_135_to_240_kbtuh = 0.0
    dx_cooling_load_weighted_design_ieer_135_to_240_kbtuh = 0.0
    dx_cooling_load_weighted_design_eer_240_to_760_kbtuh = 0.0
    dx_cooling_load_weighted_design_ieer_240_to_760_kbtuh = 0.0
    dx_cooling_load_weighted_design_eer_760_plus_kbtuh = 0.0
    dx_cooling_load_weighted_design_ieer_760_plus_kbtuh = 0.0
    dx_cooling_coils = []
    model.getCoilCoolingDXSingleSpeeds.each { |c| dx_cooling_coils << c }
    model.getCoilCoolingDXTwoSpeeds.each { |c| dx_cooling_coils << c }
    model.getCoilCoolingDXMultiSpeeds.each { |c| dx_cooling_coils << c }
    model.getCoilCoolingDXVariableSpeeds.each { |c| dx_cooling_coils << c }
    dx_cooling_coils.sort.each do |coil|
      # get dx cooling capacity and cop
      capacity_w = 0.0
      coil_design_cop = 0.0
      if coil.to_CoilCoolingDXSingleSpeed.is_initialized
        coil = coil.to_CoilCoolingDXSingleSpeed.get

        # capacity
        if coil.ratedTotalCoolingCapacity.is_initialized
          capacity_w = coil.ratedTotalCoolingCapacity.get
        elsif coil.autosizedRatedTotalCoolingCapacity.is_initialized
          capacity_w = coil.autosizedRatedTotalCoolingCapacity.get
        else
          runner.registerWarning("Cooling coil capacity not available for coil '#{coil.name}'.")
        end

        # cop
        if model.version > OpenStudio::VersionString.new('3.4.0')
          coil_design_cop = coil.ratedCOP
        else
          if coil.ratedCOP.is_initialized
            coil_design_cop = coil.ratedCOP.get
          else
            runner.registerWarning("'Rated COP' not available for DX coil '#{coil.name}'.")
          end
        end
      elsif coil.to_CoilCoolingDXTwoSpeed.is_initialized
        coil = coil.to_CoilCoolingDXTwoSpeed.get

        # capacity
        if coil.ratedHighSpeedTotalCoolingCapacity.is_initialized
          capacity_w = coil.ratedHighSpeedTotalCoolingCapacity.get
        elsif coil.autosizedRatedHighSpeedTotalCoolingCapacity.is_initialized
          capacity_w = coil.autosizedRatedHighSpeedTotalCoolingCapacity.get
        else
          runner.registerWarning("Cooling coil capacity not available for coil '#{coil.name}'.")
        end

        # cop, use high speed cop
        if model.version > OpenStudio::VersionString.new('3.4.0')
          coil_design_cop = coil.ratedHighSpeedCOP
        else
          if coil.ratedHighSpeedCOP.is_initialized
            coil_design_cop = coil.ratedHighSpeedCOP.get
          else
            runner.registerWarning("'Rated High Speed COP' not available for DX coil '#{coil.name}'.")
          end
        end
      elsif coil.to_CoilCoolingDXMultiSpeed.is_initialized
        coil = coil.to_CoilCoolingDXMultiSpeed.get

        # capacity and cop, use cop at highest capacity
        temp_capacity_w = 0.0
        coil.stages.each do |stage|
          if stage.grossRatedTotalCoolingCapacity.is_initialized
            temp_capacity_w = stage.grossRatedTotalCoolingCapacity.get
          elsif stage.autosizedGrossRatedTotalCoolingCapacity.is_initialized
            temp_capacity_w = stage.autosizedGrossRatedTotalCoolingCapacity.get
          else
            runner.registerWarning("Cooling coil capacity not available for coil stage '#{stage.name}'.")
          end

          # update cop if highest capacity
          temp_coil_design_cop = stage.grossRatedCoolingCOP
          coil_design_cop = temp_coil_design_cop if temp_capacity_w >= capacity_w

          # update if highest capacity
          capacity_w = temp_capacity_w if temp_capacity_w > capacity_w
        end
      elsif coil.to_CoilCoolingDXVariableSpeed.is_initialized
        coil = coil.to_CoilCoolingDXVariableSpeed.get

        # capacity and cop, use cop at highest capacity
        temp_capacity_w = 0.0
        coil.speeds.each do |speed|
          temp_capacity_w = speed.referenceUnitGrossRatedTotalCoolingCapacity

          # update cop if highest capacity
          temp_coil_design_cop = speed.referenceUnitGrossRatedCoolingCOP
          coil_design_cop = temp_coil_design_cop if temp_capacity_w >= capacity_w

          # update if highest capacity
          capacity_w = temp_capacity_w if temp_capacity_w > capacity_w
        end
      else
        runner.registerWarning('Design capacity is only available for DX cooling coil types CoilCoolingDXSingleSpeed, CoilCoolingDXTwoSpeed, CoilCoolingDXMultiSpeed, CoilCoolingDXVariableSpeed.')
      end
      dx_cooling_total_capacity_w += capacity_w

      # get DX Cooling Coil efficiency ratings
      coil_eer = 0.0
      var_val_query = "SELECT Value FROM TabularDataWithStrings WHERE ReportName = 'EquipmentSummary' AND ReportForString = 'Entire Facility' AND TableName = 'DX Cooling Coils' AND RowName = '#{coil.name.get.to_s.upcase}' AND ColumnName = 'EER'"
      val = sql.execAndReturnFirstDouble(var_val_query)
      if val.is_initialized
        coil_eer = val.get
      else
        runner.registerWarning("Coil 'EER' not available for DX cooling coil '#{coil.name}'.")
      end

      coil_seer_std = 0.0
      var_val_query = "SELECT Value FROM TabularDataWithStrings WHERE ReportName = 'EquipmentSummary' AND ReportForString = 'Entire Facility' AND TableName = 'DX Cooling Coils' AND RowName = '#{coil.name.get.to_s.upcase}' AND ColumnName = 'SEER Standard'"
      val = sql.execAndReturnFirstDouble(var_val_query)
      if val.is_initialized
        coil_seer_std = val.get
      else
        runner.registerWarning("Coil 'SEER Standard' not available for DX cooling coil '#{coil.name}'.")
      end

      coil_ieer = 0.0
      var_val_query = "SELECT Value FROM TabularDataWithStrings WHERE ReportName = 'EquipmentSummary' AND ReportForString = 'Entire Facility' AND TableName = 'DX Cooling Coils' AND RowName = '#{coil.name.get.to_s.upcase}' AND ColumnName = 'IEER'"
      val = sql.execAndReturnFirstDouble(var_val_query)
      if val.is_initialized
        coil_ieer = val.get
      else
        runner.registerWarning("Coil 'IEER' not available for DX cooling coil '#{coil.name}'.")
      end

      # get Cooling Coil Total Cooling Energy
      coil_cooling_energy_j = sql_get_report_variable_data_double(runner, sql, coil, 'Cooling Coil Total Cooling Energy')

      # get Cooling Coil Electric Energy
      coil_electric_energy_j = sql_get_report_variable_data_double(runner, sql, coil, "Cooling Coil #{elec} Energy")

      # add to weighted load cop
      coil_annual_cop = coil_cooling_energy_j > 0.0 ? coil_cooling_energy_j / coil_electric_energy_j : 0
      dx_cooling_total_electric_j += coil_electric_energy_j
      dx_cooling_total_load_j += coil_cooling_energy_j
      dx_cooling_load_weighted_cop += coil_cooling_energy_j * coil_annual_cop
      dx_cooling_load_weighted_design_cop += coil_cooling_energy_j * coil_design_cop

      # log count of sizes, load, and COPs by equipment size
      capacity_kbtuh = OpenStudio.convert(capacity_w, 'W', 'kBtu/h').get
      if capacity_kbtuh < 30
        dx_cooling_count_0_to_30_kbtuh += 1
        dx_cooling_0_to_30_kbtuh_total_load_j += coil_cooling_energy_j
        dx_cooling_load_weighted_design_seer_0_to_30_kbtuh += coil_cooling_energy_j * coil_seer_std
      elsif capacity_kbtuh < 65
        dx_cooling_count_30_to_65_kbtuh += 1
        dx_cooling_30_to_65_kbtuh_total_load_j += coil_cooling_energy_j
        dx_cooling_load_weighted_design_seer_30_to_65_kbtuh += coil_cooling_energy_j * coil_seer_std
      elsif capacity_kbtuh < 135
        dx_cooling_count_65_to_135_kbtuh += 1
        dx_cooling_65_to_135_kbtuh_total_load_j += coil_cooling_energy_j
        dx_cooling_load_weighted_design_eer_65_to_135_kbtuh += coil_cooling_energy_j * coil_eer
        dx_cooling_load_weighted_design_ieer_65_to_135_kbtuh += coil_cooling_energy_j * coil_ieer
      elsif capacity_kbtuh < 240
        dx_cooling_count_135_to_240_kbtuh += 1
        dx_cooling_135_to_240_kbtuh_total_load_j += coil_cooling_energy_j
        dx_cooling_load_weighted_design_eer_135_to_240_kbtuh += coil_cooling_energy_j * coil_eer
        dx_cooling_load_weighted_design_ieer_135_to_240_kbtuh += coil_cooling_energy_j * coil_ieer
      elsif capacity_kbtuh < 760
        dx_cooling_count_240_to_760_kbtuh += 1
        dx_cooling_240_to_760_kbtuh_total_load_j += coil_cooling_energy_j
        dx_cooling_load_weighted_design_eer_240_to_760_kbtuh += coil_cooling_energy_j * coil_eer
        dx_cooling_load_weighted_design_ieer_240_to_760_kbtuh += coil_cooling_energy_j * coil_ieer
      else # capacity is over 760 kbtuh
        dx_cooling_count_760_plus_kbtuh += 1
        dx_cooling_760_plus_kbtuh_total_load_j += coil_cooling_energy_j
        dx_cooling_load_weighted_design_eer_760_plus_kbtuh += coil_cooling_energy_j * coil_eer
        dx_cooling_load_weighted_design_ieer_760_plus_kbtuh += coil_cooling_energy_j * coil_ieer
      end

      # cooling coil info logging
      runner.registerInfo("Cooling coil '#{coil.name}' has design capacity #{capacity_w.round(2)} W, design cop #{coil_design_cop.round(2)}, and annual weighted cop #{coil_annual_cop.round(2)}.")
    end
    average_dx_cooling_cop = dx_cooling_total_load_j > 0.0 ? dx_cooling_load_weighted_cop / dx_cooling_total_load_j : 0.0
    runner.registerValue('com_report_hvac_dx_cooling_average_cop', average_dx_cooling_cop)
    design_dx_cooling_cop = dx_cooling_total_load_j > 0.0 ? dx_cooling_load_weighted_design_cop / dx_cooling_total_load_j : 0.0
    runner.registerValue('com_report_hvac_dx_cooling_design_cop', design_dx_cooling_cop)

    # report out DX cooling load and electricity
    runner.registerValue('com_report_hvac_dx_cooling_total_electric_j', dx_cooling_total_electric_j)
    runner.registerValue('com_report_hvac_dx_cooling_total_load_j', dx_cooling_total_load_j)

    # report out DX cooling SEERs, EERs, IEERs at each size category
    dx_cooling_design_seer_0_to_30_kbtuh = dx_cooling_0_to_30_kbtuh_total_load_j > 0.0 ? dx_cooling_load_weighted_design_seer_0_to_30_kbtuh / dx_cooling_0_to_30_kbtuh_total_load_j : 0
    runner.registerValue('com_report_hvac_dx_cooling_design_seer_0_to_30_kbtuh', dx_cooling_design_seer_0_to_30_kbtuh)
    dx_cooling_design_seer_30_to_65_kbtuh = dx_cooling_30_to_65_kbtuh_total_load_j > 0.0 ? dx_cooling_load_weighted_design_seer_30_to_65_kbtuh / dx_cooling_30_to_65_kbtuh_total_load_j : 0
    runner.registerValue('com_report_hvac_dx_cooling_design_seer_30_to_65_kbtuh', dx_cooling_design_seer_30_to_65_kbtuh)
    dx_cooling_design_eer_65_to_135_kbtuh = dx_cooling_65_to_135_kbtuh_total_load_j > 0.0 ? dx_cooling_load_weighted_design_eer_65_to_135_kbtuh / dx_cooling_65_to_135_kbtuh_total_load_j : 0
    runner.registerValue('com_report_hvac_dx_cooling_design_eer_65_to_135_kbtuh', dx_cooling_design_eer_65_to_135_kbtuh)
    dx_cooling_design_ieer_65_to_135_kbtuh = dx_cooling_65_to_135_kbtuh_total_load_j > 0.0 ? dx_cooling_load_weighted_design_ieer_65_to_135_kbtuh / dx_cooling_65_to_135_kbtuh_total_load_j : 0
    runner.registerValue('com_report_hvac_dx_cooling_design_ieer_65_to_135_kbtuh', dx_cooling_design_ieer_65_to_135_kbtuh)
    dx_cooling_design_eer_135_to_240_kbtuh = dx_cooling_135_to_240_kbtuh_total_load_j > 0.0 ? dx_cooling_load_weighted_design_eer_135_to_240_kbtuh / dx_cooling_135_to_240_kbtuh_total_load_j : 0
    runner.registerValue('com_report_hvac_dx_cooling_design_eer_135_to_240_kbtuh', dx_cooling_design_eer_135_to_240_kbtuh)
    dx_cooling_design_ieer_135_to_240_kbtuh = dx_cooling_135_to_240_kbtuh_total_load_j > 0.0 ? dx_cooling_load_weighted_design_ieer_135_to_240_kbtuh / dx_cooling_135_to_240_kbtuh_total_load_j : 0
    runner.registerValue('com_report_hvac_dx_cooling_design_ieer_135_to_240_kbtuh', dx_cooling_design_ieer_135_to_240_kbtuh)
    dx_cooling_design_eer_240_to_760_kbtuh = dx_cooling_240_to_760_kbtuh_total_load_j > 0.0 ? dx_cooling_load_weighted_design_eer_240_to_760_kbtuh / dx_cooling_240_to_760_kbtuh_total_load_j : 0
    runner.registerValue('com_report_hvac_dx_cooling_design_eer_240_to_760_kbtuh', dx_cooling_design_eer_240_to_760_kbtuh)
    dx_cooling_design_ieer_240_to_760_kbtuh = dx_cooling_240_to_760_kbtuh_total_load_j > 0.0 ? dx_cooling_load_weighted_design_ieer_240_to_760_kbtuh / dx_cooling_240_to_760_kbtuh_total_load_j : 0
    runner.registerValue('com_report_hvac_dx_cooling_design_ieer_240_to_760_kbtuh', dx_cooling_design_ieer_240_to_760_kbtuh)
    dx_cooling_design_eer_760_plus_kbtuh = dx_cooling_760_plus_kbtuh_total_load_j > 0.0 ? dx_cooling_load_weighted_design_eer_760_plus_kbtuh / dx_cooling_760_plus_kbtuh_total_load_j : 0
    runner.registerValue('com_report_hvac_dx_cooling_design_eer_760_plus_kbtuh', dx_cooling_design_eer_760_plus_kbtuh)
    dx_cooling_design_ieer_760_plus_kbtuh = dx_cooling_760_plus_kbtuh_total_load_j > 0.0 ? dx_cooling_load_weighted_design_ieer_760_plus_kbtuh / dx_cooling_760_plus_kbtuh_total_load_j : 0
    runner.registerValue('com_report_hvac_dx_cooling_design_ieer_760_plus_kbtuh', dx_cooling_design_ieer_760_plus_kbtuh)

    # report counts
    dx_cooling_total_capacity_tons = OpenStudio.convert(dx_cooling_total_capacity_w, 'W', 'ton').get
    runner.registerValue('com_report_hvac_dx_cooling_capacity_tons', dx_cooling_total_capacity_tons)
    runner.registerValue('com_report_hvac_count_dx_cooling_0_to_30_kbtuh', dx_cooling_count_0_to_30_kbtuh)
    runner.registerValue('com_report_hvac_count_dx_cooling_30_to_65_kbtuh', dx_cooling_count_30_to_65_kbtuh)
    runner.registerValue('com_report_hvac_count_dx_cooling_65_to_135_kbtuh', dx_cooling_count_65_to_135_kbtuh)
    runner.registerValue('com_report_hvac_count_dx_cooling_135_to_240_kbtuh', dx_cooling_count_135_to_240_kbtuh)
    runner.registerValue('com_report_hvac_count_dx_cooling_240_to_760_kbtuh', dx_cooling_count_240_to_760_kbtuh)
    runner.registerValue('com_report_hvac_count_dx_cooling_760_plus_kbtuh', dx_cooling_count_760_plus_kbtuh)

    # DX heating coil capacity, load, and efficiences, including supplemental coils
    dx_heating_total_load_j = 0.0
    dx_heating_total_dx_load_j = 0.0
    dx_heating_total_dx_electric_j = 0.0
    dx_heating_total_supplemental_load_j = 0.0
    dx_heating_total_supplemental_load_electric_j = 0.0
    dx_heating_total_supplemental_load_gas_j = 0.0
    dx_heating_total_supplemental_electric_j = 0.0
    dx_heating_total_supplemental_gas_j = 0.0
    dx_heating_defrost_energy_j = 0.0
    dx_heating_0_to_30_kbtuh_total_load_j = 0.0
    dx_heating_30_to_65_kbtuh_total_load_j = 0.0
    dx_heating_65_to_135_kbtuh_total_load_j = 0.0
    dx_heating_135_to_240_kbtuh_total_load_j = 0.0
    dx_heating_240_plus_kbtuh_total_load_j = 0.0
    dx_heating_load_weighted_cop = 0.0
    dx_heating_load_weighted_total_cop = 0.0
    dx_heating_load_weighted_design_cop = 0.0
    dx_heating_load_weighted_design_cop_17F = 0.0
    dx_heating_load_weighted_design_cop_5F = 0.0
    dx_heating_load_weighted_design_cop_0F = 0.0
    dx_heating_total_capacity_w = 0.0
    dx_heating_total_capacity_17F_w = 0.0
    dx_heating_total_capacity_5F_w = 0.0
    dx_heating_total_capacity_0F_w = 0.0
    dx_heating_total_supplemental_capacity_w = 0.0
    dx_heating_total_supplemental_capacity_electric_w = 0.0
    dx_heating_total_supplemental_capacity_gas_w = 0.0
    dx_heating_capacity_weighted_min_temp_w_c = 0.0
    dx_heating_count_0_to_30_kbtuh = 0.0
    dx_heating_count_30_to_65_kbtuh = 0.0
    dx_heating_count_65_to_135_kbtuh = 0.0
    dx_heating_count_135_to_240_kbtuh = 0.0
    dx_heating_count_240_plus_kbtuh = 0.0
    dx_heating_load_weighted_design_hspf_0_to_30_kbtuh = 0.0
    dx_heating_load_weighted_design_hspf_30_to_65_kbtuh = 0.0
    dx_heating_load_weighted_design_cop_65_to_135_kbtuh = 0.0
    dx_heating_load_weighted_design_cop_135_to_240_kbtuh = 0.0
    dx_heating_load_weighted_design_cop_240_plus_kbtuh = 0.0
    dx_heating_coils = []
    model.getCoilHeatingDXSingleSpeeds.each { |c| dx_heating_coils << c }
    model.getCoilHeatingDXMultiSpeeds.each { |c| dx_heating_coils << c }
    model.getCoilHeatingDXVariableSpeeds.each { |c| dx_heating_coils << c }
    dx_heating_coils.sort.each do |coil|
      # get coil rated capacity and cop
      capacity_w = 0.0
      capacity_17F_w = 0.0
      capacity_5F_w = 0.0
      capacity_0F_w = 0.0
      coil_design_cop = 0.0
      coil_design_cop_17F = 0.0
      coil_design_cop_5F = 0.0
      coil_design_cop_0F = 0.0
      if coil.to_CoilHeatingDXSingleSpeed.is_initialized
        coil = coil.to_CoilHeatingDXSingleSpeed.get
        if coil.ratedTotalHeatingCapacity.is_initialized
          capacity_w = coil.ratedTotalHeatingCapacity.get
        elsif coil.autosizedRatedTotalHeatingCapacity.is_initialized
          capacity_w = coil.autosizedRatedTotalHeatingCapacity.get
        else
          runner.registerWarning("Heating coil capacity not available for coil '#{coil.name}'.")
        end

        # get rated capacity and capacity at lower temperatures
        cap_curve = coil.totalHeatingCapacityFunctionofTemperatureCurve
        if cap_curve.to_CurveCubic.is_initialized
          coil_cap_17F = cap_curve.evaluate(OpenStudio.convert(17.0,'F','C').get)
          capacity_17F_w = capacity_w * coil_cap_17F
          coil_cap_5F =  cap_curve.evaluate(OpenStudio.convert(5.0,'F','C').get)
          capacity_5F_w = capacity_w * coil_cap_5F
          coil_cap_0F =  cap_curve.evaluate(OpenStudio.convert(0.0,'F','C').get)
          capacity_0F_w = capacity_w * coil_cap_0F
        else
          runner.registerWarning("Heating coil capacity at lower temperatures not available for coil '#{coil.name}' with given curve.")
        end

        # get rated cop and cop at lower temperatures
        coil_design_cop = coil.ratedCOP
        eir_curve = coil.energyInputRatioFunctionofTemperatureCurve
        if eir_curve.to_CurveCubic.is_initialized
          coil_eir_17F = eir_curve.evaluate(OpenStudio.convert(17.0,'F','C').get)
          coil_design_cop_17F = coil_design_cop / coil_eir_17F
          coil_eir_5F =  eir_curve.evaluate(OpenStudio.convert(5.0,'F','C').get)
          coil_design_cop_5F = coil_design_cop / coil_eir_5F
          coil_eir_0F =  eir_curve.evaluate(OpenStudio.convert(0.0,'F','C').get)
          coil_design_cop_0F = coil_design_cop / coil_eir_0F
        else
          runner.registerWarning("Coil COP at non-design temperatures not available for coil '#{coil.name}'.")
        end
      elsif coil.to_CoilHeatingDXMultiSpeed.is_initialized
        coil = coil.to_CoilHeatingDXMultiSpeed.get
        temp_capacity_w = 0.0
        coil.stages.each do |stage|
          if stage.grossRatedHeatingCapacity.is_initialized
            temp_capacity_w = stage.grossRatedHeatingCapacity.get
          elsif stage.autosizedGrossRatedHeatingCapacity.is_initialized
            temp_capacity_w = stage.autosizedGrossRatedHeatingCapacity.get
          else
            runner.registerWarning("Heating coil capacity not available for coil stage '#{stage.name}'.")
          end

          # get capacity and capacity at lower temperatures
          cap_curve = stage.heatingCapacityFunctionofTemperatureCurve
          if cap_curve.to_CurveCubic.is_initialized
            coil_cap_17F = cap_curve.evaluate(OpenStudio.convert(17.0,'F','C').get)
            capacity_17F_w = capacity_w * coil_cap_17F if temp_capacity_w >= capacity_w
            coil_cap_5F =  cap_curve.evaluate(OpenStudio.convert(5.0,'F','C').get)
            capacity_5F_w = capacity_w * coil_cap_5F if temp_capacity_w >= capacity_w
            coil_cap_0F =  cap_curve.evaluate(OpenStudio.convert(0.0,'F','C').get)
            capacity_0F_w = capacity_w * coil_cap_0F if temp_capacity_w >= capacity_w
          elsif cap_curve.to_CurveBiquadratic.is_initialized
            coil_cap_17F = cap_curve.evaluate(OpenStudio.convert(70.0,'F','C').get, OpenStudio.convert(17.0,'F','C').get)
            capacity_17F_w = capacity_w * coil_cap_17F if temp_capacity_w >= capacity_w
            coil_cap_5F =  cap_curve.evaluate(OpenStudio.convert(70.0,'F','C').get, OpenStudio.convert(5.0,'F','C').get)
            capacity_5F_w = capacity_w * coil_cap_5F if temp_capacity_w >= capacity_w
            coil_cap_0F =  cap_curve.evaluate(OpenStudio.convert(70.0,'F','C').get, OpenStudio.convert(0.0,'F','C').get)
            capacity_0F_w = capacity_w * coil_cap_0F if temp_capacity_w >= capacity_w
          else
            runner.registerWarning("Heating coil capacity at lower temperatures not available for coil '#{coil.name}' with given curve.")
          end

          # get cop and cop at lower temperatures
          # pick cop at highest capacity
          temp_coil_design_cop = stage.grossRatedHeatingCOP
          coil_design_cop = temp_coil_design_cop if temp_capacity_w >= capacity_w
          eir_curve = stage.energyInputRatioFunctionofTemperatureCurve
          if eir_curve.to_CurveCubic.is_initialized
            coil_eir_17F = eir_curve.evaluate(OpenStudio.convert(17.0,'F','C').get)
            coil_design_cop_17F = coil_design_cop / coil_eir_17F if temp_capacity_w >= capacity_w
            coil_eir_5F =  eir_curve.evaluate(OpenStudio.convert(5.0,'F','C').get)
            coil_design_cop_5F = coil_design_cop / coil_eir_5F if temp_capacity_w >= capacity_w
            coil_eir_0F =  eir_curve.evaluate(OpenStudio.convert(0.0,'F','C').get)
            coil_design_cop_0F = coil_design_cop / coil_eir_0F if temp_capacity_w >= capacity_w
          elsif cap_curve.to_CurveBiquadratic.is_initialized
            coil_eir_17F = eir_curve.evaluate(OpenStudio.convert(70.0,'F','C').get, OpenStudio.convert(17.0,'F','C').get)
            coil_design_cop_17F = coil_design_cop / coil_eir_17F if temp_capacity_w >= capacity_w
            coil_eir_5F =  eir_curve.evaluate(OpenStudio.convert(70.0,'F','C').get, OpenStudio.convert(5.0,'F','C').get)
            coil_design_cop_5F = coil_design_cop / coil_eir_5F if temp_capacity_w >= capacity_w
            coil_eir_0F =  eir_curve.evaluate(OpenStudio.convert(70.0,'F','C').get, OpenStudio.convert(0.0,'F','C').get)
            coil_design_cop_0F = coil_design_cop / coil_eir_0F if temp_capacity_w >= capacity_w
          else
            runner.registerWarning("Coil COP at non-design temperatures not available for coil '#{coil.name}'.")
          end

          # update if highest capacity
          capacity_w = temp_capacity_w if temp_capacity_w > capacity_w
        end
      elsif coil.to_CoilHeatingDXVariableSpeed.is_initialized
        coil = coil.to_CoilHeatingDXVariableSpeed.get
        coil.speeds.each do |speed|
          temp_capacity_w = speed.referenceUnitGrossRatedHeatingCapacity

          # get capacity and capacity at lower temperatures
          cap_curve = stage.heatingCapacityFunctionofTemperatureCurve
          if cap_curve.to_CurveCubic.is_initialized
            coil_cap_17F = cap_curve.evaluate(OpenStudio.convert(17.0,'F','C').get)
            capacity_17F_w = capacity_w * coil_cap_17F if temp_capacity_w >= capacity_w
            coil_cap_5F =  cap_curve.evaluate(OpenStudio.convert(5.0,'F','C').get)
            capacity_5F_w = capacity_w * coil_cap_5F if temp_capacity_w >= capacity_w
            coil_cap_0F =  cap_curve.evaluate(OpenStudio.convert(0.0,'F','C').get)
            capacity_0F_w = capacity_w * coil_cap_0F if temp_capacity_w >= capacity_w
          else
            runner.registerWarning("Heating coil capacity at lower temperatures not available for coil '#{coil.name}' with given curve.")
          end

          # get cop and cop at lower temperatures
          # pick cop at highest capacity
          temp_coil_design_cop = speed.referenceUnitGrossRatedHeatingCOP
          coil_design_cop = temp_coil_design_cop if temp_capacity_w >= capacity_w
          eir_curve = speed.energyInputRatioFunctionofTemperatureCurve
          if eir_curve.to_CurveCubic.is_initialized
            coil_eir_17F = eir_curve.evaluate(OpenStudio.convert(17.0,'F','C').get)
            coil_design_cop_17F = coil_design_cop / coil_eir_17F if temp_capacity_w >= capacity_w
            coil_eir_5F =  eir_curve.evaluate(OpenStudio.convert(5.0,'F','C').get)
            coil_design_cop_5F = coil_design_cop / coil_eir_5F if temp_capacity_w >= capacity_w
            coil_eir_0F =  eir_curve.evaluate(OpenStudio.convert(0.0,'F','C').get)
            coil_design_cop_0F = coil_design_cop / coil_eir_0F if temp_capacity_w >= capacity_w
          else
            runner.registerWarning("Coil COP at non-design temperatures not available for coil '#{coil.name}'.")
          end

          # update if highest capacity
          capacity_w = temp_capacity_w if temp_capacity_w > capacity_w
        end
      else
        runner.registerWarning('Design COP and capacity for DX heating coil unavailable because of unrecognized coil type.')
      end
      dx_heating_total_capacity_w += capacity_w
      dx_heating_total_capacity_17F_w += capacity_17F_w
      dx_heating_total_capacity_5F_w += capacity_5F_w
      dx_heating_total_capacity_0F_w += capacity_0F_w

      # get minimum temperature
      minimum_temp_c = coil.minimumOutdoorDryBulbTemperatureforCompressorOperation
      dx_heating_capacity_weighted_min_temp_w_c += capacity_w * minimum_temp_c

      # get supplemental heating coil
      supplemental_coil = nil
      if coil.airLoopHVAC.is_initialized
        air_loop_hvac = coil.airLoopHVAC.get
        # assume first electric or gas coil on supply loop is supplemental
        air_loop_hvac.supplyComponents.each do |component|
          if component.to_CoilHeatingElectric.is_initialized
            supplemental_coil = component.to_CoilHeatingElectric.get
          elsif component.to_CoilHeatingGas.is_initialized
            supplemental_coil = component.to_CoilHeatingGas.get
          end
        end
      elsif coil.containingHVACComponent.is_initialized
        containing_component = coil.containingHVACComponent.get
        if containing_component.to_AirLoopHVACUnitaryHeatPumpAirToAir.is_initialized
          ashp = containing_component.to_AirLoopHVACUnitaryHeatPumpAirToAir.get
          supplemental_coil = ashp.supplementalHeatingCoil
        elsif containing_component.to_AirLoopHVACUnitaryHeatPumpAirToAirMultiSpeed.is_initialized
          ashpm = containing_component.to_AirLoopHVACUnitaryHeatPumpAirToAirMultiSpeed.get
          supplemental_coil = ashpm.supplementalHeatingCoil
        elsif containing_component.to_AirLoopHVACUnitarySystem.is_initialized
          ashp = containing_component.to_AirLoopHVACUnitarySystem.get
          if ashp.supplementalHeatingCoil.is_initialized
            supplemental_coil = ashp.supplementalHeatingCoil.get
          end
        end
      elsif coil.containingZoneHVACComponent.is_initialized
        containing_component = coil.containingZoneHVACComponent.get
        if containing_component.to_ZoneHVACPackagedTerminalHeatPump.is_initialized
          pthp = containing_component.to_ZoneHVACPackagedTerminalHeatPump.get
          supplemental_coil = pthp.supplementalHeatingCoil
        end
      end

      # There is an OS issue preventing getting the AirLoopHVACUnitarySystem object from a CoilHeatingDXMultiSpeedMultispeed
      # For ComStock, if supplemental coil is still nil, look for it through the AirLoopHVACUnitarySystem object
      if supplemental_coil.nil?
        model.getAirLoopHVACUnitarySystems.each do |system|
          system_heating_coil = system.heatingCoil
          next unless system_heating_coil.is_initialized

          system_heating_coil = system_heating_coil.get
          next unless system_heating_coil.name.to_s == coil.name.to_s

          system_supplemental_coil = system.supplementalHeatingCoil
          next unless system_supplemental_coil.is_initialized

          supplemental_coil = system_supplemental_coil.get
        end
      end

      # get supplemental heating coil capacity
      supplemental_coil_type = nil
      supplemental_capacity_electric_w = 0.0
      supplemental_capacity_gas_w = 0.0
      if supplemental_coil.nil?
        runner.registerWarning("Unable to find supplemental coil paired with DX heating coil #{coil.name}.")
      elsif supplemental_coil.to_CoilHeatingElectric.is_initialized
        supplemental_coil_type = 'electric'
        elec_coil = supplemental_coil.to_CoilHeatingElectric.get
        if elec_coil.nominalCapacity.is_initialized
          supplemental_capacity_electric_w = elec_coil.nominalCapacity.get
        elsif elec_coil.autosizedNominalCapacity.is_initialized
          supplemental_capacity_electric_w = elec_coil.autosizedNominalCapacity.get
        else
          runner.registerWarning("Electric heating coil capacity not available for supplemental heating coil '#{elec_coil.name}'.")
        end
      elsif supplemental_coil.to_CoilHeatingGas.is_initialized
        supplemental_coil_type = 'gas'
        gas_coil = supplemental_coil.to_CoilHeatingGas.get
        if gas_coil.nominalCapacity.is_initialized
          supplemental_capacity_gas_w = gas_coil.nominalCapacity.get
        elsif gas_coil.autosizedNominalCapacity.is_initialized
          supplemental_capacity_gas_w = gas_coil.autosizedNominalCapacity.get
        else
          runner.registerWarning("Gas heating coil capacity not available for supplemental heating coil '#{gas_coil.name}'.")
        end
      else
        runner.registerWarning("Unsupported supplemental heating coil type for heating coil #{supplemental_coil.name}.")
      end
      dx_heating_total_supplemental_capacity_w += supplemental_capacity_electric_w + supplemental_capacity_gas_w
      dx_heating_total_supplemental_capacity_electric_w += supplemental_capacity_electric_w
      dx_heating_total_supplemental_capacity_gas_w += supplemental_capacity_gas_w

      # get supplemental heating coil energy
      supplemental_coil_heating_energy_j = 0.0
      supplemental_electric_j = 0.0
      supplemental_gas_j = 0.0
      unless supplemental_coil.nil?
        runner.registerInfo("'#{supplemental_coil.name}' is the supplemental heating coil for DX heating coil '#{coil.name}'")

        # supplemental heating coil heating energy
        supplemental_coil_heating_energy_j = sql_get_report_variable_data_double(runner, sql, supplemental_coil, 'Heating Coil Heating Energy')

        # supplemental heating coil electric or gas energy
        fuel = supplemental_coil_type == 'gas' ? gas : elec
        if supplemental_coil_type == 'electric'
          supplemental_electric_j = sql_get_report_variable_data_double(runner, sql, supplemental_coil, "Heating Coil #{fuel} Energy")
        elsif supplemental_coil_type == 'gas'
          supplemental_gas_j = sql_get_report_variable_data_double(runner, sql, supplemental_coil, "Heating Coil #{fuel} Energy")
        end
      end
      dx_heating_total_supplemental_load_j += supplemental_coil_heating_energy_j
      dx_heating_total_supplemental_load_electric_j += supplemental_coil_heating_energy_j if supplemental_coil_type == 'electric'
      dx_heating_total_supplemental_load_gas_j += supplemental_coil_heating_energy_j if supplemental_coil_type == 'gas'
      dx_heating_total_supplemental_electric_j += supplemental_electric_j
      dx_heating_total_supplemental_gas_j += supplemental_gas_j

      # get DX Heating Coil efficiency rating
      coil_hspf = 0.0
      var_val_query = "SELECT Value FROM TabularDataWithStrings WHERE ReportName = 'EquipmentSummary' AND ReportForString = 'Entire Facility' AND TableName = 'DX Heating Coils' AND RowName = '#{coil.name.get.to_s.upcase}' AND ColumnName = 'HSPF'"
      val = sql.execAndReturnFirstDouble(var_val_query)
      if val.is_initialized
        coil_hspf = val.get
      else
        runner.registerWarning("Coil 'HSPF' not available for DX heating coil '#{coil.name}'.")
      end

      # get Heating Coil Heating Energy
      coil_heating_energy_j = sql_get_report_variable_data_double(runner, sql, coil, 'Heating Coil Heating Energy')

      # get Heating Coil Electric Energy
      coil_electric_energy_j = sql_get_report_variable_data_double(runner, sql, coil, "Heating Coil #{elec} Energy")

      # get Heating Coil Defrost Electric Energy
      coil_defrost_electric_energy_j = sql_get_report_variable_data_double(runner, sql, coil, "Heating Coil Defrost #{elec} Energy")

      # add to weighted load cop
      total_heating_j = coil_heating_energy_j + supplemental_coil_heating_energy_j
      total_energy_input_j = coil_electric_energy_j + supplemental_electric_j + supplemental_gas_j + coil_defrost_electric_energy_j
      coil_annual_cop = coil_heating_energy_j > 0.0 ? coil_heating_energy_j / coil_electric_energy_j : 0.0
      annual_total_cop = total_heating_j > 0.0 ? total_heating_j / total_energy_input_j : 0.0
      dx_heating_total_dx_electric_j += coil_electric_energy_j
      dx_heating_total_dx_load_j += coil_heating_energy_j
      dx_heating_total_load_j += total_heating_j
      dx_heating_defrost_energy_j += coil_defrost_electric_energy_j
      dx_heating_load_weighted_cop += coil_heating_energy_j * coil_annual_cop
      dx_heating_load_weighted_total_cop += total_heating_j * annual_total_cop
      dx_heating_load_weighted_design_cop += coil_heating_energy_j * coil_design_cop
      dx_heating_load_weighted_design_cop_17F += coil_heating_energy_j * coil_design_cop_17F
      dx_heating_load_weighted_design_cop_5F += coil_heating_energy_j * coil_design_cop_5F
      dx_heating_load_weighted_design_cop_0F += coil_heating_energy_j * coil_design_cop_0F

      # log count of sizes, load, and COPs by equipment size
      capacity_kbtuh = OpenStudio.convert(capacity_w, 'W', 'kBtu/h').get
      if capacity_kbtuh < 30
        dx_heating_count_0_to_30_kbtuh += 1
        dx_heating_0_to_30_kbtuh_total_load_j += coil_heating_energy_j
        dx_heating_load_weighted_design_hspf_0_to_30_kbtuh += coil_heating_energy_j * coil_hspf
      elsif capacity_kbtuh < 65
        dx_heating_count_30_to_65_kbtuh += 1
        dx_heating_30_to_65_kbtuh_total_load_j += coil_heating_energy_j
        dx_heating_load_weighted_design_hspf_30_to_65_kbtuh += coil_heating_energy_j * coil_hspf
      elsif capacity_kbtuh < 135
        dx_heating_count_65_to_135_kbtuh += 1
        dx_heating_65_to_135_kbtuh_total_load_j += coil_heating_energy_j
        dx_heating_load_weighted_design_cop_65_to_135_kbtuh += coil_heating_energy_j * coil_design_cop
      elsif capacity_kbtuh < 240
        dx_heating_count_135_to_240_kbtuh += 1
        dx_heating_135_to_240_kbtuh_total_load_j += coil_heating_energy_j
        dx_heating_load_weighted_design_cop_135_to_240_kbtuh += coil_heating_energy_j * coil_design_cop
      else # capacity is over 240 kbtuh
        dx_heating_count_240_plus_kbtuh += 1
        dx_heating_240_plus_kbtuh_total_load_j += coil_heating_energy_j
        dx_heating_load_weighted_design_cop_240_plus_kbtuh += coil_heating_energy_j * coil_design_cop
      end

      # heating coil info logging
      runner.registerInfo("Heating coil '#{coil.name}' has design capacity #{capacity_w.round(2)} W, design cop #{coil_design_cop.round(2)}, annual weighted cop #{coil_annual_cop.round(2)}, and minimum operating temperature is #{minimum_temp_c} C.")
    end
    # report out DX heating COPs
    average_dx_heating_total_cop = dx_heating_total_load_j > 0.0 ? dx_heating_load_weighted_total_cop / dx_heating_total_load_j : 0.0
    runner.registerValue('com_report_hvac_dx_heating_average_total_cop', average_dx_heating_total_cop)
    average_dx_heating_cop = dx_heating_total_dx_load_j > 0.0 ? dx_heating_load_weighted_cop / dx_heating_total_dx_load_j : 0.0
    runner.registerValue('com_report_hvac_dx_heating_average_cop', average_dx_heating_cop)
    dx_heating_design_cop = dx_heating_total_dx_load_j > 0.0 ? dx_heating_load_weighted_design_cop / dx_heating_total_dx_load_j : 0.0
    runner.registerValue('com_report_hvac_dx_heating_design_cop', dx_heating_design_cop)
    dx_heating_design_cop_17F = dx_heating_total_dx_load_j > 0.0 ? dx_heating_load_weighted_design_cop_17F / dx_heating_total_dx_load_j : 0.0
    runner.registerValue('com_report_hvac_dx_heating_design_cop_17f', dx_heating_design_cop_17F)
    dx_heating_design_cop_5F = dx_heating_total_dx_load_j > 0.0 ? dx_heating_load_weighted_design_cop_5F / dx_heating_total_dx_load_j : 0.0
    runner.registerValue('com_report_hvac_dx_heating_design_cop_5f', dx_heating_design_cop_5F)
    dx_heating_design_cop_0F = dx_heating_total_dx_load_j > 0.0 ? dx_heating_load_weighted_design_cop_0F / dx_heating_total_dx_load_j : 0.0
    runner.registerValue('com_report_hvac_dx_heating_design_cop_0f', dx_heating_design_cop_0F)

    # report out DX heating HSPFs and COPs at each size category
    dx_heating_design_hspf_0_to_30_kbtuh = dx_heating_0_to_30_kbtuh_total_load_j > 0.0 ? dx_heating_load_weighted_design_hspf_0_to_30_kbtuh / dx_heating_0_to_30_kbtuh_total_load_j : 0
    runner.registerValue('com_report_hvac_dx_heating_design_hspf_0_to_30_kbtuh', dx_heating_design_hspf_0_to_30_kbtuh)
    dx_heating_design_hspf_30_to_65_kbtuh = dx_heating_30_to_65_kbtuh_total_load_j > 0.0 ? dx_heating_load_weighted_design_hspf_30_to_65_kbtuh / dx_heating_30_to_65_kbtuh_total_load_j : 0
    runner.registerValue('com_report_hvac_dx_heating_design_hspf_30_to_65_kbtuh', dx_heating_design_hspf_30_to_65_kbtuh)
    dx_heating_design_cop_65_to_135_kbtuh = dx_heating_65_to_135_kbtuh_total_load_j > 0.0 ? dx_heating_load_weighted_design_cop_65_to_135_kbtuh / dx_heating_65_to_135_kbtuh_total_load_j : 0
    runner.registerValue('com_report_hvac_dx_heating_design_cop_65_to_135_kbtuh', dx_heating_design_cop_65_to_135_kbtuh)
    dx_heating_design_cop_135_to_240_kbtuh = dx_heating_135_to_240_kbtuh_total_load_j > 0.0 ? dx_heating_load_weighted_design_cop_135_to_240_kbtuh / dx_heating_135_to_240_kbtuh_total_load_j : 0
    runner.registerValue('com_report_hvac_dx_heating_design_cop_135_to_240_kbtuh', dx_heating_design_cop_135_to_240_kbtuh)
    dx_heating_design_cop_240_plus_kbtuh = dx_heating_240_plus_kbtuh_total_load_j > 0.0 ? dx_heating_load_weighted_design_cop_240_plus_kbtuh / dx_heating_240_plus_kbtuh_total_load_j : 0
    runner.registerValue('com_report_hvac_dx_heating_design_cop_240_plus_kbtuh', dx_heating_design_cop_240_plus_kbtuh)

    # report out minimum operating temperatures
    weighted_min_temp_c = dx_heating_total_capacity_w > 0.0 ? dx_heating_capacity_weighted_min_temp_w_c / dx_heating_total_capacity_w : 0.0
    # weighted_min_temp_c = OpenStudio.convert(weighted_min_temp_k, 'K', 'C').get
    runner.registerValue('com_report_hvac_dx_heating_average_minimum_operating_temperature_c', weighted_min_temp_c)

    # report out DX heating capacities
    dx_heating_total_capacity_kbtuh = OpenStudio.convert(dx_heating_total_capacity_w, 'W', 'kBtu/h').get
    runner.registerValue('com_report_hvac_dx_heating_capacity_kbtuh', dx_heating_total_capacity_kbtuh)
    dx_heating_total_capacity_17F_kbtuh = OpenStudio.convert(dx_heating_total_capacity_17F_w, 'W', 'kBtu/h').get
    runner.registerValue('com_report_hvac_dx_heating_capacity_17f_kbtuh', dx_heating_total_capacity_17F_kbtuh)
    dx_heating_total_capacity_5F_kbtuh = OpenStudio.convert(dx_heating_total_capacity_5F_w, 'W', 'kBtu/h').get
    runner.registerValue('com_report_hvac_dx_heating_capacity_5f_kbtuh', dx_heating_total_capacity_5F_kbtuh)
    dx_heating_total_capacity_0F_kbtuh = OpenStudio.convert(dx_heating_total_capacity_0F_w, 'W', 'kBtu/h').get
    runner.registerValue('com_report_hvac_dx_heating_capacity_0f_kbtuh', dx_heating_total_capacity_0F_kbtuh)
    runner.registerValue('com_report_hvac_count_dx_heating_0_to_30_kbtuh', dx_heating_count_0_to_30_kbtuh)
    runner.registerValue('com_report_hvac_count_dx_heating_30_to_65_kbtuh', dx_heating_count_30_to_65_kbtuh)
    runner.registerValue('com_report_hvac_count_dx_heating_65_to_135_kbtuh', dx_heating_count_65_to_135_kbtuh)
    runner.registerValue('com_report_hvac_count_dx_heating_135_to_240_kbtuh', dx_heating_count_135_to_240_kbtuh)
    runner.registerValue('com_report_hvac_count_dx_heating_240_plus_kbtuh', dx_heating_count_240_plus_kbtuh)

    # report out DX heating load and electric
    runner.registerValue('com_report_hvac_dx_heating_total_dx_electric_j', dx_heating_total_dx_electric_j)
    runner.registerValue('com_report_hvac_dx_heating_total_dx_load_j', dx_heating_total_dx_load_j)
    runner.registerValue('com_report_hvac_dx_heating_total_load_j', dx_heating_total_load_j)

    # report out supplemental heating capacity
    dx_heating_total_supplemental_capacity_kbtuh = OpenStudio.convert(dx_heating_total_supplemental_capacity_w, 'W', 'kBtu/h').get
    runner.registerValue('com_report_hvac_dx_heating_supplemental_capacity_kbtuh', dx_heating_total_supplemental_capacity_kbtuh)
    dx_heating_total_supplemental_capacity_electric_kbtuh = OpenStudio.convert(dx_heating_total_supplemental_capacity_electric_w, 'W', 'kBtu/h').get
    runner.registerValue('com_report_hvac_dx_heating_supplemental_capacity_electric_kbtuh', dx_heating_total_supplemental_capacity_electric_kbtuh)
    dx_heating_total_supplemental_capacity_gas_kbtuh = OpenStudio.convert(dx_heating_total_supplemental_capacity_gas_w, 'W', 'kBtu/h').get
    runner.registerValue('com_report_hvac_dx_heating_supplemental_capacity_gas_kbtuh', dx_heating_total_supplemental_capacity_gas_kbtuh)

    # report out fraction of dx heating equipment load met by supplemental equipment
    dx_heating_fraction_heating_load_supplemental = 0.0
    if dx_heating_total_supplemental_load_j > 0.0
      dx_heating_fraction_heating_load_supplemental = (dx_heating_total_supplemental_load_j / (dx_heating_total_supplemental_load_j + dx_heating_total_dx_load_j))
    end
    runner.registerValue('com_report_hvac_dx_heating_fraction_heating_load_supplemental', dx_heating_fraction_heating_load_supplemental)

    # report out DX supplemental heating load and electric
    runner.registerValue('com_report_hvac_dx_heating_total_supplemental_load_j', dx_heating_total_supplemental_load_j)
    runner.registerValue('com_report_hvac_dx_heating_total_supplemental_load_electric_j', dx_heating_total_supplemental_load_electric_j)
    runner.registerValue('com_report_hvac_dx_heating_total_supplemental_load_gas_j', dx_heating_total_supplemental_load_gas_j)
    runner.registerValue('com_report_hvac_dx_heating_total_supplemental_electric_j', dx_heating_total_supplemental_electric_j)
    runner.registerValue('com_report_hvac_dx_heating_total_supplemental_gas_j', dx_heating_total_supplemental_gas_j)

    # fraction of DX heating associated electric that is supplemental
    dx_heating_fraction_electric_supplemental = 0.0
    if dx_heating_total_supplemental_load_electric_j > 0.0
      dx_heating_fraction_electric_supplemental = dx_heating_total_supplemental_load_electric_j / (dx_heating_total_supplemental_load_electric_j + dx_heating_defrost_energy_j + dx_heating_total_dx_electric_j)
    end
    runner.registerValue('com_report_hvac_dx_heating_fraction_electric_supplemental', dx_heating_fraction_electric_supplemental)

    # report out DX heating defrost energy and fraction of heating energy
    dx_heating_defrost_energy_kwh = OpenStudio.convert(dx_heating_defrost_energy_j, 'J', 'kWh').get
    runner.registerValue('com_report_hvac_dx_heating_defrost_energy_kwh', dx_heating_defrost_energy_kwh)
    dx_heating_ratio_defrost_to_heating_load = 0.0
    if dx_heating_defrost_energy_j > 0.0
      dx_heating_ratio_defrost_to_heating_load = (dx_heating_defrost_energy_j / (dx_heating_total_supplemental_load_j + dx_heating_total_dx_load_j))
    end
    runner.registerValue('com_report_hvac_dx_heating_ratio_defrost_to_heating_load', dx_heating_ratio_defrost_to_heating_load)

    # fraction of DX heating associated electric that is defrost
    dx_heating_fraction_electric_defrost = 0.0
    if dx_heating_defrost_energy_j > 0.0
      dx_heating_fraction_electric_defrost = dx_heating_defrost_energy_j / (dx_heating_total_supplemental_load_electric_j + dx_heating_defrost_energy_j + dx_heating_total_dx_electric_j)
    end
    runner.registerValue('com_report_hvac_dx_heating_fraction_electric_defrost', dx_heating_fraction_electric_defrost)

    # Get the outdoor air temp timeseries and calculate heating and cooling degree days
    # Per ISO 15927-6, "Accumulated hourly temperature differences shall be calculated according to 4.4 when hourly data are available. When hourly data are not available, the approximate method given in 4.5, based on the maximum and minimum temperatures each day, may be used."
    # Method 4.4 is used here, summing hour values over/under a threshold and then dividing by 24
    # Method 4.5 is commonly used elsewhere, averaging the minimum and maximum daily values, and differencing versus the threshold.
    hours_below_minus_20_F = -999
    hours_below_0_F = -999
    hours_below_5_F = -999
    hours_below_17_F = -999
    hours_below_50_F = -999
    hours_above_65_F = -999
    hdd50f = -999
    hdd65f = -999
    cdd50f = -999
    cdd65f = -999
    oa_temps_f = nil
    oa_temps_ts = sql.timeSeries(ann_env_pd, 'Hourly', 'Site Outdoor Air Drybulb Temperature', 'Environment')
    if oa_temps_ts.is_initialized
      # Put values into array
      oa_temps_f = []
      vals = oa_temps_ts.get.values
      for i in 0..(vals.size - 1)
        oa_temps_f << OpenStudio.convert(vals[i], 'C', 'F').get
      end
      hours_below_minus_20_F = oa_temps_f.count { |val| val < -20.0 }
      hours_below_0_F = oa_temps_f.count { |val| val < 0.0 }
      hours_below_5_F = oa_temps_f.count { |val| val < 5.0 }
      hours_below_17_F = oa_temps_f.count { |val| val < 17.0 }
      hours_below_50_F = oa_temps_f.count { |val| val < 50.0 }
      hours_above_65_F = oa_temps_f.count { |val| val > 65.0 }
      hdd50f = oa_temps_f.sum { |val| val < 50.0 ? 50.0 - val : 0.0 }
      hdd50f = hdd50f / 24.0
      hdd65f = oa_temps_f.sum { |val| val < 65.0 ? 65.0 - val : 0.0 }
      hdd65f = hdd65f / 24.0
      cdd50f = oa_temps_f.sum { |val| val > 50.0 ? val - 50.0 : 0.0 }
      cdd50f = cdd50f / 24.0
      cdd65f = oa_temps_f.sum { |val| val > 65.0 ? val - 65.0: 0.0 }
      cdd65f = cdd65f / 24.0
    else
      runner.registerWarning('Site Outdoor Air Drybulb Temperature could not be found, cannot calculate hours below x degF.')
    end
    runner.registerValue('com_report_hours_below_minus_20_f', hours_below_minus_20_F)
    runner.registerValue('com_report_hours_below_0_f', hours_below_0_F)
    runner.registerValue('com_report_hours_below_5_f', hours_below_5_F)
    runner.registerValue('com_report_hours_below_17_f', hours_below_17_F)
    runner.registerValue('com_report_hours_below_50_f', hours_below_50_F)
    runner.registerValue('com_report_hours_above_65_f', hours_above_65_F)
    runner.registerValue('com_report_hdd50f', hdd50f)
    runner.registerValue('com_report_hdd65f', hdd65f)
    runner.registerValue('com_report_cdd50f', cdd50f)
    runner.registerValue('com_report_cdd65f', cdd65f)

    # Boiler capacity, load, and efficiencies
    boiler_total_load_j = 0.0
    boiler_total_electric_j = 0.0
    boiler_total_gas_j = 0.0
    boiler_total_other_fuel_j = 0.0
    boiler_capacity_weighted_design_efficiency = 0.0
    boiler_load_weighted_design_efficiency = 0.0
    boiler_load_weighted_efficiency = 0.0
    boiler_total_capacity_w = 0.0
    boiler_count = 0.0
    boiler_count_0_to_300_kbtuh = 0.0
    boiler_count_300_to_2500_kbtuh = 0.0
    boiler_count_2500_plus_kbtuh = 0.0
    model.getBoilerHotWaters.sort.each do |boiler|
      boiler_fuel_type = boiler.fuelType

      # get boiler capacity
      capacity_w = 0.0
      if boiler.nominalCapacity.is_initialized
        capacity_w = boiler.nominalCapacity.get
      elsif boiler.autosizedNominalCapacity.is_initialized
        capacity_w = boiler.autosizedNominalCapacity.get
      else
        runner.registerWarning("Boiler capacity not available for boiler '#{boiler.name}'.")
      end
      boiler_design_efficiency = boiler.nominalThermalEfficiency
      boiler_total_capacity_w += capacity_w
      boiler_capacity_weighted_design_efficiency += capacity_w * boiler_design_efficiency

      # get Boiler Heating Energy
      boiler_heating_energy_j = sql_get_report_variable_data_double(runner, sql, boiler, 'Boiler Heating Energy')

      # boiler electric or gas energy
      boiler_gas_energy_j = 0.0
      boiler_electric_energy_j = 0.0
      boiler_other_fuel_energy_j = 0.0
      case boiler_fuel_type
      when 'Electricity', 'Electric'
        fuel = elec
        boiler_electric_energy_j = sql_get_report_variable_data_double(runner, sql, boiler, "Boiler #{fuel} Energy")
      when 'NaturalGas', 'Gas'
        fuel = gas
        boiler_gas_energy_j = sql_get_report_variable_data_double(runner, sql, boiler, "Boiler #{fuel} Energy")
      else
        fuel = boiler_fuel_type
        boiler_other_fuel_energy_j = sql_get_report_variable_data_double(runner, sql, boiler, "Boiler #{fuel} Energy")
      end

      # add to weighted load efficiency
      boiler_input_energy_j = boiler_gas_energy_j + boiler_electric_energy_j + boiler_other_fuel_energy_j
      boiler_annual_efficiency = boiler_input_energy_j > 0.0 ? boiler_heating_energy_j / boiler_input_energy_j : 0.0
      boiler_total_load_j += boiler_heating_energy_j
      boiler_total_electric_j += boiler_electric_energy_j
      boiler_total_gas_j += boiler_gas_energy_j
      boiler_total_other_fuel_j += boiler_other_fuel_energy_j
      boiler_load_weighted_efficiency += boiler_heating_energy_j * boiler_annual_efficiency
      boiler_load_weighted_design_efficiency += boiler_heating_energy_j * boiler_design_efficiency

      # log count of sizes
      boiler_count += 1
      capacity_kbtuh = OpenStudio.convert(capacity_w, 'W', 'kBtu/h').get
      if capacity_kbtuh < 300
        boiler_count_0_to_300_kbtuh += 1
      elsif capacity_kbtuh < 2500
        boiler_count_300_to_2500_kbtuh += 1
      else # capacity is over 2500 kbtuh
        boiler_count_2500_plus_kbtuh += 1
      end
    end
    average_boiler_capacity_weighted_design_efficiency = boiler_total_capacity_w > 0.0 ? boiler_capacity_weighted_design_efficiency / boiler_total_capacity_w : 0.0
    runner.registerValue('com_report_hvac_boiler_capacity_weighted_design_efficiency', average_boiler_capacity_weighted_design_efficiency)
    average_boiler_load_weighted_design_efficiency = boiler_total_load_j > 0.0 ? boiler_load_weighted_design_efficiency / boiler_total_load_j : 0.0
    runner.registerValue('com_report_hvac_boiler_load_weighted_design_efficiency', average_boiler_load_weighted_design_efficiency)
    average_boiler_efficiency = boiler_total_load_j > 0.0 ? boiler_load_weighted_efficiency / boiler_total_load_j : 0.0
    runner.registerValue('com_report_hvac_boiler_average_efficiency', average_boiler_efficiency)
    runner.registerValue('com_report_hvac_boiler_total_load_j', boiler_total_load_j)
    runner.registerValue('com_report_hvac_boiler_total_electric_j', boiler_total_electric_j)
    runner.registerValue('com_report_hvac_boiler_total_gas_j', boiler_total_gas_j)
    runner.registerValue('com_report_hvac_boiler_total_other_fuel_j', boiler_total_other_fuel_j)
    boiler_total_capacity_kbtuh = OpenStudio.convert(boiler_total_capacity_w, 'W', 'kBtu/h').get
    runner.registerValue('com_report_hvac_boiler_capacity_kbtuh', boiler_total_capacity_kbtuh)
    runner.registerValue('com_report_hvac_count_boilers', boiler_count)
    runner.registerValue('com_report_hvac_count_boilers_0_to_300_kbtuh', boiler_count_0_to_300_kbtuh)
    runner.registerValue('com_report_hvac_count_boilers_300_to_2500_kbtuh', boiler_count_300_to_2500_kbtuh)
    runner.registerValue('com_report_hvac_count_boilers_2500_plus_kbtuh', boiler_count_2500_plus_kbtuh)

    # Heat pump cooling capacity, load, and efficiencies
    heat_pump_cooling_total_load_j = 0.0
    heat_pump_cooling_total_electric_j = 0.0
    heat_pump_cooling_capacity_weighted_design_cop = 0.0
    heat_pump_cooling_load_weighted_design_cop = 0.0
    heat_pump_cooling_load_weighted_cop = 0.0
    heat_pump_cooling_total_capacity_w = 0.0
    heat_pump_cooling_count = 0.0
    heat_pump_cooling_load_weighted_source_inlet_temperature_c = 0.0
    model.getHeatPumpPlantLoopEIRCoolings.sort.each do |heat_pump|
      # get heat pump cooling capacity
      capacity_w = 0.0
      if heat_pump.referenceCapacity.is_initialized
        capacity_w = heat_pump.referenceCapacity.get
      elsif boiler.autosizedReferenceCapacity.is_initialized
        capacity_w = heat_pump.autosizedReferenceCapacity.get
      else
        runner.registerWarning("Capacity not available for HeatPumpPlantLoopEIRCooling '#{heat_pump.name}'.")
      end
      heat_pump_cooling_design_cop = heat_pump.referenceCoefficientofPerformance
      heat_pump_cooling_total_capacity_w += capacity_w
      heat_pump_cooling_capacity_weighted_design_cop += capacity_w * heat_pump_cooling_design_cop

      # get Heat Pump Load Side Heat Transfer Energy
      heat_pump_cooling_energy_j = sql_get_report_variable_data_double(runner, sql, heat_pump, 'Heat Pump Load Side Heat Transfer Energy')

      # get Heat Pump Electric Energy
      heat_pump_cooling_electric_energy_j = sql_get_report_variable_data_double(runner, sql, heat_pump, "Heat Pump #{elec} Energy")

      # get Heat Pump Source Side Inlet Temperature
      heat_pump_cooling_source_inlet_temperature_c = sql_get_report_variable_data_double(runner, sql, heat_pump, 'Heat Pump Source Side Inlet Temperature')

      # add to weighted load cop
      heat_pump_cooling_cooling_annual_cop = heat_pump_cooling_energy_j > 0.0 ? heat_pump_cooling_energy_j / heat_pump_cooling_electric_energy_j : 0
      heat_pump_cooling_total_load_j += heat_pump_cooling_energy_j
      heat_pump_cooling_total_electric_j += heat_pump_cooling_electric_energy_j
      heat_pump_cooling_load_weighted_cop += heat_pump_cooling_energy_j * heat_pump_cooling_cooling_annual_cop
      heat_pump_cooling_load_weighted_design_cop += heat_pump_cooling_energy_j * heat_pump_cooling_design_cop

      # add to weighted load temperature
      heat_pump_cooling_load_weighted_source_inlet_temperature_c += heat_pump_cooling_energy_j * heat_pump_cooling_source_inlet_temperature_c

      # log count of sizes
      heat_pump_cooling_count += 1
    end
    average_heat_pump_cooling_capacity_weighted_design_cop = heat_pump_cooling_total_capacity_w > 0.0 ? heat_pump_cooling_capacity_weighted_design_cop / heat_pump_cooling_total_capacity_w : 0.0
    runner.registerValue('com_report_hvac_heat_pump_cooling_capacity_weighted_design_cop', average_heat_pump_cooling_capacity_weighted_design_cop)
    average_heat_pump_cooling_load_weighted_design_cop = heat_pump_cooling_total_load_j > 0.0 ? heat_pump_cooling_load_weighted_design_cop / heat_pump_cooling_total_load_j : 0.0
    runner.registerValue('com_report_hvac_heat_pump_cooling_load_weighted_design_cop', average_heat_pump_cooling_load_weighted_design_cop)
    average_heat_pump_cooling_cop = heat_pump_cooling_total_load_j > 0.0 ? heat_pump_cooling_load_weighted_cop / heat_pump_cooling_total_load_j : 0.0
    runner.registerValue('com_report_hvac_heat_pump_cooling_average_cop', average_heat_pump_cooling_cop)
    runner.registerValue('com_report_hvac_heat_pump_cooling_total_load_j', heat_pump_cooling_total_load_j)
    runner.registerValue('com_report_hvac_heat_pump_cooling_total_electric_j', heat_pump_cooling_total_electric_j)
    heat_pump_cooling_total_capacity_kbtuh = OpenStudio.convert(heat_pump_cooling_total_capacity_w, 'W', 'kBtu/h').get
    runner.registerValue('com_report_hvac_heat_pump_cooling_capacity_kbtuh', heat_pump_cooling_total_capacity_kbtuh)
    runner.registerValue('com_report_hvac_count_heat_pumps_cooling', heat_pump_cooling_count)
    average_heat_pump_cooling_load_weighted_source_inlet_temperature_c = heat_pump_cooling_total_load_j > 0.0 ? heat_pump_cooling_load_weighted_source_inlet_temperature_c / heat_pump_cooling_total_load_j : -999
    runner.registerValue('com_report_hvac_heat_pump_cooling_load_weighted_source_inlet_temperature_c', average_heat_pump_cooling_load_weighted_source_inlet_temperature_c)

    # Heat pump heating capacity, load, and efficiencies
    heat_pump_heating_total_load_j = 0.0
    heat_pump_heating_total_electric_j = 0.0
    heat_pump_heating_capacity_weighted_design_cop = 0.0
    heat_pump_heating_load_weighted_design_cop = 0.0
    heat_pump_heating_load_weighted_cop = 0.0
    heat_pump_heating_total_capacity_w = 0.0
    heat_pump_heating_count = 0.0
    heat_pump_heating_count_0_to_300_kbtuh = 0.0
    heat_pump_heating_count_300_to_2500_kbtuh = 0.0
    heat_pump_heating_count_2500_plus_kbtuh = 0.0
    heat_pump_heating_load_weighted_source_inlet_temperature_c = 0.0
    model.getHeatPumpPlantLoopEIRHeatings.sort.each do |heat_pump|
      # get heat pump boiler capacity
      capacity_w = 0.0
      if heat_pump.referenceCapacity.is_initialized
        capacity_w = heat_pump.referenceCapacity.get
      elsif boiler.autosizedReferenceCapacity.is_initialized
        capacity_w = heat_pump.autosizedReferenceCapacity.get
      else
        runner.registerWarning("Capacity not available for HeatPumpPlantLoopEIRHeating '#{heat_pump.name}'.")
      end
      heat_pump_design_cop = heat_pump.referenceCoefficientofPerformance
      heat_pump_heating_total_capacity_w += capacity_w
      heat_pump_heating_capacity_weighted_design_cop += capacity_w * heat_pump_design_cop

      # get Heat Pump Load Side Heat Transfer Energy
      heat_pump_heating_energy_j = sql_get_report_variable_data_double(runner, sql, heat_pump, 'Heat Pump Load Side Heat Transfer Energy')

      # get Heat Pump Electric Energy
      heat_pump_electric_energy_j = sql_get_report_variable_data_double(runner, sql, heat_pump, "Heat Pump #{elec} Energy")

      # get Heat Pump Source Side Inlet Temperature
      heat_pump_heating_source_inlet_temperature_c = sql_get_report_variable_data_double(runner, sql, heat_pump, 'Heat Pump Source Side Inlet Temperature')

      # add to weighted load cop
      heat_pump_heating_annual_cop = heat_pump_heating_energy_j > 0.0 ? heat_pump_heating_energy_j / heat_pump_electric_energy_j : 0
      heat_pump_heating_total_load_j += heat_pump_heating_energy_j
      heat_pump_heating_total_electric_j += heat_pump_electric_energy_j
      heat_pump_heating_load_weighted_cop += heat_pump_heating_energy_j * heat_pump_heating_annual_cop
      heat_pump_heating_load_weighted_design_cop += heat_pump_heating_energy_j * heat_pump_design_cop

      # add to weighted load temperature
      heat_pump_heating_load_weighted_source_inlet_temperature_c += heat_pump_heating_energy_j * heat_pump_heating_source_inlet_temperature_c

      # log count of sizes
      heat_pump_heating_count += 1
      capacity_kbtuh = OpenStudio.convert(capacity_w, 'W', 'kBtu/h').get
      if capacity_kbtuh < 300
        heat_pump_heating_count_0_to_300_kbtuh += 1
      elsif capacity_kbtuh < 2500
        heat_pump_heating_count_300_to_2500_kbtuh += 1
      else # capacity is over 2500 kbtuh
        heat_pump_heating_count_2500_plus_kbtuh += 1
      end
    end
    average_heat_pump_heating_capacity_weighted_design_cop = heat_pump_heating_total_capacity_w > 0.0 ? heat_pump_heating_capacity_weighted_design_cop / heat_pump_heating_total_capacity_w : 0.0
    runner.registerValue('com_report_hvac_heat_pump_heating_capacity_weighted_design_cop', average_heat_pump_heating_capacity_weighted_design_cop)
    average_heat_pump_heating_load_weighted_design_cop = heat_pump_heating_total_load_j > 0.0 ? heat_pump_heating_load_weighted_design_cop / heat_pump_heating_total_load_j : 0.0
    runner.registerValue('com_report_hvac_heat_pump_heating_load_weighted_design_cop', average_heat_pump_heating_load_weighted_design_cop)
    average_heat_pump_cop = heat_pump_heating_total_load_j > 0.0 ? heat_pump_heating_load_weighted_cop / heat_pump_heating_total_load_j : 0.0
    runner.registerValue('com_report_hvac_heat_pump_heating_average_cop', average_heat_pump_cop)
    runner.registerValue('com_report_hvac_heat_pump_heating_total_load_j', heat_pump_heating_total_load_j)
    runner.registerValue('com_report_hvac_heat_pump_heating_total_electric_j', heat_pump_heating_total_electric_j)
    heat_pump_heating_total_capacity_kbtuh = OpenStudio.convert(heat_pump_heating_total_capacity_w, 'W', 'kBtu/h').get
    runner.registerValue('com_report_hvac_heat_pump_heating_capacity_kbtuh', heat_pump_heating_total_capacity_kbtuh)
    runner.registerValue('com_report_hvac_count_heat_pumps_heating', heat_pump_heating_count)
    runner.registerValue('com_report_hvac_count_heat_pumps_heating_0_to_300_kbtuh', heat_pump_heating_count_0_to_300_kbtuh)
    runner.registerValue('com_report_hvac_count_heat_pumps_heating_300_to_2500_kbtuh', heat_pump_heating_count_300_to_2500_kbtuh)
    runner.registerValue('com_report_hvac_count_heat_pumps_heating_2500_plus_kbtuh', heat_pump_heating_count_2500_plus_kbtuh)
    average_heat_pump_heating_load_weighted_source_inlet_temperature_c = heat_pump_heating_total_load_j > 0.0 ? heat_pump_heating_load_weighted_source_inlet_temperature_c / heat_pump_heating_total_load_j : -999
    runner.registerValue('com_report_hvac_heat_pump_heating_load_weighted_source_inlet_temperature_c', average_heat_pump_heating_load_weighted_source_inlet_temperature_c)

    # export temperature data for ground loop heat exchangers if present
    num_boreholes = 0.0
    total_borehole_depth_ft = 0.0
    total_ghx_design_flow_rate_ft3_per_min = 0.0
    heat_exchanger_total_energy_j = 0.0
    heat_exchanger_weighted_supply_inlet_temperature_c = 0.0
    heat_exchanger_weighted_supply_outlet_temperature_c = 0.0
    heat_exchanger_weighted_demand_inlet_temperature_c = 0.0
    heat_exchanger_weighted_demand_outlet_temperature_c = 0.0
    model.getPlantLoops.each do |plant_loop|
      is_ground_loop = false
      plant_loop.supplyComponents.each do |component|
        if component.to_GroundHeatExchangerVertical.is_initialized
          is_ground_loop = true
          ghx = component.to_GroundHeatExchangerVertical.get
          num_boreholes += ghx.numberofBoreHoles.is_initialized ? ghx.numberofBoreHoles.get : 0.0
          borehole_depth_m = ghx.boreHoleLength.is_initialized ? ghx.boreHoleLength.get : 0.0
          borehole_depth_ft = OpenStudio.convert(borehole_depth_m, 'm', 'ft').get
          total_borehole_depth_ft += borehole_depth_ft
          ghx_design_flow_rate_m3_per_s = ghx.designFlowRate.is_initialized ? ghx.designFlowRate.get : 0.0
          ghx_design_flow_rate_ft3_per_min = OpenStudio.convert(ghx_design_flow_rate_m3_per_s, 'm^3/s', 'ft^3/min').get
          total_ghx_design_flow_rate_ft3_per_min += ghx_design_flow_rate_ft3_per_min
        end
      end
      next unless is_ground_loop

      # get heat exchanger object
      heat_exchanger = nil
      plant_loop.demandComponents.each do |component|
        if component.to_HeatExchangerFluidToFluid.is_initialized
          heat_exchanger = component.to_HeatExchangerFluidToFluid.get
        end
      end
      next if heat_exchanger.nil?

      # get Fluid Heat Exchanger Heat Transfer Energy
      heat_exchanger_energy_j = sql_get_report_variable_data_double(runner, sql, heat_exchanger, 'Fluid Heat Exchanger Heat Transfer Energy')

      # get Fluid Heat Exchanger Loop Supply Side Inlet Temperature
      heat_exchanger_supply_inlet_temperature_c = sql_get_report_variable_data_double(runner, sql, heat_exchanger, 'Fluid Heat Exchanger Loop Supply Side Inlet Temperature')

      # get Fluid Heat Exchanger Loop Supply Side Outlet Temperature
      heat_exchanger_supply_outlet_temperature_c = sql_get_report_variable_data_double(runner, sql, heat_exchanger, 'Fluid Heat Exchanger Loop Supply Side Outlet Temperature')

      # get Fluid Heat Exchanger Loop Demand Side Inlet Temperature
      heat_exchanger_demand_inlet_temperature_c = sql_get_report_variable_data_double(runner, sql, heat_exchanger, 'Fluid Heat Exchanger Loop Demand Side Inlet Temperature')

      # get Fluid Heat Exchanger Loop Demand Side Outlet Temperature
      heat_exchanger_demand_outlet_temperature_c = sql_get_report_variable_data_double(runner, sql, heat_exchanger, 'Fluid Heat Exchanger Loop Demand Side Outlet Temperature')

      heat_exchanger_total_energy_j += heat_exchanger_energy_j
      heat_exchanger_weighted_supply_inlet_temperature_c += heat_exchanger_energy_j * heat_exchanger_supply_inlet_temperature_c
      heat_exchanger_weighted_supply_outlet_temperature_c += heat_exchanger_energy_j * heat_exchanger_supply_outlet_temperature_c
      heat_exchanger_weighted_demand_inlet_temperature_c += heat_exchanger_energy_j * heat_exchanger_demand_inlet_temperature_c
      heat_exchanger_weighted_demand_outlet_temperature_c += heat_exchanger_energy_j * heat_exchanger_demand_outlet_temperature_c
    end
    runner.registerValue('com_report_hvac_ghx_num_boreholes', num_boreholes)
    average_borehole_depth_ft = num_boreholes > 0.0 ? total_borehole_depth_ft.to_f : 0.0
    runner.registerValue('com_report_hvac_ghx_average_borehole_depth_ft', average_borehole_depth_ft)
    average_ghx_design_flow_rate_ft3_per_min = num_boreholes > 0.0 ? total_ghx_design_flow_rate_ft3_per_min / num_boreholes.to_f : 0.0
    runner.registerValue('com_report_hvac_average_ghx_design_flow_rate_ft3_per_min', average_ghx_design_flow_rate_ft3_per_min)
    runner.registerValue('com_report_hvac_fluid_heat_exchanger_total_transfer_energy_j', heat_exchanger_total_energy_j)
    average_heat_exchanger_weighted_supply_inlet_temperature_c = heat_exchanger_total_energy_j.zero? ? -999 : heat_exchanger_weighted_supply_inlet_temperature_c / heat_exchanger_total_energy_j
    runner.registerValue('com_report_hvac_fluid_heat_exchanger_weighted_supply_inlet_temperature_c', average_heat_exchanger_weighted_supply_inlet_temperature_c)
    average_heat_exchanger_weighted_supply_outlet_temperature_c = heat_exchanger_total_energy_j.zero? ? -999 : heat_exchanger_weighted_supply_outlet_temperature_c / heat_exchanger_total_energy_j
    runner.registerValue('com_report_hvac_fluid_heat_exchanger_weighted_supply_outlet_temperature_c', average_heat_exchanger_weighted_supply_outlet_temperature_c)
    average_heat_exchanger_weighted_demand_inlet_temperature_c = heat_exchanger_total_energy_j.zero? ? -999 : heat_exchanger_weighted_demand_inlet_temperature_c / heat_exchanger_total_energy_j
    runner.registerValue('com_report_hvac_fluid_heat_exchanger_weighted_demand_inlet_temperature_c', average_heat_exchanger_weighted_demand_inlet_temperature_c)
    average_heat_exchanger_weighted_demand_outlet_temperature_c = heat_exchanger_total_energy_j.zero? ? -999 : heat_exchanger_weighted_demand_outlet_temperature_c / heat_exchanger_total_energy_j
    runner.registerValue('com_report_hvac_fluid_heat_exchanger_weighted_demand_outlet_temperature_c', average_heat_exchanger_weighted_demand_outlet_temperature_c)

    # Hot water loop equipment proportion from different heating sources
    hot_water_loop_total_heating_j = boiler_total_load_j + heat_pump_heating_total_load_j
    hot_water_loop_boiler_fraction = hot_water_loop_total_heating_j > 0.0 ? boiler_total_load_j / hot_water_loop_total_heating_j : 0.0
    hot_water_loop_heat_pump_fraction = hot_water_loop_total_heating_j > 0.0 ? heat_pump_heating_total_load_j / hot_water_loop_total_heating_j : 0.0
    runner.registerValue('com_report_hvac_hot_water_loop_total_load_j', hot_water_loop_total_heating_j)
    runner.registerValue('com_report_hvac_hot_water_loop_boiler_fraction', hot_water_loop_boiler_fraction)
    runner.registerValue('com_report_hvac_hot_water_loop_heat_pump_fraction', hot_water_loop_heat_pump_fraction)

    # Average primary gas coil efficiency
    primary_gas_coil_capacity_weighted_efficiency = 0.0
    primary_gas_coil_total_capacity_w = 0.0
    primary_gas_count_0_to_30_kbtuh = 0.0
    primary_gas_count_30_to_65_kbtuh = 0.0
    primary_gas_count_65_to_135_kbtuh = 0.0
    primary_gas_count_135_to_240_kbtuh = 0.0
    primary_gas_count_240_plus_kbtuh = 0.0

    # Average supplemental gas coil efficiency
    supplemental_gas_coil_capacity_weighted_efficiency = 0.0
    supplemental_gas_coil_total_capacity_w = 0.0
    supplemental_gas_count_0_to_30_kbtuh = 0.0
    supplemental_gas_count_30_to_65_kbtuh = 0.0
    supplemental_gas_count_65_to_135_kbtuh = 0.0
    supplemental_gas_count_135_to_240_kbtuh = 0.0
    supplemental_gas_count_240_plus_kbtuh = 0.0

    # iterate through each model to get all of the gas coils and check if they are supplemental coils for Unitary HVAC Objects and count each seperately.
    model.getCoilHeatingGass.sort.each do |coil|

      # get gas coil capacity
      supplemental_capacity_w = 0.0

      # default coil type unless proven otherwise
      supplemental_coil = false

      #check if coil is contained by an unitary equipment and cast the hvac component to its child types
      if coil.containingHVACComponent.is_initialized
        hvac_comp = coil.containingHVACComponent.get
        obj_type = hvac_comp.iddObjectType.valueName
        obj_type_name = obj_type.gsub('OS_','').gsub('_','')
        method_name = "to_#{obj_type_name}"
        if hvac_comp.respond_to?(method_name)
          unitary_equip = hvac_comp.method(method_name).call
          if !unitary_equip.empty?
            unitary_equip = unitary_equip.get
          end
        end
      end

      #test if the coil is a supplemental coil on the unitary equipment
      if unitary_equip.respond_to?("supplementalHeatingCoil") && unitary_equip.supplementalHeatingCoil.is_initialized && unitary_equip.supplementalHeatingCoil.get == coil
        supplemental_coil = true
      end

      #get supplemental gas coil capacity
      if supplemental_coil
        if coil.nominalCapacity.is_initialized
          supplemental_capacity_w = coil.nominalCapacity.get
        elsif coil.autosizedNominalCapacity.is_initialized
          supplemental_capacity_w = coil.autosizedNominalCapacity.get
        else
          runner.registerWarning("Gas heating coil capacity not available for '#{coil.name}'.")
        end
        supplemental_gas_coil_total_capacity_w += supplemental_capacity_w
        supplemental_gas_coil_capacity_weighted_efficiency += supplemental_capacity_w * coil.gasBurnerEfficiency

        # log count of sizes
        supplemental_capacity_kbtuh = OpenStudio.convert(supplemental_capacity_w, 'W', 'kBtu/h').get
        if supplemental_capacity_kbtuh < 30
          supplemental_gas_count_0_to_30_kbtuh += 1
        elsif supplemental_capacity_kbtuh < 65
          supplemental_gas_count_30_to_65_kbtuh += 1
        elsif supplemental_capacity_kbtuh < 135
          supplemental_gas_count_65_to_135_kbtuh += 1
        elsif supplemental_capacity_kbtuh < 240
          supplemental_gas_count_135_to_240_kbtuh += 1
        else # capacity is over 240 kbtuh
          supplemental_gas_count_240_plus_kbtuh += 1
        end
      else

        # get primary gas coil capacity
        primary_capacity_w = 0.0
        if coil.nominalCapacity.is_initialized
          primary_capacity_w = coil.nominalCapacity.get
        elsif coil.autosizedNominalCapacity.is_initialized
          primary_capacity_w = coil.autosizedNominalCapacity.get
        else
          runner.registerWarning("Gas heating coil capacity not available for '#{coil.name}'.")
        end
        primary_gas_coil_total_capacity_w += primary_capacity_w
        primary_gas_coil_capacity_weighted_efficiency += primary_capacity_w * coil.gasBurnerEfficiency

        # log count of sizes
        primary_capacity_kbtuh = OpenStudio.convert(primary_capacity_w, 'W', 'kBtu/h').get
        if primary_capacity_kbtuh < 30
          primary_gas_count_0_to_30_kbtuh += 1
        elsif primary_capacity_kbtuh < 65
          primary_gas_count_30_to_65_kbtuh += 1
        elsif primary_capacity_kbtuh < 135
          primary_gas_count_65_to_135_kbtuh += 1
        elsif primary_capacity_kbtuh < 240
          primary_gas_count_135_to_240_kbtuh += 1
        else # capacity is over 240 kbtuh
          primary_gas_count_240_plus_kbtuh += 1
        end
      end
    end
    #report the primary gas coil counts, weight efficiency, and total capacity
    primary_capacity_weighted_gas_coil_efficiency = primary_gas_coil_total_capacity_w > 0.0 ? primary_gas_coil_capacity_weighted_efficiency / primary_gas_coil_total_capacity_w : 0.0
    primary_gas_coil_total_capacity_kbuth = OpenStudio.convert(primary_gas_coil_total_capacity_w, 'W', 'kBtu/h').get
    runner.registerValue('com_report_hvac_capacity_weighted_primary_gas_coil_efficiency', primary_capacity_weighted_gas_coil_efficiency)
    runner.registerValue('com_report_hvac_primary_gas_coil_capacity_kbtuh', primary_gas_coil_total_capacity_kbuth)
    runner.registerValue('com_report_hvac_count_primary_gas_coil_0_to_30_kbtuh', primary_gas_count_0_to_30_kbtuh)
    runner.registerValue('com_report_hvac_count_primary_gas_coil_30_to_65_kbtuh', primary_gas_count_30_to_65_kbtuh)
    runner.registerValue('com_report_hvac_count_primary_gas_coil_65_to_135_kbtuh', primary_gas_count_65_to_135_kbtuh)
    runner.registerValue('com_report_hvac_count_primary_gas_coil_135_to_240_kbtuh', primary_gas_count_135_to_240_kbtuh)
    runner.registerValue('com_report_hvac_count_primary_gas_coil_240_plus_kbtuh', primary_gas_count_240_plus_kbtuh)

    #report the supplemental gas coil counts, weight efficiency, and total capacity
    supplemental_capacity_weighted_gas_coil_efficiency = supplemental_gas_coil_total_capacity_w > 0.0 ? supplemental_gas_coil_capacity_weighted_efficiency / supplemental_gas_coil_total_capacity_w : 0.0
    supplemental_gas_coil_total_capacity_kbuth = OpenStudio.convert(supplemental_gas_coil_total_capacity_w, 'W', 'kBtu/h').get
    runner.registerValue('com_report_hvac_supplemental_capacity_weighted_gas_coil_efficiency', supplemental_capacity_weighted_gas_coil_efficiency)
    runner.registerValue('com_report_hvac_supplemental_gas_coil_capacity_kbtuh', supplemental_gas_coil_total_capacity_kbuth)
    runner.registerValue('com_report_hvac_count_supplemental_gas_coil_0_to_30_kbtuh', supplemental_gas_count_0_to_30_kbtuh)
    runner.registerValue('com_report_hvac_count_supplemental_gas_coil_30_to_65_kbtuh', supplemental_gas_count_30_to_65_kbtuh)
    runner.registerValue('com_report_hvac_count_supplemental_gas_coil_65_to_135_kbtuh', supplemental_gas_count_65_to_135_kbtuh)
    runner.registerValue('com_report_hvac_count_supplemental_gas_coil_135_to_240_kbtuh', supplemental_gas_count_135_to_240_kbtuh)
    runner.registerValue('com_report_hvac_count_supplemental_gas_coil_240_plus_kbtuh', supplemental_gas_count_240_plus_kbtuh)

    # Sum of heating and cooling equipment capacity
    cooling_equipment_capacity_tons = chiller_total_capacity_tons + dx_cooling_total_capacity_tons
    runner.registerValue('com_report_hvac_cooling_equipment_tons', cooling_equipment_capacity_tons)
    heating_equipment_capacity_kbtuh = dx_heating_total_capacity_kbtuh + boiler_total_capacity_kbtuh + heat_pump_heating_total_capacity_kbtuh + primary_gas_coil_total_capacity_kbuth + supplemental_gas_coil_total_capacity_kbuth
    runner.registerValue('com_report_hvac_heating_equipment_kbtuh', heating_equipment_capacity_kbtuh)

    # Service water heating hot water use
    total_annual_hot_water_m3 = 0
    model.getWaterUseConnectionss.sort.each do |water_use_connection|
      annual_hot_water_m3 = sql_get_report_variable_data_double(runner, sql, water_use_connection, 'Water Use Connections Hot Water Volume')
      total_annual_hot_water_m3 += annual_hot_water_m3
    end
    runner.registerValue('com_report_annual_hot_water_m3', total_annual_hot_water_m3, 'm^3')

    # Service water heating equipment
    heat_pump_water_heater_count = 0.0
    heat_pump_water_heater_0_to_40_gal_count = 0.0
    heat_pump_water_heater_40_to_65_gal_count = 0.0
    heat_pump_water_heater_65_to_90_gal_count = 0.0
    heat_pump_water_heater_90_plus_gal_count  = 0.0
    heat_pump_water_heater_total_volume_gal = 0.0
    heat_pump_water_heater_0_to_40_gal_total_volume_gal = 0.0
    heat_pump_water_heater_40_to_65_gal_total_volume_gal = 0.0
    heat_pump_water_heater_65_to_90_gal_total_volume_gal = 0.0
    heat_pump_water_heater_90_plus_gal_total_volume_gal = 0.0
    heat_pump_water_heater_capacity_w = 0.0
    heat_pump_water_heater_0_to_40_gal_capacity_w = 0.0
    heat_pump_water_heater_40_to_65_gal_capacity_w = 0.0
    heat_pump_water_heater_65_to_90_gal_capacity_w = 0.0
    heat_pump_water_heater_90_plus_capacity_w  = 0.0
    heat_pump_water_heater_cop = 0.0
    heat_pump_water_heater_0_to_40_gal_cop = 0.0
    heat_pump_water_heater_40_to_65_gal_cop = 0.0
    heat_pump_water_heater_65_to_90_gal_cop = 0.0
    heat_pump_water_heater_90_plus_gal_cop  = 0.0
    water_heater_count = 0.0
    water_heater_0_to_40_gal_count = 0.0
    water_heater_40_to_65_gal_count = 0.0
    water_heater_65_to_90_gal_count = 0.0
    water_heater_90_plus_gal_count = 0.0
    water_heater_total_volume_gal = 0.0
    water_heater_0_to_40_gal_total_volume_gal = 0.0
    water_heater_40_to_65_gal_total_volume_gal = 0.0
    water_heater_65_to_90_gal_total_volume_gal = 0.0
    water_heater_90_plus_gal_total_volume_gal = 0.0
    heat_pump_water_heater_total_input_j = 0.0
    heat_pump_water_heater_0_to_40_gal_input_j = 0.0
    heat_pump_water_heater_40_to_65_gal_input_j = 0.0
    heat_pump_water_heater_65_to_90_gal_input_j = 0.0
    heat_pump_water_heater_90_plus_input_j = 0.0
    heat_pump_water_heater_heat_pump_output_j = 0.0
    heat_pump_water_heater_tank_output_j = 0.0
    heat_pump_water_heater_total_output_j = 0.0
    heat_pump_water_heater_0_to_40_gal_output_j = 0.0
    heat_pump_water_heater_40_to_65_gal_output_j = 0.0
    heat_pump_water_heater_65_to_90_gal_output_j = 0.0
    heat_pump_water_heater_90_plus_output_j = 0.0
    heat_pump_water_heater_total_electric_j = 0.0
    heat_pump_water_heater_heat_pump_electric_j = 0.0
    heat_pump_water_heater_backup_electric_j = 0.0
    heat_pump_water_heater_unmet_heat_transfer_demand_j = 0.0
    water_heater_electric_j = 0.0
    water_heater_gas_j = 0.0
    water_heater_other_fuel_j = 0.0
    booster_water_heater_electric_j = 0.0
    booster_water_heater_gas_j = 0.0
    water_heater_unmet_heat_transfer_demand_j = 0.0
    heat_pump_water_heaters = []
    heat_pump_water_heater_tanks = []
    model.getWaterHeaterHeatPumps.each { |wh| heat_pump_water_heaters << wh }
    model.getWaterHeaterHeatPumpWrappedCondensers.each { |wh| heat_pump_water_heaters << wh }
    # loop through heat pump water heaters and report out variables
    heat_pump_water_heaters.sort.each do |hpwh|
      tank = hpwh.tank
      if tank.to_WaterHeaterMixed.is_initialized
        tank = tank.to_WaterHeaterMixed.get
      elsif tank.to_WaterHeaterStratified.is_initialized
        tank = tank.to_WaterHeaterStratified.get
      end
      heat_pump_water_heater_tanks << tank.name.to_s
      volume_m3 = tank.tankVolume.is_initialized ? tank.tankVolume.get : 0.0
      volume_gal = OpenStudio.convert(volume_m3, 'm^3','gal').get.round(3)

      # log heat pump water heater tank size
      heat_pump_water_heater_total_volume_gal += volume_gal
      heat_pump_water_heater_count += 1.0
      if volume_gal == 0.0
        runner.registerWarning("Heat pump water heater #{hpwh} has a zero gallon tank.")
      elsif  volume_gal < 40.0
        heat_pump_water_heater_0_to_40_gal_total_volume_gal += volume_gal
        heat_pump_water_heater_0_to_40_gal_count += 1.0
      elsif  volume_gal < 65.0
        heat_pump_water_heater_40_to_65_gal_total_volume_gal += volume_gal
        heat_pump_water_heater_40_to_65_gal_count += 1.0
      elsif volume_gal < 90.0
        heat_pump_water_heater_65_to_90_gal_total_volume_gal += volume_gal
        heat_pump_water_heater_65_to_90_gal_count += 1.0
      else # over 90 gallons
        heat_pump_water_heater_90_plus_gal_total_volume_gal += volume_gal
        heat_pump_water_heater_90_plus_gal_count += 1.0
      end

      # get backup element capacity
      backup_capacity_w = 0.0
      if tank.to_WaterHeaterMixed.is_initialized
        backup_capacity_w = tank.heaterMaximumCapacity.is_initialized ? tank.heaterMaximumCapacity.get : 0.0
      elsif tank.to_WaterHeaterStratified.is_initialized
        if tank.heaterPriorityControl.to_s.downcase == 'simultaneous'
          backup_capacity_w = tank.heater1Capacity.is_initialized ? tank.heater1Capacity.get : 0.0
          backup_capacity_w += tank.heater2Capacity
        else
          backup_capacity_w = tank.heater1Capacity.is_initialized ? tank.heater1Capacity.get : 0.0
        end
      end

      # get heat pump capacity
      heating_capacity_w = 0.0
      dx_coil = hpwh.dXCoil
      if dx_coil.to_CoilWaterHeatingAirToWaterHeatPump.is_initialized
        dx_coil = dx_coil.to_CoilWaterHeatingAirToWaterHeatPump.get
        heating_capacity_w = dx_coil.ratedHeatingCapacity
      elsif dx_coil.to_CoilWaterHeatingAirToWaterHeatPumpWrapped.is_initialized
        dx_coil = dx_coil.to_CoilWaterHeatingAirToWaterHeatPumpWrapped.get
        heating_capacity_w = dx_coil.ratedHeatingCapacity
      else
        runner.registerWarning("Unsupported coil type for coil #{dx_coil.name} for heat pump water heater #{hpwh.name}.")
      end

      # get backup Water Heater Heating Energy
      tank_heating_energy_j = sql_get_report_variable_data_double(runner, sql, tank, 'Water Heater Heating Energy')

      # get backup Water Heater Unmet Demand Heat Transfer Energy
      tank_unmet_demand_energy_j = sql_get_report_variable_data_double(runner, sql, tank, 'Water Heater Unmet Demand Heat Transfer Energy')

      # get Water Heater <Fuel Type> Energy
      tank_gas_energy_j = 0.0
      tank_electric_energy_j = 0.0
      tank_other_fuel_energy_j = 0.0
      tank_fuel_type = tank.heaterFuelType
      case tank_fuel_type
      when 'Electricity', 'Electric'
        fuel = elec
        tank_electric_energy_j = sql_get_report_variable_data_double(runner, sql, tank, "Water Heater #{fuel} Energy")
      when 'NaturalGas', 'Gas'
        fuel = gas
        tank_gas_energy_j = sql_get_report_variable_data_double(runner, sql, tank, "Water Heater #{fuel} Energy")
      else
        fuel = tank_fuel_type
        tank_other_fuel_energy_j = sql_get_report_variable_data_double(runner, sql, tank, "Water Heater #{fuel} Energy")
      end

      # get Heating/Cooling Coil Total Water Heating Energy
      if model.version > OpenStudio::VersionString.new('3.3.0')
        var_name = 'Cooling Coil Total Water Heating Energy'
      else
        var_name = 'Heating Coil Total Water Heating Energy'
      end
      hpwh_heating_energy_j = sql_get_report_variable_data_double(runner, sql, dx_coil, var_name)

      # get Heating/Cooling Coil Water Heating Electricity Energy
      if model.version > OpenStudio::VersionString.new('3.3.0')
        var_name = "Cooling Coil Water Heating #{elec} Energy"
      else
        var_name = "Heating Coil Water Heating #{elec} Energy"
      end
      hpwh_electric_energy_j = sql_get_report_variable_data_double(runner, sql, dx_coil, var_name)

      # calculate heat pump cop
      hpwh_total_output_energy_j = hpwh_heating_energy_j + tank_heating_energy_j
      hpwh_total_input_energy_j = hpwh_electric_energy_j + tank_electric_energy_j
      hpwh_cop = hpwh_total_input_energy_j > 0.0 ? hpwh_total_output_energy_j / hpwh_total_input_energy_j : 0.0

      # log heat pump water heater capacity and annual cop, weighted by tank size
      heat_pump_water_heater_capacity_w += heating_capacity_w * volume_gal
      heat_pump_water_heater_cop += hpwh_cop * hpwh_total_output_energy_j
      heat_pump_water_heater_total_output_j += hpwh_total_output_energy_j
      heat_pump_water_heater_total_input_j += hpwh_total_input_energy_j
      if volume_gal == 0.0
        runner.registerWarning("Heat pump water heater #{hpwh} has a zero gallon tank.")
      elsif  volume_gal < 40.0
        heat_pump_water_heater_0_to_40_gal_capacity_w = heating_capacity_w * volume_gal
        heat_pump_water_heater_0_to_40_gal_cop += hpwh_cop * hpwh_total_output_energy_j
        heat_pump_water_heater_0_to_40_gal_output_j += hpwh_total_output_energy_j
        heat_pump_water_heater_0_to_40_gal_input_j += hpwh_total_input_energy_j
      elsif  volume_gal < 65.0
        heat_pump_water_heater_40_to_65_gal_capacity_w += heating_capacity_w * volume_gal
        heat_pump_water_heater_40_to_65_gal_cop += hpwh_cop * hpwh_total_output_energy_j
        heat_pump_water_heater_40_to_65_gal_output_j += hpwh_total_output_energy_j
        heat_pump_water_heater_40_to_65_gal_input_j += hpwh_total_input_energy_j
      elsif volume_gal < 90.0
        heat_pump_water_heater_65_to_90_gal_capacity_w += heating_capacity_w * volume_gal
        heat_pump_water_heater_65_to_90_gal_cop += hpwh_cop * hpwh_total_output_energy_j
        heat_pump_water_heater_65_to_90_gal_output_j += hpwh_total_output_energy_j
        heat_pump_water_heater_65_to_90_gal_input_j += hpwh_total_input_energy_j
      else # over 90 gallons
        heat_pump_water_heater_90_plus_capacity_w += heating_capacity_w * volume_gal
        heat_pump_water_heater_90_plus_gal_cop += hpwh_cop * hpwh_total_output_energy_j
        heat_pump_water_heater_90_plus_output_j += hpwh_total_output_energy_j
        heat_pump_water_heater_90_plus_input_j += hpwh_total_input_energy_j
      end

      heat_pump_water_heater_heat_pump_output_j += hpwh_heating_energy_j
      heat_pump_water_heater_tank_output_j += tank_heating_energy_j
      heat_pump_water_heater_total_electric_j += hpwh_electric_energy_j + tank_electric_energy_j
      heat_pump_water_heater_heat_pump_electric_j += hpwh_electric_energy_j
      heat_pump_water_heater_backup_electric_j += tank_electric_energy_j
      heat_pump_water_heater_unmet_heat_transfer_demand_j += tank_unmet_demand_energy_j
    end

    # loop through non-heat pump water heaters, omitting those that are tanks for hpwh objects
    water_heaters = []
    model.getWaterHeaterMixeds.each { |wh| water_heaters << wh }
    model.getWaterHeaterStratifieds.each { |wh| water_heaters << wh }
    water_heaters.sort.each do |wh|
      # skip tanks that are associated with heat pump water heaters
      next if heat_pump_water_heater_tanks.include? wh.name.to_s

      volume_m3 = wh.tankVolume.is_initialized ? wh.tankVolume.get : 0.0
      volume_gal = OpenStudio.convert(volume_m3, 'm^3','gal').get.round(3)

      # log water heater tank size
      water_heater_total_volume_gal += volume_gal
      water_heater_count += 1.0
      if volume_gal == 0.0
        runner.registerWarning("Water heater #{wh} has a zero gallon tank.")
      elsif  volume_gal < 40.0
        water_heater_0_to_40_gal_total_volume_gal += volume_gal
        water_heater_0_to_40_gal_count += 1.0
      elsif volume_gal < 65.0
        water_heater_40_to_65_gal_total_volume_gal += volume_gal
        water_heater_40_to_65_gal_count += 1.0
      elsif volume_gal < 90.0
        water_heater_65_to_90_gal_total_volume_gal += volume_gal
        water_heater_65_to_90_gal_count += 1.0
      else # over 90 gallons
        water_heater_90_plus_gal_total_volume_gal += volume_gal
        water_heater_90_plus_gal_count += 1.0
      end

      # get Water Heater Unmet Demand Heat Transfer Energy
      wh_unmet_demand_energy_j = sql_get_report_variable_data_double(runner, sql, wh, 'Water Heater Unmet Demand Heat Transfer Energy')

      # get Water Heater <Fuel Type> Energy
      wh_gas_energy_j = 0.0
      wh_electric_energy_j = 0.0
      wh_other_fuel_energy_j = 0.0
      wh_fuel_type = wh.heaterFuelType
      case wh_fuel_type
      when 'Electricity', 'Electric'
        fuel = elec
        wh_electric_energy_j = sql_get_report_variable_data_double(runner, sql, wh, "Water Heater #{fuel} Energy")
      when 'NaturalGas', 'Gas'
        fuel = gas
        wh_gas_energy_j = sql_get_report_variable_data_double(runner, sql, wh, "Water Heater #{fuel} Energy")
      else
        fuel = wh_fuel_type
        wh_other_fuel_energy_j = sql_get_report_variable_data_double(runner, sql, wh, "Water Heater #{fuel} Energy")
      end

      is_booster = wh.name.get.to_s.downcase.include?('booster') ? true : false

      water_heater_electric_j += wh_electric_energy_j
      water_heater_gas_j += wh_gas_energy_j
      water_heater_other_fuel_j += wh_other_fuel_energy_j
      booster_water_heater_electric_j += wh_electric_energy_j if is_booster
      booster_water_heater_gas_j += wh_gas_energy_j if is_booster
      water_heater_unmet_heat_transfer_demand_j += wh_unmet_demand_energy_j
    end
    # report out counts and volumes for heat pump water heaters
    runner.registerValue('com_report_shw_hp_water_heater_count', heat_pump_water_heater_count)
    runner.registerValue('com_report_shw_hp_water_heater_0_to_40_gal_count', heat_pump_water_heater_0_to_40_gal_count)
    runner.registerValue('com_report_shw_hp_water_heater_40_to_65_gal_count', heat_pump_water_heater_40_to_65_gal_count)
    runner.registerValue('com_report_shw_hp_water_heater_65_to_90_gal_count', heat_pump_water_heater_65_to_90_gal_count)
    runner.registerValue('com_report_shw_hp_water_heater_90_plus_gal_count', heat_pump_water_heater_90_plus_gal_count)
    runner.registerValue('com_report_shw_hp_water_heater_total_volume_gal', heat_pump_water_heater_total_volume_gal)
    runner.registerValue('com_report_shw_hp_water_heater_0_to_40_gal_total_volume_gal', heat_pump_water_heater_0_to_40_gal_total_volume_gal)
    runner.registerValue('com_report_shw_hp_water_heater_40_to_65_gal_total_volume_gal', heat_pump_water_heater_40_to_65_gal_total_volume_gal)
    runner.registerValue('com_report_shw_hp_water_heater_65_to_90_gal_total_volume_gal', heat_pump_water_heater_65_to_90_gal_total_volume_gal)
    runner.registerValue('com_report_shw_hp_water_heater_90_plus_gal_total_volume_gal', heat_pump_water_heater_90_plus_gal_total_volume_gal)

    # report out counts and volumes for non-heat pump water heaters
    runner.registerValue('com_report_shw_non_hp_water_heater_count', water_heater_count)
    runner.registerValue('com_report_shw_non_hp_water_heater_0_to_40_gal_count', water_heater_0_to_40_gal_count)
    runner.registerValue('com_report_shw_non_hp_water_heater_40_to_65_gal_count', water_heater_40_to_65_gal_count)
    runner.registerValue('com_report_shw_non_hp_water_heater_65_to_90_gal_count', water_heater_65_to_90_gal_count)
    runner.registerValue('com_report_shw_non_hp_water_heater_90_plus_gal_count', water_heater_90_plus_gal_count)
    runner.registerValue('com_report_shw_non_hp_water_heater_total_volume_gal', water_heater_total_volume_gal)
    runner.registerValue('com_report_shw_non_hp_water_heater_0_to_40_gal_total_volume_gal', water_heater_0_to_40_gal_total_volume_gal)
    runner.registerValue('com_report_shw_non_hp_water_heater_40_to_65_gal_total_volume_gal', water_heater_40_to_65_gal_total_volume_gal)
    runner.registerValue('com_report_shw_non_hp_water_heater_65_to_90_gal_total_volume_gal', water_heater_65_to_90_gal_total_volume_gal)
    runner.registerValue('com_report_shw_non_hp_water_heater_90_plus_gal_total_volume_gal', water_heater_90_plus_gal_total_volume_gal)

    # report out capacities for heat pump water heaters
    heat_pump_water_heater_capacity_w = heat_pump_water_heater_total_volume_gal > 0.0 ? heat_pump_water_heater_capacity_w / heat_pump_water_heater_total_volume_gal : 0.0
    heat_pump_water_heater_0_to_40_gal_capacity_w = heat_pump_water_heater_0_to_40_gal_total_volume_gal > 0.0 ? heat_pump_water_heater_0_to_40_gal_capacity_w / heat_pump_water_heater_0_to_40_gal_total_volume_gal : 0.0
    heat_pump_water_heater_40_to_65_gal_capacity_w = heat_pump_water_heater_40_to_65_gal_total_volume_gal > 0.0 ? heat_pump_water_heater_40_to_65_gal_capacity_w / heat_pump_water_heater_40_to_65_gal_total_volume_gal : 0.0
    heat_pump_water_heater_65_to_90_gal_capacity_w = heat_pump_water_heater_65_to_90_gal_total_volume_gal > 0.0 ? heat_pump_water_heater_65_to_90_gal_capacity_w / heat_pump_water_heater_65_to_90_gal_total_volume_gal : 0.0
    heat_pump_water_heater_90_plus_capacity_w = heat_pump_water_heater_90_plus_gal_total_volume_gal > 0.0 ? heat_pump_water_heater_90_plus_capacity_w / heat_pump_water_heater_90_plus_gal_total_volume_gal : 0.0
    runner.registerValue('com_report_shw_hp_water_heater_capacity_w', heat_pump_water_heater_capacity_w)
    runner.registerValue('com_report_shw_hp_water_heater_0_to_40_gal_capacity_w', heat_pump_water_heater_0_to_40_gal_capacity_w)
    runner.registerValue('com_report_shw_hp_water_heater_40_to_65_gal_capacity_w', heat_pump_water_heater_40_to_65_gal_capacity_w)
    runner.registerValue('com_report_shw_hp_water_heater_65_to_90_gal_capacity_w', heat_pump_water_heater_65_to_90_gal_capacity_w)
    runner.registerValue('com_report_shw_hp_water_heater_90_plus_capacity_w', heat_pump_water_heater_90_plus_capacity_w)

    # report out annual average cops for heat pump water heaters
    heat_pump_water_heater_cop = heat_pump_water_heater_total_input_j > 0.0 ? heat_pump_water_heater_total_output_j / heat_pump_water_heater_total_input_j : 0.0
    heat_pump_water_heater_0_to_40_gal_cop = heat_pump_water_heater_0_to_40_gal_input_j > 0.0 ? heat_pump_water_heater_0_to_40_gal_output_j / heat_pump_water_heater_0_to_40_gal_input_j : 0.0
    heat_pump_water_heater_40_to_65_gal_cop = heat_pump_water_heater_40_to_65_gal_input_j > 0.0 ? heat_pump_water_heater_40_to_65_gal_output_j / heat_pump_water_heater_40_to_65_gal_input_j : 0.0
    heat_pump_water_heater_65_to_90_gal_cop = heat_pump_water_heater_65_to_90_gal_input_j > 0.0 ? heat_pump_water_heater_65_to_90_gal_output_j / heat_pump_water_heater_65_to_90_gal_input_j : 0.0
    heat_pump_water_heater_90_plus_gal_cop = heat_pump_water_heater_90_plus_input_j > 0.0 ? heat_pump_water_heater_90_plus_output_j / heat_pump_water_heater_90_plus_input_j : 0.0
    runner.registerValue('com_report_shw_hp_water_heater_cop', heat_pump_water_heater_cop)
    runner.registerValue('com_report_shw_hp_water_heater_0_to_40_gal_cop', heat_pump_water_heater_0_to_40_gal_cop)
    runner.registerValue('com_report_shw_hp_water_heater_40_to_65_gal_cop', heat_pump_water_heater_40_to_65_gal_cop)
    runner.registerValue('com_report_shw_hp_water_heater_65_to_90_gal_cop', heat_pump_water_heater_65_to_90_gal_cop)
    runner.registerValue('com_report_shw_hp_water_heater_90_plus_gal_cop', heat_pump_water_heater_90_plus_gal_cop)

    # report out electric use for heat pump water heaters
    runner.registerValue('com_report_shw_hp_water_heater_total_output_j', heat_pump_water_heater_total_output_j)
    runner.registerValue('com_report_shw_hp_water_heater_heat_pump_output_j', heat_pump_water_heater_heat_pump_output_j)
    runner.registerValue('com_report_shw_hp_water_heater_tank_output_j', heat_pump_water_heater_tank_output_j)
    runner.registerValue('com_report_shw_hp_water_heater_total_electric_j', heat_pump_water_heater_total_electric_j)
    runner.registerValue('com_report_shw_hp_water_heater_heat_pump_electric_j', heat_pump_water_heater_heat_pump_electric_j)
    runner.registerValue('com_report_shw_hp_water_heater_backup_electric_j', heat_pump_water_heater_backup_electric_j)

    # report out electric and gas use for non-heat pump water heaters
    runner.registerValue('com_report_shw_non_hp_water_heater_electric_j', water_heater_electric_j)
    runner.registerValue('com_report_shw_non_hp_water_heater_gas_j', water_heater_gas_j)
    runner.registerValue('com_report_shw_non_hp_water_heater_other_fuel_j', water_heater_other_fuel_j)

    # report out electric and gas use for booster water heaters
    runner.registerValue('com_report_shw_booster_water_heater_electric_j', booster_water_heater_electric_j)
    runner.registerValue('com_report_shw_booster_water_heater_gas_j', booster_water_heater_gas_j)

    # report out weater heater unmet demand heat transfer
    runner.registerValue('com_report_shw_hp_water_heater_unmet_heat_transfer_demand_j', heat_pump_water_heater_unmet_heat_transfer_demand_j)
    runner.registerValue('com_report_shw_non_hp_water_heater_unmet_heat_transfer_demand_j', water_heater_unmet_heat_transfer_demand_j)

    # Error and Warning count from eplusout.err file (sql does not have data)
    err_path = File.join(File.dirname(sql.path.to_s), 'eplusout.err')
    File.foreach(err_path).each do |line|
      next unless line.include?('EnergyPlus Completed Successfully')
      m = line.match /.*EnergyPlus Completed Successfully-- (\d+) Warning; (\d+) Severe Errors/
      if m
        runner.registerValue('com_report_num_warnings', m[1].to_i)
        runner.registerValue('com_report_num_errors', m[2].to_i)
      else
        runner.registerWarning("Could not determine number of warnings or errors from error file")
      end
      break
    end

    # close the sql file
    sql.close

    return true
  end
end

# register the measure to be used by the application
ComStockSensitivityReports.new.registerWithApplication<|MERGE_RESOLUTION|>--- conflicted
+++ resolved
@@ -965,15 +965,9 @@
     building_cooled_zone_area_m2 = 0.0
     building_zone_area_m2 = 0.0
     model.getThermalZones.sort.each do |zone|
-<<<<<<< HEAD
-      building_zone_area_m2 += zone.floorArea
-      building_heated_zone_area_m2 += zone.floorArea if OpenstudioStandards::ThermalZone.thermal_zone_heated?(zone)
-      building_cooled_zone_area_m2 += zone.floorArea if OpenstudioStandards::ThermalZone.thermal_zone_cooled?(zone)
-=======
       building_zone_area_m2 += zone.floorArea * zone.multiplier
-      building_heated_zone_area_m2 += zone.floorArea * zone.multiplier if std.thermal_zone_heated?(zone)
-      building_cooled_zone_area_m2 += zone.floorArea * zone.multiplier if std.thermal_zone_cooled?(zone)
->>>>>>> f388759f
+      building_heated_zone_area_m2 += zone.floorArea * zone.multiplier if OpenstudioStandards::ThermalZone.thermal_zone_heated?(zone)
+      building_cooled_zone_area_m2 += zone.floorArea * zone.multiplier if OpenstudioStandards::ThermalZone.thermal_zone_cooled?(zone)
     end
 
     # Fraction of building heated
