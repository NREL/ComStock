<<<<<<< HEAD
#!/usr/bin/env python3
# -*- coding: utf-8 -*-

import logging

import comstockpostproc as cspp


logging.basicConfig(level='INFO')  # Use DEBUG, INFO, or WARNING
logger = logging.getLogger(__name__)

def main():
    # ComStock run
    comstock = cspp.ComStock(
        s3_base_dir='eulp/euss_com',  # If run not on S3, download results_up**.parquet manually
        comstock_run_name='sampling_lighting_11079_1',  # Name of the run on S3
        comstock_run_version='sampling_lighting_11079_1',  # Use whatever you want to see in plot and folder names
        comstock_year=2018,  # Typically don't change this
        athena_table_name=None,  # Typically don't change this
        truth_data_version='v01',  # Typically don't change this
        buildstock_csv_name='buildstock.csv',  # Download buildstock.csv manually
        acceptable_failure_percentage=0.25,  # Can increase this when testing and high failure are OK
        drop_failed_runs=True,  # False if you want to evaluate which runs failed in raw output data
        color_hex='#0072B2',  # Color used to represent this run in plots
        skip_missing_columns=True,  # False if you want to ensure you have all data specified for export
        reload_from_csv=False, # True if CSV already made and want faster reload times
        include_upgrades=True,  # False if not looking at upgrades
        upgrade_ids_to_skip=[], # Use [1, 3] etc. to exclude certain upgrades
        make_timeseries_plots=False,
        states={
                #'MN': 'Minnesota',  # specify state to use for timeseries plots in dictionary format. State ID must correspond correctly.
                'MA':'Massachusetts',
                #'OR': 'Oregon',
                #'LA': 'Louisiana',
                #'AZ': 'Arizona',
                #'TN': 'Tennessee'
                },
        upgrade_ids_for_comparison={} # Use {'<Name you want for comparison run folder>':[0,1,2]}; add as many upgrade IDs as needed, but plots look strange over 5
        )

    # Stock Estimation for Apportionment:
    stock_estimate = cspp.Apportion(
        stock_estimation_version='2024R2',  # Only updated when a new stock estimate is published
        truth_data_version='v01'  # Typically don't change this
    )

    # CBECS
    cbecs = cspp.CBECS(
        cbecs_year=2018,  # 2012 and 2018 currently available
        truth_data_version='v01',  # Typically don't change this
        color_hex='#009E73',  # Color used to represent CBECS in plots
        reload_from_csv=False  # True if CSV already made and want faster reload times
        )

    # Scale ComStock runs to the 'truth data' from StockE V3 estimates using bucket-based apportionment
    comstock.add_weights_aportioned_by_stock_estimate(apportionment=stock_estimate)
    # Scale ComStock run to CBECS 2018 AND remove non-ComStock buildings from CBECS
    comstock.add_national_scaling_weights(cbecs, remove_non_comstock_bldg_types_from_cbecs=True)

    # Export CBECS and ComStock data to wide and long formats for Tableau and to skip processing later
    # cbecs.export_to_csv_wide()  # May comment this out after run once
    # comstock.create_national_aggregation()
    # comstock.create_geospatially_resolved_aggregations(comstock.STATE_ID, pretty_geo_col_name='state_id')
    # comstock.create_geospatially_resolved_aggregations(comstock.COUNTY_ID, pretty_geo_col_name='county_id')
    # TODO Long is def not working as expected anymore...
    # comstock.export_to_csv_long()  # Long format useful for stacking end uses and fuels

    # Create measure run comparisons; only use if run has measures
    comparison = cspp.ComStockMeasureComparison(comstock, states=comstock.states, make_comparison_plots = comstock.make_comparison_plots, make_timeseries_plots = comstock.make_timeseries_plots)

# Code to execute the script
if __name__=="__main__":
    main()
=======
#!/usr/bin/env python3
# -*- coding: utf-8 -*-

import logging

import comstockpostproc as cspp


logging.basicConfig(level='INFO')  # Use DEBUG, INFO, or WARNING
logger = logging.getLogger(__name__)

def main():
    # ComStock run
    comstock = cspp.ComStock(
        s3_base_dir='eulp/euss_com',  # If run not on S3, download results_up**.parquet manually
        comstock_run_name='sampling_lighting_11079_1',  # Name of the run on S3
        comstock_run_version='sampling_lighting_11079_1',  # Use whatever you want to see in plot and folder names
        comstock_year=2018,  # Typically don't change this
        athena_table_name=None,  # Typically don't change this
        truth_data_version='v01',  # Typically don't change this
        buildstock_csv_name='buildstock.csv',  # Download buildstock.csv manually
        acceptable_failure_percentage=0.25,  # Can increase this when testing and high failure are OK
        drop_failed_runs=True,  # False if you want to evaluate which runs failed in raw output data
        color_hex='#0072B2',  # Color used to represent this run in plots
        skip_missing_columns=True,  # False if you want to ensure you have all data specified for export
        reload_from_csv=False, # True if CSV already made and want faster reload times
        include_upgrades=True,  # False if not looking at upgrades
        upgrade_ids_to_skip=[], # Use [1, 3] etc. to exclude certain upgrades
        make_timeseries_plots=False,
        states={
                #'MN': 'Minnesota',  # specify state to use for timeseries plots in dictionary format. State ID must correspond correctly.
                'MA':'Massachusetts',
                #'OR': 'Oregon',
                #'LA': 'Louisiana',
                #'AZ': 'Arizona',
                #'TN': 'Tennessee'
                },
        upgrade_ids_for_comparison={} # Use {'<Name you want for comparison run folder>':[0,1,2]}; add as many upgrade IDs as needed, but plots look strange over 5
        )

    # Stock Estimation for Apportionment:
    stock_estimate = cspp.Apportion(
        stock_estimation_version='2024R2',  # Only updated when a new stock estimate is published
        truth_data_version='v01'  # Typically don't change this
    )

    # CBECS
    cbecs = cspp.CBECS(
        cbecs_year=2018,  # 2012 and 2018 currently available
        truth_data_version='v01',  # Typically don't change this
        color_hex='#009E73',  # Color used to represent CBECS in plots
        reload_from_csv=False  # True if CSV already made and want faster reload times
        )

    # Scale ComStock runs to the 'truth data' from StockE V3 estimates using bucket-based apportionment
    comstock.add_weights_aportioned_by_stock_estimate(apportionment=stock_estimate)
    # Scale ComStock run to CBECS 2018 AND remove non-ComStock buildings from CBECS
    comstock.add_national_scaling_weights(cbecs, remove_non_comstock_bldg_types_from_cbecs=True)

    # Add weighted area energy savings columns to ComStock data explictly
    comstock.data = comstock.add_weighted_area_energy_savings_columns(comstock.data)
    # Export CBECS and ComStock data to wide and long formats for Tableau and to skip processing later
    # cbecs.export_to_csv_wide()  # May comment this out after run once

    # Export CBECS and ComStock data to wide and long formats for Tableau and to skip processing later
    # cbecs.export_to_csv_wide()  # May comment this out after run once
    # comstock.create_national_aggregation()
    # comstock.create_geospatially_resolved_aggregations(comstock.STATE_ID, pretty_geo_col_name='state_id')
    # comstock.create_geospatially_resolved_aggregations(comstock.COUNTY_ID, pretty_geo_col_name='county_id')
    # TODO Long is def not working as expected anymore...
    # comstock.export_to_csv_long()  # Long format useful for stacking end uses and fuels

    # Create measure run comparisons; only use if run has measures
    comparison = cspp.ComStockMeasureComparison(comstock, states=comstock.states, make_comparison_plots = comstock.make_comparison_plots, make_timeseries_plots = comstock.make_timeseries_plots)

# Code to execute the script
if __name__=="__main__":
    main()
>>>>>>> 23aeeec9
<|MERGE_RESOLUTION|>--- conflicted
+++ resolved
@@ -1,78 +1,3 @@
-<<<<<<< HEAD
-#!/usr/bin/env python3
-# -*- coding: utf-8 -*-
-
-import logging
-
-import comstockpostproc as cspp
-
-
-logging.basicConfig(level='INFO')  # Use DEBUG, INFO, or WARNING
-logger = logging.getLogger(__name__)
-
-def main():
-    # ComStock run
-    comstock = cspp.ComStock(
-        s3_base_dir='eulp/euss_com',  # If run not on S3, download results_up**.parquet manually
-        comstock_run_name='sampling_lighting_11079_1',  # Name of the run on S3
-        comstock_run_version='sampling_lighting_11079_1',  # Use whatever you want to see in plot and folder names
-        comstock_year=2018,  # Typically don't change this
-        athena_table_name=None,  # Typically don't change this
-        truth_data_version='v01',  # Typically don't change this
-        buildstock_csv_name='buildstock.csv',  # Download buildstock.csv manually
-        acceptable_failure_percentage=0.25,  # Can increase this when testing and high failure are OK
-        drop_failed_runs=True,  # False if you want to evaluate which runs failed in raw output data
-        color_hex='#0072B2',  # Color used to represent this run in plots
-        skip_missing_columns=True,  # False if you want to ensure you have all data specified for export
-        reload_from_csv=False, # True if CSV already made and want faster reload times
-        include_upgrades=True,  # False if not looking at upgrades
-        upgrade_ids_to_skip=[], # Use [1, 3] etc. to exclude certain upgrades
-        make_timeseries_plots=False,
-        states={
-                #'MN': 'Minnesota',  # specify state to use for timeseries plots in dictionary format. State ID must correspond correctly.
-                'MA':'Massachusetts',
-                #'OR': 'Oregon',
-                #'LA': 'Louisiana',
-                #'AZ': 'Arizona',
-                #'TN': 'Tennessee'
-                },
-        upgrade_ids_for_comparison={} # Use {'<Name you want for comparison run folder>':[0,1,2]}; add as many upgrade IDs as needed, but plots look strange over 5
-        )
-
-    # Stock Estimation for Apportionment:
-    stock_estimate = cspp.Apportion(
-        stock_estimation_version='2024R2',  # Only updated when a new stock estimate is published
-        truth_data_version='v01'  # Typically don't change this
-    )
-
-    # CBECS
-    cbecs = cspp.CBECS(
-        cbecs_year=2018,  # 2012 and 2018 currently available
-        truth_data_version='v01',  # Typically don't change this
-        color_hex='#009E73',  # Color used to represent CBECS in plots
-        reload_from_csv=False  # True if CSV already made and want faster reload times
-        )
-
-    # Scale ComStock runs to the 'truth data' from StockE V3 estimates using bucket-based apportionment
-    comstock.add_weights_aportioned_by_stock_estimate(apportionment=stock_estimate)
-    # Scale ComStock run to CBECS 2018 AND remove non-ComStock buildings from CBECS
-    comstock.add_national_scaling_weights(cbecs, remove_non_comstock_bldg_types_from_cbecs=True)
-
-    # Export CBECS and ComStock data to wide and long formats for Tableau and to skip processing later
-    # cbecs.export_to_csv_wide()  # May comment this out after run once
-    # comstock.create_national_aggregation()
-    # comstock.create_geospatially_resolved_aggregations(comstock.STATE_ID, pretty_geo_col_name='state_id')
-    # comstock.create_geospatially_resolved_aggregations(comstock.COUNTY_ID, pretty_geo_col_name='county_id')
-    # TODO Long is def not working as expected anymore...
-    # comstock.export_to_csv_long()  # Long format useful for stacking end uses and fuels
-
-    # Create measure run comparisons; only use if run has measures
-    comparison = cspp.ComStockMeasureComparison(comstock, states=comstock.states, make_comparison_plots = comstock.make_comparison_plots, make_timeseries_plots = comstock.make_timeseries_plots)
-
-# Code to execute the script
-if __name__=="__main__":
-    main()
-=======
 #!/usr/bin/env python3
 # -*- coding: utf-8 -*-
 
@@ -150,5 +75,4 @@
 
 # Code to execute the script
 if __name__=="__main__":
-    main()
->>>>>>> 23aeeec9
+    main()