--- conflicted
+++ resolved
@@ -55,11 +55,7 @@
         'botocore',
         'pyyaml',
         'joblib',
-<<<<<<< HEAD
-        'polars>=0.19.0',
-=======
         'polars>=0.19.16',
->>>>>>> 19c2fb0b
         'buildstock_query @ git+https://github.com/NREL/buildstock-query'
     ],
     extras_require={
