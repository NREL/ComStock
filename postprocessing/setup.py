--- conflicted
+++ resolved
@@ -59,11 +59,7 @@
         'scipy',
         'seaborn>=0.12.0',
         'xlrd',
-<<<<<<< HEAD
-        #'buildstock_query @ git+https://github.com/NREL/buildstock-query@main'
-=======
         'buildstock_query @ git+https://github.com/NREL/buildstock-query@8f65e034'
->>>>>>> b8e15334
     ],
     extras_require={
         'dev': [
