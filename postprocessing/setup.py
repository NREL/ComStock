# ComStock™, Copyright (c) 2025 Alliance for Sustainable Energy, LLC. All rights reserved.
# See top level LICENSE.txt file for license terms.
#!/usr/bin/env python3

import os
from setuptools import find_packages, setup

# get key package details from py_pkg/__version__.py
about = {}  # type: ignore
here = os.path.abspath(os.path.dirname(__file__))
with open(os.path.join(here, 'comstockpostproc', '__version__.py')) as f:
    exec(f.read(), about)

# load the README file and use it as the long_description for PyPI
with open('README.md', 'r') as f:
    readme = f.read()

# package configuration - for reference see:
# https://setuptools.readthedocs.io/en/latest/setuptools.html#id9
setup(
    name=about['__title__'],
    description=about['__description__'],
    long_description=readme,
    long_description_content_type='text/markdown',
    version=about['__version__'],
    author=about['__author__'],
    author_email=about['__author_email__'],
    url=about['__url__'],
    packages=find_packages(),
    include_package_data=True,
    package_data={
        'comstockpostproc': ['resources/*.csv'],
    },
    license=about['__license__'],
    zip_safe=False,
    entry_points={
        'console_scripts': ['comstockpostproc=comstockpostproc.entry_points:main'],
    },
    classifiers=[
        'Development Status :: 4 - Beta',
        'Intended Audience :: Developers',
        'Programming Language :: Python :: 3.10',
    ],
    keywords='comstock postprocessing',
    python_requires="==3.10.12",
    install_requires=[
        'boto3',
        'botocore',
        'fsspec',
        'joblib',
        'nbformat',
        'pandas',
        'plotly',
        'polars==1.32.2',
        'pyarrow',
        'pyyaml',
<<<<<<< HEAD
        's3fs',
        'scipy',
        'seaborn>=0.12.0',
        'xlrd',
=======
        'joblib',
        'polars==1.30.0',
>>>>>>> 633f07f5
        'buildstock_query @ git+https://github.com/NREL/buildstock-query@main'
    ],
    extras_require={
        'dev': [
            'autopep8',
            'ipykernel',
            'pytest',
            # 'awscli',
            # 'codecov',
            # 'colorama==0.4.3'
            # 'coverage',
            # 'flake8==3.8.2',
            # 'pdoc3',
        ],
        'gap': [
            'shapely',
            'geopandas',
            'folium',
            'matplotlib',
            'mapclassify',
            'scikit-learn',
            'openpyxl',
            'better @ git+https://github.com/LBNL-JCI-ICF/better@packageready'
        ],
        ':sys_platform == "win32"': [
            'kaleido==0.1.0post1',  # kaleido version for Windows
        ],
        ':sys_platform == "linux"': [
            'kaleido==0.1.0',  # kaleido version for Linux
        ],
        ':sys_platform == "darwin"': [
            'kaleido==0.2.0',  # kaleido version for MacOS
        ],

    }
)<|MERGE_RESOLUTION|>--- conflicted
+++ resolved
@@ -54,15 +54,10 @@
         'polars==1.32.2',
         'pyarrow',
         'pyyaml',
-<<<<<<< HEAD
         's3fs',
         'scipy',
         'seaborn>=0.12.0',
         'xlrd',
-=======
-        'joblib',
-        'polars==1.30.0',
->>>>>>> 633f07f5
         'buildstock_query @ git+https://github.com/NREL/buildstock-query@main'
     ],
     extras_require={
