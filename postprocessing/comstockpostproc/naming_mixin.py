--- conflicted
+++ resolved
@@ -436,10 +436,7 @@
     COLOR_CBECS_2012 = '#009E73'
     COLOR_CBECS_2018 = '#16f0b4'
     COLOR_EIA = '#D55E00'
-<<<<<<< HEAD
-=======
     COLOR_AMI = '#CC79A7'
->>>>>>> d4778e68
 
     # Define ordering for some categorical variables to make plots easier to interpret
     ORDERED_CATEGORIES = {
