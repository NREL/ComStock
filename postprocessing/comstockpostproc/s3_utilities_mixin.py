# ComStock™, Copyright (c) 2025 Alliance for Sustainable Energy, LLC. All rights reserved.
# See top level LICENSE.txt file for license terms.

"""
# Check, download, and upload data to/from Amazon S3

**Authors:**

- Anthony Fontanini (Anthony.Fontanini@nrel.gov)
- Andrew Parker (Andrew.Parker@nrel.gov)
"""

import os

import boto3
import logging
import botocore
import pandas as pd
import polars as pl
import json
import gzip
import tarfile
import s3fs
from io import BytesIO
from fsspec import register_implementation
from fsspec.core import url_to_fs

logger = logging.getLogger(__name__)

# This function must be a global static function in order to work with parallel processing
def write_geo_data(combo):
    geo_data, out_location, file_type, file_path = combo
    if isinstance(geo_data, pl.LazyFrame):
        geo_data = geo_data.collect()
    if file_type == 'csv':
        write_polars_csv_to_s3_or_local(geo_data, out_location['fs'], file_path)
    elif file_type == 'parquet':
        with out_location['fs'].open(file_path, "wb") as f:
            geo_data.write_parquet(f, use_pyarrow=True)
    else:
        raise RuntimeError(f'Unknown file type {file_type} requested in export_metadata_and_annual_results()')

# This function must be a global static function in order to work with parallel processing
def write_polars_csv_to_s3_or_local(data: pl.DataFrame, out_fs, out_path):
    # s3_dir = 's3://oedi-data-lake/nrel-pds-building-stock/end-use-load-profiles-for-us-building-stock/2024/comstock_amy2018_release_2/junk_data/'

    # If local, write uncompressed CSV
    if not isinstance(out_fs, s3fs.S3FileSystem):
        data.write_csv(out_path)
        return True

    # Get filename from full path
    file_name = out_path.split('/')[-1]

    # Create a tar archive in memory that contains the CSV
    tar_buffer = BytesIO()
    with tarfile.open(mode='w', fileobj=tar_buffer) as tar:
        # Get CSV data
        csv_buffer = BytesIO()
        data.write_csv(csv_buffer)
        csv_buffer.seek(0)

        # Create a TarInfo object with file metadata
        tarinfo = tarfile.TarInfo(name=file_name)
        tarinfo.size = len(csv_buffer.getvalue())

        # Add the CSV data to the tar archive
        tar.addfile(tarinfo, csv_buffer)

    # Compress the in memory tar archive with gzip
    tar_buffer.seek(0)
    gzip_buffer = BytesIO()
    with gzip.GzipFile(filename=f'{file_name}', mode='wb', fileobj=gzip_buffer, compresslevel=9) as gz:
        gz.write(tar_buffer.getvalue())

    # Upload directly to S3
    bucket_name = out_path.split('/')[0]
    s3_key = '/'.join(out_path.split('/')[1:]) + '.gz'
    s3_client = boto3.client('s3')
    try:
        gzip_buffer.seek(0)
        s3_client.upload_fileobj(
            gzip_buffer,      # File-like object
            bucket_name,     # Bucket name
            s3_key          # S3 object key
        )
    except Exception as e:
        logger.error(f"S3 upload failed: {str(e)}")
    finally:
        # Clean up
        csv_buffer.close()
        tar_buffer.close()
        gzip_buffer.close()

    # Clean up
    csv_buffer.close()
    tar_buffer.close()
    gzip_buffer.close()


class S3UtilitiesMixin:
    def isfile_on_S3(self, bucket, file_path):
        """
        Check whether file exist on S3.
        Args:
            bucket (string): name of the bucket
            file_path (string): file path of the file to be checked
        Return:
            True or False (boolean)

        """
        s3 = boto3.resource('s3')
        try:
            s3.Object(bucket, file_path).load()
            return True
        except botocore.exceptions.ClientError:
            return False

    def upload_data_to_S3(self, file_path, s3_file_path):
        """
        Upload data from local computer to S3.

        Args:
            file_name (string): path to the file to be uploaded
            s3_file_path (string): target file path on S3
        """
        logger.info('Uploading {}...'.format(file_path))
        # Inputs
        bucket_name = 'eulp'
        s3_file_path = s3_file_path.replace('\\', '/')

        # Perform upload
        s3_client = boto3.client('s3', config=botocore.client.Config(max_pool_connections=50))
        s3_client.upload_file(file_path, bucket_name, s3_file_path)

    def download_truth_data_file(self, s3_file_path):
        """
        Download a file from s3 to local truth data directory. 
        
        Args:
            s3_file_path (string): File path on AWS S3 without bucket name

        Returns:
            local_path (string): the full local path of the downloaded file
        """
        # Get inputs
        s3_file_path = s3_file_path.replace('\\', '/')
        filename = s3_file_path.split('/')[-1]
        local_path = os.path.join(
            os.path.abspath(os.path.dirname(__file__)), '..',
            'truth_data',
            self.truth_data_version,
            filename
        )

        # Check if file exists, if it doesn't query from s3
        if not os.path.exists(local_path):
            logger.info('Downloading %s from s3...' % filename)
            # Download file
            bucket_name = 'eulp'
<<<<<<< HEAD
            s3_client = boto3.client('s3', config=botocore.client.Config(max_pool_connections=50))
            # print(f"Downloading {s3_file_path} from s3 bucket {bucket_name} to {local_path}...")
            s3_client.download_file(bucket_name, s3_file_path, local_path)
=======
            self.s3_client.download_file(bucket_name, s3_file_path, local_path)
        
        return local_path

    def read_delimited_truth_data_file_from_S3(self, s3_file_path, delimiter, args={}):
        """
        Read a delimited truth data file from AWS S3.

        Args:
            s3_file_path (string): File path on AWS S3 without the bucket name
            delimiter (string): The delimiter to use with pd.read_csv(...)
            args (dictionary): Optional additional parameters to pass to read_csv, e.g. {'dtype':'str'}
        Return:
            df (pd.DataFrame): DataFrame read from the s3_file_path
        """
        # # Get inputs
        # s3_file_path = s3_file_path.replace('\\', '/')
        # filename = s3_file_path.split('/')[-1]
        # local_path = os.path.join(
        #     os.path.abspath(os.path.dirname(__file__)), '..',
        #     'truth_data',
        #     self.truth_data_version,
        #     filename
        # )

        # # Check if file exists, if it doesn't query from s3
        # if not os.path.exists(local_path):
        #     logger.info('Downloading %s from s3...' % filename)
        #     # Download file
        #     bucket_name = 'eulp'
        #     self.s3_client.download_file(bucket_name, s3_file_path, local_path)

        local_path = self.download_truth_data_file(s3_file_path)
>>>>>>> 633f07f5

        # Read file into memory
        if '.parquet' in local_path:
            df = pd.read_parquet(local_path)
        elif '.json' in local_path:
            with open(local_path, 'r') as rfobj:
                lkup = json.load(rfobj)
            return lkup
        else:
            try:
                df = pd.read_csv(local_path, delimiter=delimiter, **args)
            except UnicodeDecodeError:
                df = pd.read_csv(local_path, delimiter=delimiter, encoding='latin-1', **args)

        return df

    def setup_fsspec_filesystem(self, output_dir, aws_profile_name):
        """
        Creates fsspec filesystem to handle local or S3 output locations
        """
        # Use fsspec to enable local or S3 directories
        if output_dir is None:
            current_dir = os.path.dirname(os.path.abspath(__file__))
            output_dir = os.path.abspath(os.path.join(current_dir, '..', 'output', self.dataset_name))
        # PyAthena >2.18.0 implements an s3 filesystem that replaces s3fs but does not implement file.open()
        # Make fsspec use the s3fs s3 filesystem implementation for writing files to S3
        register_implementation("s3", s3fs.S3FileSystem, clobber=True)
        out_fs, out_fs_path = url_to_fs(output_dir, profile=aws_profile_name)
        output_dir = {
            'fs': out_fs,
            'fs_path': out_fs_path
        }
        if isinstance(output_dir['fs'], s3fs.S3FileSystem):
            if aws_profile_name is None:
                logger.info(f'Accessing AWS using profile: None, which uses the [default] profile in .aws/config file')
            else:
                logger.info(f'Accessing AWS using profile: {aws_profile_name}')
            session = boto3.Session(aws_profile_name)
            credentials = session.get_credentials().get_frozen_credentials()
            output_dir['storage_options'] = {
                "aws_access_key_id": credentials.access_key,
                "aws_secret_access_key": credentials.secret_key,
                "aws_region": "us-west-2",
            }
            if credentials.token:
                output_dir['storage_options']["aws_session_token"] = credentials.token
        else:
            output_dir['storage_options'] = None

        return output_dir<|MERGE_RESOLUTION|>--- conflicted
+++ resolved
@@ -135,8 +135,8 @@
 
     def download_truth_data_file(self, s3_file_path):
         """
-        Download a file from s3 to local truth data directory. 
-        
+        Download a file from s3 to local truth data directory.
+
         Args:
             s3_file_path (string): File path on AWS S3 without bucket name
 
@@ -158,13 +158,11 @@
             logger.info('Downloading %s from s3...' % filename)
             # Download file
             bucket_name = 'eulp'
-<<<<<<< HEAD
             s3_client = boto3.client('s3', config=botocore.client.Config(max_pool_connections=50))
             # print(f"Downloading {s3_file_path} from s3 bucket {bucket_name} to {local_path}...")
             s3_client.download_file(bucket_name, s3_file_path, local_path)
-=======
             self.s3_client.download_file(bucket_name, s3_file_path, local_path)
-        
+
         return local_path
 
     def read_delimited_truth_data_file_from_S3(self, s3_file_path, delimiter, args={}):
@@ -196,7 +194,6 @@
         #     self.s3_client.download_file(bucket_name, s3_file_path, local_path)
 
         local_path = self.download_truth_data_file(s3_file_path)
->>>>>>> 633f07f5
 
         # Read file into memory
         if '.parquet' in local_path:
