# ComStock™, Copyright (c) 2025 Alliance for Sustainable Energy, LLC. All rights reserved.
# See top level LICENSE.txt file for license terms.

"""
# Check, download, and upload data to/from Amazon S3

**Authors:**

- Anthony Fontanini (Anthony.Fontanini@nrel.gov)
- Andrew Parker (Andrew.Parker@nrel.gov)
"""

import os

import boto3
import logging
import botocore
import pandas as pd
import polars as pl
import json
import gzip
import tarfile
import s3fs
from io import BytesIO
from fsspec import register_implementation
from fsspec.core import url_to_fs

logger = logging.getLogger(__name__)

# This function must be a global static function in order to work with parallel processing
def write_geo_data(combo):
    geo_data, out_location, file_type, file_path = combo
    if isinstance(geo_data, pl.LazyFrame):
        geo_data = geo_data.collect()
    if file_type == 'csv':
        write_polars_csv_to_s3_or_local(geo_data, out_location['fs'], file_path)
    elif file_type == 'parquet':
        with out_location['fs'].open(file_path, "wb") as f:
            geo_data.write_parquet(f, use_pyarrow=True)
    else:
        raise RuntimeError(f'Unknown file type {file_type} requested in export_metadata_and_annual_results()')

# This function must be a global static function in order to work with parallel processing
def write_polars_csv_to_s3_or_local(data: pl.DataFrame, out_fs, out_path):
    # s3_dir = 's3://oedi-data-lake/nrel-pds-building-stock/end-use-load-profiles-for-us-building-stock/2024/comstock_amy2018_release_2/junk_data/'

    # If local, write uncompressed CSV
    if not isinstance(out_fs, s3fs.core.S3FileSystem):
        data.write_csv(out_path)
        return True

    # Get filename from full path
    file_name = out_path.split('/')[-1]

    # Create a tar archive in memory that contains the CSV
    tar_buffer = BytesIO()
    with tarfile.open(mode='w', fileobj=tar_buffer) as tar:
        # Get CSV data
        csv_buffer = BytesIO()
        data.write_csv(csv_buffer)
        csv_buffer.seek(0)

        # Create a TarInfo object with file metadata
        tarinfo = tarfile.TarInfo(name=file_name)
        tarinfo.size = len(csv_buffer.getvalue())

        # Add the CSV data to the tar archive
        tar.addfile(tarinfo, csv_buffer)

    # Compress the in memory tar archive with gzip
    tar_buffer.seek(0)
    gzip_buffer = BytesIO()
    with gzip.GzipFile(filename=f'{file_name}', mode='wb', fileobj=gzip_buffer, compresslevel=9) as gz:
        gz.write(tar_buffer.getvalue())

    # Upload directly to S3
    bucket_name = out_path.split('/')[0]
    s3_key = '/'.join(out_path.split('/')[1:]) + '.gz'
    s3_client = boto3.client('s3')
    try:
        gzip_buffer.seek(0)
        s3_client.upload_fileobj(
            gzip_buffer,      # File-like object
            bucket_name,     # Bucket name
            s3_key          # S3 object key
        )
    except Exception as e:
        logger.error(f"S3 upload failed: {str(e)}")
    finally:
        # Clean up
        csv_buffer.close()
        tar_buffer.close()
        gzip_buffer.close()

    # Clean up
    csv_buffer.close()
    tar_buffer.close()
    gzip_buffer.close()


class S3UtilitiesMixin:
    def isfile_on_S3(self, bucket, file_path):
        """
        Check whether file exist on S3.
        Args:
            bucket (string): name of the bucket
            file_path (string): file path of the file to be checked
        Return:
            True or False (boolean)

        """
        s3 = boto3.resource('s3')
        try:
            s3.Object(bucket, file_path).load()
            return True
        except botocore.exceptions.ClientError:
            return False

    def upload_data_to_S3(self, file_path, s3_file_path):
        """
        Upload data from local computer to S3.

        Args:
            file_name (string): path to the file to be uploaded
            s3_file_path (string): target file path on S3
        """
        logger.info('Uploading {}...'.format(file_path))
        # Inputs
        bucket_name = 'eulp'
        s3_file_path = s3_file_path.replace('\\', '/')

        # Perform upload
        self.s3_client.upload_file(file_path, bucket_name, s3_file_path)

    def download_truth_data_file(self, s3_file_path):
        """
        Download a file from s3 to local truth data directory. 
        
        Args:
            s3_file_path (string): File path on AWS S3 without bucket name

        Returns:
            local_path (string): the full local path of the downloaded file
        """
        # Get inputs
        s3_file_path = s3_file_path.replace('\\', '/')
        filename = s3_file_path.split('/')[-1]
        local_path = os.path.join(
            os.path.abspath(os.path.dirname(__file__)), '..',
            'truth_data',
            self.truth_data_version,
            filename
        )

        # Check if file exists, if it doesn't query from s3
        if not os.path.exists(local_path):
            logger.info('Downloading %s from s3...' % filename)
            # Download file
            bucket_name = 'eulp'
            self.s3_client.download_file(bucket_name, s3_file_path, local_path)
        
        return local_path

    def read_delimited_truth_data_file_from_S3(self, s3_file_path, delimiter, args={}):
        """
        Read a delimited truth data file from AWS S3.

        Args:
            s3_file_path (string): File path on AWS S3 without the bucket name
            delimiter (string): The delimiter to use with pd.read_csv(...)
            args (dictionary): Optional additional parameters to pass to read_csv, e.g. {'dtype':'str'}
        Return:
            df (pd.DataFrame): DataFrame read from the s3_file_path
        """
        # # Get inputs
        # s3_file_path = s3_file_path.replace('\\', '/')
        # filename = s3_file_path.split('/')[-1]
        # local_path = os.path.join(
        #     os.path.abspath(os.path.dirname(__file__)), '..',
        #     'truth_data',
        #     self.truth_data_version,
        #     filename
        # )

        # # Check if file exists, if it doesn't query from s3
        # if not os.path.exists(local_path):
        #     logger.info('Downloading %s from s3...' % filename)
        #     # Download file
        #     bucket_name = 'eulp'
        #     self.s3_client.download_file(bucket_name, s3_file_path, local_path)

        local_path = self.download_truth_data_file(s3_file_path)

        # Read file into memory
        if '.parquet' in local_path:
            df = pd.read_parquet(local_path)
        elif '.json' in local_path:
            with open(local_path, 'r') as rfobj:
                lkup = json.load(rfobj)
            return lkup
        else:
            try:
                df = pd.read_csv(local_path, delimiter=delimiter, **args)
            except UnicodeDecodeError:
                df = pd.read_csv(local_path, delimiter=delimiter, encoding='latin-1', **args)

        return df
<<<<<<< HEAD
=======

    def setup_fsspec_filesystem(self, output_dir, aws_profile_name):
        """
        Creates fsspec filesystem to handle local or S3 output locations
        """
        # Use fsspec to enable local or S3 directories
        if output_dir is None:
            current_dir = os.path.dirname(os.path.abspath(__file__))
            output_dir = os.path.abspath(os.path.join(current_dir, '..', 'output', self.dataset_name))
        # PyAthena >2.18.0 implements an s3 filesystem that replaces s3fs but does not implement file.open()
        # Make fsspec use the s3fs s3 filesystem implementation for writing files to S3
        register_implementation("s3", s3fs.S3FileSystem, clobber=True)
        out_fs, out_fs_path = url_to_fs(output_dir, profile=aws_profile_name)
        output_dir = {
            'fs': out_fs,
            'fs_path': out_fs_path
        }
        if isinstance(output_dir['fs'], s3fs.S3FileSystem):
            if aws_profile_name is None:
                logger.info(f'Accessing AWS using profile: None, which uses the [default] profile in .aws/config file')
            else:
                logger.info(f'Accessing AWS using profile: {aws_profile_name}')
            session = boto3.Session(aws_profile_name)
            credentials = session.get_credentials().get_frozen_credentials()
            output_dir['storage_options'] = {
                "aws_access_key_id": credentials.access_key,
                "aws_secret_access_key": credentials.secret_key,
                "aws_region": "us-west-2"
            }
            if credentials.token:
                output_dir['storage_options']["aws_session_token"] = credentials.token
        else:
            output_dir['storage_options'] = None

        return output_dir
>>>>>>> 367a335f
<|MERGE_RESOLUTION|>--- conflicted
+++ resolved
@@ -205,8 +205,6 @@
                 df = pd.read_csv(local_path, delimiter=delimiter, encoding='latin-1', **args)
 
         return df
-<<<<<<< HEAD
-=======
 
     def setup_fsspec_filesystem(self, output_dir, aws_profile_name):
         """
@@ -241,5 +239,4 @@
         else:
             output_dir['storage_options'] = None
 
-        return output_dir
->>>>>>> 367a335f
+        return output_dir