'# ComStock™, Copyright (c) 2025 Alliance for Sustainable Energy, LLC. All rights reserved.'
# See top level LICENSE.txt file for license terms.
import os
import s3fs
from functools import lru_cache
from fsspec.core import url_to_fs
from joblib import Parallel, delayed
from fsspec import register_implementation

import boto3
import botocore
import glob
import gzip
import json
import logging
import shutil
import botocore.exceptions
import numpy as np
import pandas as pd
import polars as pl
import re
import datetime
from pathlib import Path

from comstockpostproc.naming_mixin import NamingMixin
from comstockpostproc.units_mixin import UnitsMixin
from comstockpostproc.cbecs import CBECS
from comstockpostproc.eia import EIA
from comstockpostproc.ami import AMI
from comstockpostproc.comstock_apportionment import Apportion
from comstockpostproc.gas_correction_model import GasCorrectionModelMixin
from comstockpostproc.s3_utilities_mixin import S3UtilitiesMixin, write_geo_data
from buildstock_query import BuildStockQuery

logger = logging.getLogger(__name__)
logger.setLevel(logging.INFO)

COLUMN_DEFINITION_FILE_NAME = 'comstock_column_definitions.csv'
ENUM_DEFINITION_FILE_NAME = 'comstock_enumeration_definitions.csv'
CURRENT_DIR = os.path.dirname(os.path.abspath(__file__))
RESOURCE_DIR = os.path.join(CURRENT_DIR, 'resources')

# ComStock in a constructor class for processing ComStock results
class ComStock(NamingMixin, UnitsMixin, GasCorrectionModelMixin, S3UtilitiesMixin):
    def __init__(self, s3_base_dir, comstock_run_name, comstock_run_version, comstock_year, athena_table_name,
        truth_data_version, buildstock_csv_name = 'buildstock.csv', acceptable_failure_percentage=0.01, drop_failed_runs=True,
        color_hex=NamingMixin.COLOR_COMSTOCK_BEFORE, weighted_energy_units='tbtu', weighted_demand_units='gw', weighted_ghg_units='co2e_mmt', weighted_utility_units='billion_usd', skip_missing_columns=False,
        reload_from_cache=False, make_comparison_plots=True, make_timeseries_plots=True, include_upgrades=True, upgrade_ids_to_skip=[], states={}, upgrade_ids_for_comparison={}, rename_upgrades=False, output_dir=None, aws_profile_name=None):
        """
        A class to load and transform ComStock data for export, analysis, and comparison.
        Args:

            comstock_run_s3_dir (str): The location of the ComStock run on S3
            comstock_run_name (str): The name of the ComStock run, used to look
            up the data on S3
            comstock_year (int): The year represented by this ComStock run
            comstock_run_version (str): The version string for this ComStock run
            to differentiate it from other ComStock runs
        """

        # Initialize members
        self.comstock_run_name = comstock_run_name
        self.comstock_run_version = comstock_run_version
        self.year = comstock_year
        self.truth_data_version = truth_data_version
        self.dataset_name = f'ComStock {self.comstock_run_version}'
        self.data_dir = os.path.join(CURRENT_DIR, '..', 'comstock_data', self.comstock_run_version)
        self.truth_data_dir = os.path.join(CURRENT_DIR, '..', 'truth_data', self.truth_data_version)
        self.output_dir = self.setup_fsspec_filesystem(output_dir, aws_profile_name)
        self.results_file_name = 'results_up00.parquet'
        self.building_type_mapping_file_name = f'CBECS_2012_to_comstock_nems_aeo_building_types.csv'
        self.buildstock_file_name = buildstock_csv_name
        self.ejscreen_file_name = 'EJSCREEN_Tract_2020_USPR.csv'
        self.egrid_file_name = 'egrid_emissions_2019.csv'
        self.cejst_file_name = '1.0-communities.csv'
        self.geospatial_lookup_file_name = 'spatial_tract_lookup_table_publish_v9.csv'
        self.tract_to_util_map_file_name = 'tract_to_elec_util_v2.csv'
        self.hvac_metadata_file_name = 'hvac_metadata.csv'
        self.rename_upgrades = rename_upgrades
        self.rename_upgrades_file_name = 'rename_upgrades.json'
        self.athena_table_name = athena_table_name
        self.data = None
        self.fkt = None  # TODO verify that we should initialize this?
        self.plotting_data = None
        self.monthly_data = None
        self.monthly_data_gap = None
        self.ami_timeseries_data = None
        self.data_long = None
        self.loads_data_long = None
        self.color = color_hex
        self.building_type_weights = None
        self.weighted_energy_units = weighted_energy_units
        self.weighted_demand_units = weighted_demand_units
        self.weighted_ghg_units = weighted_ghg_units
        self.weighted_utility_units = weighted_utility_units
        self.skip_missing_columns = skip_missing_columns
        self.include_upgrades = include_upgrades
        self.upgrade_ids_to_skip = upgrade_ids_to_skip
        self.upgrade_ids_for_comparison = upgrade_ids_for_comparison
        self.upgrade_ids_to_process = []
        self.states = states
        self.unweighted_weighted_map = {}
        self.cached_parquet = [] # List of parquet files to reload and export
        # TODO our current credential setup aren't playing well with this approach but does with the s3 ServiceResource
        # We are currently unable to list the HeadObject for automatically uploaded data
        # Consider migrating all usage to s3 ServiceResource instead.
        self.s3_client = boto3.client('s3', config=botocore.client.Config(max_pool_connections=50))
        self.s3_resource = boto3.resource('s3')
        if self.athena_table_name is not None:
            self.athena_client = BuildStockQuery(workgroup='eulp',
                                                 db_name='enduse',
                                                 buildstock_type='comstock',
                                                 table_name=self.athena_table_name,
                                                 skip_reports=True)
        self.make_comparison_plots = make_comparison_plots
        self.make_timeseries_plots = make_timeseries_plots
        self.APPORTIONED = False # Including this for some basic control logic in which methods are allowed
        self.CBECS_WEIGHTS_APPLIED = False # Including this for some additional control logic about method order
        logger.info(f'Creating {self.dataset_name}')

        # Make directories
        for p in [self.data_dir, self.truth_data_dir]:
            if not os.path.exists(p):
                os.makedirs(p)

        if not isinstance(self.output_dir['fs'], s3fs.S3FileSystem):
            if not os.path.exists(self.output_dir['fs_path']):
                os.makedirs(self.output_dir['fs_path'])

        # S3 location
        self.s3_inpath = None
        if s3_base_dir is not None:
            if self.athena_table_name:
                self.s3_inpath = f"s3://{s3_base_dir}/{self.comstock_run_name}/{self.athena_table_name}"
            else:
                self.s3_inpath = f"s3://{s3_base_dir}/{self.comstock_run_name}/{self.comstock_run_name}"

        # Load and transform data, preserving all columns
        self.download_data()

        # Get upgrades to process based on available results parquet files
        results_paths = glob.glob(os.path.join(self.data_dir, 'results_up*.parquet'))
        results_paths.sort()
        for results_path in results_paths:
            upgrade_id = np.int64(os.path.basename(results_path).replace('results_up', '').replace('.parquet', ''))
            if upgrade_id in self.upgrade_ids_to_skip:
                continue
            self.upgrade_ids_to_process.append(upgrade_id)

        pl.enable_string_cache()
        if reload_from_cache:
            pqt_glob = f'{self.output_dir["fs_path"]}/cached_simulation_outputs/**/cached_simulation_outputs_upgrade*.parquet'
            upgrade_pqts = []
            for p in self.output_dir['fs'].glob(pqt_glob):
                if isinstance(self.output_dir['fs'], s3fs.S3FileSystem):
                    upgrade_pqts.append(f's3://{p}')
                else:
                    upgrade_pqts.append(p)
            upgrade_pqts.sort()
            if len(upgrade_pqts) > 0:
                upgrade_dfs = []
                for file_path in upgrade_pqts:
                    bn = os.path.basename(file_path)
                    up_id = int(bn.replace('cached_simulation_outputs_upgrade', '').replace('.parquet', ''))
                    if up_id in self.upgrade_ids_to_skip:
                        logger.info(f'Skipping reload for upgrade {up_id}')
                        continue
                    logger.info(f'Reloading data from: {file_path}')
                    # Handling for polars url encoding issue (it was turning '=' into '%3D' and failing to find the files in S3)
                    upgrade_dfs.append(file_path)
                self.data = pl.scan_parquet(upgrade_dfs, hive_partitioning=True, storage_options=self.output_dir['storage_options'])
            else:
                raise FileNotFoundError(
                f'Cannot find .parquet files in {self.output_dir["fs_path"]}/cached_simulation_outputs to reload data, set reload_from_cache=False.')

            # Populate a map of columns to create weighted savings for later in processing after weights are assigned.
            for col_group in self.UNWTD_COL_GROUPS:
                for col in col_group['cols']:
                    self.unweighted_weighted_map.update({
                        self.col_name_to_savings(col, None): self.col_name_to_weighted_savings(col, col_group['weighted_units'])
                        })
        else:

            # Get upgrades to process based on available results parquet files
            upgrade_ids = []
            results_paths = glob.glob(os.path.join(self.data_dir, 'results_up*.parquet'))
            results_paths.sort()
            for results_path in results_paths:
                upgrade_id = np.int64(os.path.basename(results_path).replace('results_up', '').replace('.parquet', ''))

                # Skip specified upgrades
                if upgrade_id in self.upgrade_ids_to_skip:
                    logger.info(f'Skipping upgrade {upgrade_id}')
                    continue

                upgrade_ids.append(upgrade_id)

            # Import columns from buildstock, results.csv, and other files
            up_lazyframes = []
            upgrade_ids.sort()
            for upgrade_id in upgrade_ids:
                self.data = None
                self.load_data(upgrade_id, acceptable_failure_percentage, drop_failed_runs)
                self.add_buildstock_csv_columns()
                self.data = self.downselect_imported_columns(self.data)
                self.rename_columns_and_convert_units()
                self.set_column_data_types()
                self.fix_supermarket_building_type_name()
                self.remove_unused_as_simulated_geog_cols()
                # Calculate/generate columns based on imported columns
                # self.add_aeo_nems_building_type_column()  # TODO POLARS figure out apply function
                self.add_missing_energy_columns()
                self.add_enduse_total_energy_columns()
                self.add_energy_intensity_columns()
                self.add_normalized_qoi_columns()
                self.add_peak_intensity_columns()
                self.add_vintage_column()
                self.add_dataset_column()
                self.add_state_id_column()
                # self.add_upgrade_building_id_column()  # TODO POLARS figure out apply function
                self.add_hvac_metadata()
                self.add_building_type_group()
                self.add_enduse_fuel_group_columns()
                self.add_enduse_group_columns()
                self.add_addressable_segments_columns()
                self.combine_emissions_cols()
                self.add_emissions_intensity_columns()
                self.get_comstock_unscaled_monthly_energy_consumption()
                self.add_unweighted_savings_columns()
                # Downselect the self.data to just the upgrade
                self.data = self.data.filter(pl.col(self.UPGRADE_ID) == upgrade_id)
                # self._sightGlass_metadata_check(self.data)
                # Write self.data to parquet file, hive partition on upgrade to make later processing faster
                file_name = f'cached_simulation_outputs_upgrade{upgrade_id}.parquet'
                upgrade_dir = f'{self.output_dir["fs_path"]}/cached_simulation_outputs/upgrade={upgrade_id}'
                if isinstance(self.output_dir['fs'], s3fs.S3FileSystem):
                    upgrade_dir = f's3://{upgrade_dir}'
                else:
                    os.makedirs(upgrade_dir, exist_ok=True)
                file_path = f'{upgrade_dir}/{file_name}'
                self.cached_parquet.append((upgrade_id, file_path)) #cached_parquet is a list of parquets used to export and reload
                logger.info(f'Caching to: {file_path}')
                self.data = self.data.select(self.reorder_columns(self.data.columns))
                self.data = self.data.drop('upgrade')  # upgrade column will be read from hive partition dir name
                with self.output_dir['fs'].open(file_path, "wb") as f:
                    self.data.write_parquet(f, use_pyarrow=True, pyarrow_options={"use_dictionary": False})
                up_lazyframes.append(file_path)

            # Create a single LazyFrame that includes all upgrades
            self.data = pl.scan_parquet(up_lazyframes, hive_partitioning=True, storage_options=self.output_dir['storage_options'])
            self._aggregate_failure_summaries()

    def _aggregate_failure_summaries(self):
        #since we are generating summary of failures based on
        #each upgrade_id(in load_data()), we should aggregate
        #the summary of failures for each upgrade_id into one

        path = self.output_dir['fs_path']

        allLines = list()
        #find all the failure_summary files like with failure_summary_0.csv
        # failure_summary_1.csv ... failure_summary_k.csv
        for file in os.listdir(path):
            if file.startswith("failure_summary_") and file.endswith(".csv"):
                #open the file and read the content
                with self.output_dir['fs'].open(f'{path}/{file}', 'r') as f:
                    for line in f:
                        if line not in allLines:
                            allLines.append(line)
                 #delete the file
                os.remove(os.path.join(path, file))

        #write the aggregated summary of failures to a new file
        with self.output_dir['fs'].open(f'{path}/failure_summary_aggregated.csv', 'w') as f:
            for line in allLines:
                f.write(line)

    def download_data(self):

        # EJSCREEN
        ejscreen_data_path = os.path.join(self.truth_data_dir, self.ejscreen_file_name)
        if not os.path.exists(ejscreen_data_path):
            s3_file_path = f'truth_data/{self.truth_data_version}/EPA/EJSCREEN/{self.ejscreen_file_name}'
            self.read_delimited_truth_data_file_from_S3(s3_file_path, ',')

        # egrid emissions factors
        egrid_data_path = os.path.join(self.truth_data_dir, self.egrid_file_name)
        if not os.path.exists(egrid_data_path):
            s3_file_path = f'truth_data/{self.truth_data_version}/EPA/eGRID/{self.egrid_file_name}'
            self.read_delimited_truth_data_file_from_S3(s3_file_path, ',')

        # CEJST (CEQ's official EJ/J40 designations)
        cejst_data_path = os.path.join(self.truth_data_dir, self.cejst_file_name)
        if not os.path.exists(cejst_data_path):
            s3_file_path = f'truth_data/{self.truth_data_version}/EPA/CEJST/{self.cejst_file_name}'
            self.read_delimited_truth_data_file_from_S3(s3_file_path, ',')

        # Geospatial data
        geospatial_data_path = os.path.join(self.truth_data_dir, self.geospatial_lookup_file_name)
        if not os.path.exists(geospatial_data_path):
            sampling_file_path = os.path.abspath(os.path.join(__file__, '..', '..', '..', 'sampling', 'resources', self.geospatial_lookup_file_name))
            logger.info(f'sampling_file_path: {sampling_file_path}')
            if os.path.exists(sampling_file_path):
                shutil.copy(sampling_file_path, geospatial_data_path)
            else:
                logger.error(f'Could not find {self.geospatial_lookup_file_name} at {sampling_file_path}.')
                raise FileNotFoundError(
                    f'Could not find {self.geospatial_lookup_file_name} at {sampling_file_path}.'
                )

        # Get data on the s3 resource to download data from:
        if self.s3_inpath is None:
            logger.info('The s3 path provided in the ComStock object initialization is invalid.')
            return #skip the strip calling.

        s3_path_items = self.s3_inpath.lstrip('s3://').split('/')
        bucket_name = s3_path_items[0]
        prfx = '/'.join(s3_path_items[1:])

        s3_resource = boto3.resource('s3')

        # baseline/results_up00.parquet
        results_data_path = os.path.join(self.data_dir, self.results_file_name)
        if not os.path.exists(results_data_path):
            baseline_parquet_path = f"{prfx}/baseline/{self.results_file_name}"
            try:
                s3_resource.Object(bucket_name, baseline_parquet_path).load()
            except botocore.exceptions.ClientError:
                logger.error(f'Could not find results_up00.parquet at {baseline_parquet_path} in bucket {bucket_name}')
                raise FileNotFoundError(
                    f'Missing results_up00.parquet file. Manually download and place at {results_data_path}'
                )
            logger.info(f'Downloading {baseline_parquet_path} from the {bucket_name} bucket')
            s3_resource.Object(bucket_name, baseline_parquet_path).download_file(results_data_path)

        # upgrades/upgrade=*/results_up*.parquet
        if self.include_upgrades:
            if len(glob.glob(f'{self.data_dir}/results_up*.parquet')) < 2:
                if self.s3_inpath is None:
                    logger.info('The s3 path passed to the constructor is invalid, '
                                'cannot check for results_up**.parquet files to download')
                else:
                    upgrade_parquet_path = f'{prfx}/upgrades'
                    resp = s3_resource.Bucket(bucket_name).objects.filter(Prefix=upgrade_parquet_path).all()
                    for obj in list(resp):
                        obj_path = obj.key
                        obj_name = obj_path.split('/')[-1]
                        m = re.search('results_up(.*).parquet', obj_name)
                        if not m:
                            continue
                        upgrade_id = m.group(1)
                        if upgrade_id in self.upgrade_ids_to_skip:
                            logger.info(f'Skipping data download for upgrade {upgrade_id}')
                            continue
                        results_data_path = os.path.join(self.data_dir, obj_name)
                        if not os.path.exists(results_data_path):
                            logger.info(f'Downloading {obj_path} from the {bucket_name} bucket')
                            s3_resource.Object(bucket_name, obj_path).download_file(results_data_path)

        # buildstock.csv
        #1. check the file in the data_dir
        #2. if not found, download from S3
        #3. if not found in S3, raise an error
        buildstock_csv_path = os.path.join(self.data_dir, self.buildstock_file_name)
        if not os.path.exists(buildstock_csv_path):
            s3_path = f"{self.s3_inpath}/buildstock_csv/buildstock.csv"
            bldstk_s3_path = f'{prfx}/buildstock_csv/buildstock.csv'
            try:
                s3_resource.Object(bucket_name, bldstk_s3_path).load()
            except botocore.exceptions.ClientError:
                logger.error(f'Could not find buildstock.csv at {bldstk_s3_path} in bucket {bucket_name}')
                raise FileNotFoundError(
                    f'Missing buildstock.csv file. Manually download and place at {buildstock_csv_path}'
                )
            logger.info(f'Downloading {bldstk_s3_path} from the {bucket_name} bucket')
            s3_resource.Object(bucket_name, bldstk_s3_path).download_file(buildstock_csv_path)


        # Electric Utility Data
        elec_util_data_path = os.path.join(self.truth_data_dir, self.tract_to_util_map_file_name)
        if not os.path.exists(elec_util_data_path):
            s3_file_path = f'truth_data/{self.truth_data_version}/{self.tract_to_util_map_file_name}'
            self.read_delimited_truth_data_file_from_S3(s3_file_path, ',')

    def download_timeseries_data_for_ami_comparison(self, ami, reload_from_csv=True, save_individual_regions=False):
        if reload_from_csv:
            file_name = f'Timeseries for AMI long.csv'
            file_path = os.path.join(self.output_dir, file_name)
            if not os.path.exists(file_path):
                 raise FileNotFoundError(
                    f'Cannot find {file_path} to reload data, set reload_from_csv=False to create CSV.')
            logger.info(f'Reloading from CSV: {file_path}')
            self.ami_timeseries_data = pd.read_csv(file_path, low_memory=False, index_col='timestamp', parse_dates=True)
        else:
            athena_end_uses = list(map(lambda x: self.END_USES_TIMESERIES_DICT[x], self.END_USES))
            athena_end_uses.append('total_site_electricity_kwh')
            all_timeseries_df = pd.DataFrame()
            for region in ami.ami_region_map:
                region_file_path_long = os.path.join(self.output_dir, region['source_name'] + '_building_type_timeseries_long.csv')
                if os.path.isfile(region_file_path_long) and reload_from_csv and save_individual_regions:
                    logger.info(f"timeseries data in long format for {region['source_name']} already exists at {region_file_path_long}")
                    continue

                ts_agg = self.athena_client.agg.aggregate_timeseries(enduses=athena_end_uses,
                                                                     group_by=['build_existing_model.building_type', 'time'],
                                                                     restrict=[('build_existing_model.county_id', region['county_ids'])])
                if ts_agg['time'].dtype == 'Int64':
                    # Convert bigint to timestamp type if necessary
                    ts_agg['time'] = pd.to_datetime(ts_agg['time']/1e9, unit='s')

                # region_file_path_wide = os.path.join(self.output_dir, region['source_name'] + '_building_type_timeseries_wide.csv')
                # ts_agg.to_csv(region_file_path_wide, index=False)
                # logger.info(f"Saved enduse timeseries in wide format for {region['source_name']} to {region_file_path_wide}")

                timeseries_df = self.convert_timeseries_to_long(ts_agg, region['county_ids'], region['source_name'], save_individual_region=save_individual_regions)
                timeseries_df['region_name'] = region['source_name']
                all_timeseries_df = pd.concat([all_timeseries_df, timeseries_df])

            data_path = os.path.join(self.output_dir, 'Timeseries for AMI long.csv')
            all_timeseries_df.to_csv(data_path, index=True)
            self.ami_timeseries_data = all_timeseries_df

    def convert_timeseries_to_long(self, agg_df, county_ids, output_name, save_individual_region=False):
        # rename columns
        agg_df = agg_df.set_index('time')
        agg_df = agg_df.rename(columns={
            "build_existing_model.building_type": "building_type",
            "electricity_exterior_lighting_kwh": "exterior_lighting",
            "electricity_interior_lighting_kwh": "interior_lighting",
            "electricity_interior_equipment_kwh": "interior_equipment",
            "electricity_water_systems_kwh": "water_systems",
            "electricity_heat_recovery_kwh": "heat_recovery",
            "electricity_fans_kwh": "fans",
            "electricity_pumps_kwh": "pumps",
            "electricity_cooling_kwh": "cooling",
            "electricity_heating_kwh": "heating",
            "electricity_refrigeration_kwh": "refrigeration",
            "total_site_electricity_kwh": "total"
        })

        # aggregate by hour
        agg_df['year'] = agg_df.index.year
        agg_df['month'] = agg_df.index.month
        agg_df['day'] = agg_df.index.day
        agg_df['hour'] = agg_df.index.hour
        agg_df = agg_df.groupby(['building_type', 'year', 'month', 'day', 'hour']).sum().reset_index()
        agg_df['timestamp'] = agg_df.apply(
            lambda r: datetime.datetime(
                r['year'],
                r['month'],
                r['day']
            ) +
            datetime.timedelta(hours=r['hour']),
            axis=1
        )
        agg_df = agg_df.drop(['year', 'month', 'day', 'hour', 'units_count'], axis=1)
        agg_df = agg_df.set_index('timestamp')
        agg_df = agg_df[agg_df.index.dayofyear != 366]

        # melt into long format
        val_vars = [
            'exterior_lighting',
            'interior_lighting',
            'interior_equipment',
            'water_systems',
            'heat_recovery',
            'fans',
            'pumps',
            'cooling',
            'heating',
            'refrigeration',
            'total'
        ]
        agg_df = pd.melt(
            agg_df.reset_index(),
            id_vars=[
                'timestamp',
                'building_type',
                'sample_count'
            ],
            value_vars=val_vars,
            var_name='enduse',
            value_name='kwh'
        ).set_index('timestamp')
        agg_df = agg_df.rename(columns={'sample_count': 'bldg_count'})

        # size get data
        # note that this is a Polars dataframe, not a Pandas dataframe
        self.data = self.data.with_columns([pl.col('in.nhgis_county_gisjoin').cast(pl.Utf8)])
        # size_df = self.data.filter(self.data['in.nhgis_county_gisjoin'].is_in(county_ids))
        size_df = self.data.clone().filter(pl.col('in.nhgis_county_gisjoin').is_in(county_ids))
        size_df = size_df.select(['in.comstock_building_type', 'in.sqft', 'calc.weighted.sqft']).collect()

        # Cast columns to match dtype of lists
        size_df = size_df.with_columns([
            pl.col('in.comstock_building_type').cast(pl.Utf8),
            pl.col('in.sqft').cast(pl.Float64),
            pl.col('calc.weighted.sqft').cast(pl.Float64)
        ])

        size_df = size_df.group_by('in.comstock_building_type').agg(pl.col(['in.sqft', 'calc.weighted.sqft']).sum())
        size_df = size_df.with_columns((pl.col('calc.weighted.sqft')/pl.col('in.sqft')).alias('weight'))
        size_df = size_df.with_columns((pl.col('in.comstock_building_type').replace(self.BLDG_TYPE_TO_SNAKE_CASE, default=None)).alias('building_type'))
        # file_path = os.path.join(self.output_dir, output_name + '_building_type_size.csv')
        # size_df.write_csv(file_path)

        weight_dict = dict(zip(size_df['building_type'].to_list(), size_df['weight'].to_list()))
        weight_size_dict = dict(zip(size_df['building_type'].to_list(), size_df['calc.weighted.sqft'].to_list()))
        agg_df['kwh_weighted'] = agg_df['kwh'] * agg_df['building_type'].map(weight_dict)

        # calculate kwh/sf
        agg_df['kwh_per_sf'] = agg_df.apply(lambda row: row['kwh_weighted'] / weight_size_dict.get(row['building_type'], 1), axis=1)
        agg_df = agg_df.drop(['kwh', 'kwh_weighted'], axis=1)

        # save out long data format
        if save_individual_region:
            output_file_path = os.path.join(self.output_dir, output_name + '_building_type_timeseries_long.csv')
            agg_df.to_csv(output_file_path, index=True)
            logger.info(f"Saved enduse timeseries in long format for {output_name} to {output_file_path}")

        return agg_df

    def load_data(self, upgrade_id, acceptable_failure_percentage=0.01, drop_failed_runs=True):
        # Ensure that the baseline results exist
        data_file_path = os.path.join(self.data_dir, self.results_file_name)
        if not os.path.exists(data_file_path):
            raise FileNotFoundError(
                f'Missing {data_file_path}, cannot load ComStock data')

        # Read the buildstock.csv to determine number of simulations expected
        buildstock = pl.read_csv(os.path.join(self.data_dir, self.buildstock_file_name), infer_schema_length=50000)
        buildstock = buildstock.rename({'Building': 'sample_building_id'})


        # if "sample_building_id" not in buildstock:

        #     raise Exception(f"the csv path is {os.path.join(self.data_dir, self.buildstock_file_name)}")
        buildstock_bldg_count = buildstock.shape[0]
        logger.debug(f'{buildstock_bldg_count} models in buildstock.csv')

        # Create a list of results to eventually combine
        base_failed_ids = set()
        upgrade_id_to_results = {}
        failure_summaries = []

        # Load results, identify failed runs
        for upgrade_id in [0, upgrade_id]:

            # Skip specified upgrades
            if upgrade_id in self.upgrade_ids_to_skip:
                logger.info(f'Skipping upgrade {upgrade_id}')
                continue

            # Load upgrade results
            results_path = os.path.join(self.data_dir, f'results_up{str(upgrade_id).zfill(2)}.parquet')
            logger.debug(f'Reading results_up{upgrade_id}')
            up_res = pl.read_parquet(results_path)
            up_res = up_res.with_columns([
                pl.lit(upgrade_id).alias(self.UPGRADE_ID)
            ])
            # Set a few columns for the baseline
            if upgrade_id == 0:
                up_res = up_res.with_columns([pl.lit(self.BASE_NAME).alias('apply_upgrade.upgrade_name')])
                a_up_col = 'apply_upgrade.applicable'
                if up_res[a_up_col].dtype == pl.Boolean:
                    up_res = up_res.with_columns([pl.lit(True).alias(a_up_col)])
                    logger.debug('Adding apply_upgrade.applicable to baseline as Boolean')
                elif up_res[a_up_col].dtype == pl.Utf8:
                    up_res = up_res.with_columns([pl.lit('True').alias(a_up_col)])
                    logger.debug('Adding apply_upgrade.applicable to baseline as String')

            # Fill Nulls in measure-within-upgrade applicability columns with False
            for c, dt in up_res.schema.items():
                if 'applicable' in c:
                    logger.debug(f'For {c}: Nulls set to False in upgrade, and its type is {dt}')
                    #If the data type is something not String
                    if dt in (pl.Null, pl.Boolean,
                              pl.Int8, pl.Int16, pl.Int32, pl.Int64,
                              pl.UInt8, pl.UInt16, pl.UInt32, pl.UInt64, pl.Float32, pl.Float64):
                        logger.debug(f'For {c}: Nulls set to False (Boolean) in baseline')
                        up_res = up_res.with_columns([pl.col(c).fill_null(pl.lit(False))])
                    elif dt in (pl.Utf8, pl.Categorical):
                        logger.debug(f'For {c}: Nulls set to "False" (String) in baseline')
                        up_res = up_res.with_columns([pl.col(c).fill_null(pl.lit("False"))])
                        up_res = up_res.with_columns([pl.when(pl.col(c).str.lengths() == 0).then(pl.lit('False')).otherwise(pl.col(c)).keep_name()])
                # make sure all columns contains no null values
                    assert up_res.get_column(c).null_count() == 0, f'Column {c} contains null values'

            # Convert columns with only 'True' and/or 'False' strings to Boolean
            for col, dt in up_res.schema.items():
                if not dt == pl.Utf8:
                    continue
                # Get all the values in a column, including null/blank rows
                col_vals = up_res.get_column(col).unique().str.to_lowercase().to_list()
                if len(col_vals) > 10:  # Contains more than true/false if more than 10 values
                    continue
                # Downselect to only string values (exclude Nulls)
                lower_col_vals = [c.lower() for c in col_vals if isinstance(c, str)]
                # Any combination of null, true, and false is considered a boolean column
                bool_possibilities = [set(['true', 'false']), set(['true']), set(['false'])]
                if set(lower_col_vals) in bool_possibilities:
                    up_res = up_res.with_columns(pl.col(col).str.to_lowercase().replace({"false": False, "true": True}, default=None))

            # Downselect columns to reduce memory use
            up_res = self.downselect_imported_columns(up_res)

            # Check that the results length matches buildstock.csv length
            if not len(up_res) == buildstock_bldg_count:
                logger.warning(f"There were {buildstock_bldg_count} buildings in the buildstock.csv but only {len(up_res)} in the results.csv ({round((len(up_res)/buildstock_bldg_count)*100, 2)}%).")
                logger.warning("    This likely means that one or more jobs timed out while running buildstockbatch and didn't make it to the results.csv file.")
                logger.warning("    Run    tail -n 5 job.out-*    inside the project directory to review the job.out files.")

                # Add building IDs that are missing to the list of "failed" buildings
                assert type(up_res) is pl.DataFrame
                missing_ids = [id for id in buildstock['sample_building_id'] if id not in up_res.get_column("building_id").to_list()]
                base_failed_ids.update(missing_ids)

            # Determine the verified success/failure/NA status
            # buildings that failed per builstockbatch
            # or were "successful" but have no results (happens when long-running building jobs are manually killed)
            # or have any empty completion status column (unclear why this happens)
            VERIFIED_COMP_STATUS = 'verified_completed_status'
            ST_TOTAL = 'Building Count'
            ST_SUCCESS = 'Success'
            ST_NA = 'Not Applicable'
            ST_FAIL = 'Failed'
            ST_FAIL_BSB = 'Failed: per BuildStockBatch'
            ST_FAIL_NO_RES = 'Failed: missing simulation results'
            ST_FAIL_NO_STATUS = 'Failed: missing completion status'
            FRAC_FAIL = 'Fraction of Total Failed'
            FRAC_NA = 'Fraction Not Applicable'
            FRAC_APPL = 'Fraction Applicable'
            ST_SUCCESS_BASE_FAIL_UP = 'Success in baseline, failed in upgrade'
            ST_SUCCESS_UP_FAIL_BASE = 'Success in upgrade, failed in baseline'
            up_res = up_res.with_columns([
                # Failed per buildstockbatch completion status
                pl.when(
                (pl.col(self.COMP_STATUS) == 'Fail'))
                .then(pl.lit(ST_FAIL_BSB))
                # Failed because missing simulation outputs
                .when(
                (pl.col(self.COMP_STATUS) == 'Success') &
                (pl.col('simulation_output_report.total_site_energy_mbtu').is_null()))
                .then(pl.lit(ST_FAIL_NO_RES))
                # Failed because missing completion status
                .when(
                (pl.col(self.COMP_STATUS).is_null()))
                .then(pl.lit(ST_FAIL_NO_STATUS))
                # Sucessful, but upgrade was NA, so has no results
                .when(
                (pl.col(self.COMP_STATUS) == 'Invalid'))
                .then(pl.lit(ST_NA))
                # Successful and has results available
                .otherwise(pl.lit(ST_SUCCESS))
                # Assign the column name
                .alias(VERIFIED_COMP_STATUS)
            ])

            # Correct the completion status column to reflect all failure modes
            up_res = up_res.with_columns([
                # Failures of all types
                pl.when(
                (pl.col(VERIFIED_COMP_STATUS).is_in([ST_FAIL_BSB, ST_FAIL_NO_RES, ST_FAIL_NO_STATUS])))
                .then(pl.lit('Fail'))
                # Not applicable
                .when(
                (pl.col(VERIFIED_COMP_STATUS) == ST_NA))
                .then(pl.lit('Invalid'))
                # Success
                .when(
                (pl.col(VERIFIED_COMP_STATUS) == ST_SUCCESS))
                .then(pl.lit('Success'))
                # Should not get here
                .otherwise(pl.lit('ERROR'))
                # Assign the column name
                .alias(self.COMP_STATUS)
            ])

            # Check that no rows have a completion status of "ERROR" assigned
            errs = up_res.select((pl.col(self.COMP_STATUS).filter(pl.col(self.COMP_STATUS) == 'ERROR').count()))
            num_errs = errs.get_column(self.COMP_STATUS).sum()
            if num_errs > 0:
                raise Exception(f'Errors in correcting completion status for {num_errs} buildings, fix logic.')

            # Get the upgrade name
            up_res_success = up_res.select(
                (pl.col('apply_upgrade.upgrade_name').filter(pl.col(VERIFIED_COMP_STATUS) == ST_SUCCESS))
            )
            upgrade_name = up_res_success.get_column('apply_upgrade.upgrade_name').head(1).to_list()[0]

            # Summarize the failure status counts
            fs = up_res.get_column(VERIFIED_COMP_STATUS).value_counts()
            dat = [fs.get_column('count').to_list()]
            sch = fs.get_column(VERIFIED_COMP_STATUS).to_list()
            fs = pl.DataFrame(data=dat, schema=sch, orient="row")

            # Add upgrade ID and name to failure summary
            fs = fs.with_columns([pl.lit(upgrade_id).alias(str(self.UPGRADE_ID))])
            fs = fs.with_columns([pl.lit(upgrade_name).alias(str(self.UPGRADE_NAME))])

            # Add missing completion statuses (not all upgrades will have all failure types)
            for fm in [ST_SUCCESS, ST_NA, ST_FAIL_BSB, ST_FAIL_NO_RES, ST_FAIL_NO_STATUS]:
                if fm not in fs:
                    fs = fs.with_columns([pl.lit(0).alias(fm).cast(pl.Int64)])

            # Calculate total number of failures
            fs = fs.with_columns(((pl.col(ST_FAIL_BSB)) + (pl.col(ST_FAIL_NO_RES)) + (pl.col(ST_FAIL_NO_STATUS))).alias(ST_FAIL))

            # Calculate the total number of models
            fs = fs.with_columns(((pl.col(ST_SUCCESS)) + (pl.col(ST_NA)) + (pl.col(ST_FAIL))).alias(ST_TOTAL))

            # Calculate failure percentage
            fs = fs.with_columns((pl.col(ST_FAIL) / pl.col(ST_TOTAL)).round(3).alias(FRAC_FAIL))

            # Calculate fraction not applicable
            fs = fs.with_columns((pl.col(ST_NA) / pl.col(ST_TOTAL)).round(3).alias(FRAC_NA))

            # Calculate fraction applicable
            fs = fs.with_columns((pl.col(ST_SUCCESS) / pl.col(ST_TOTAL)).round(3).alias(FRAC_APPL))

            # Find the failed building IDs
            up_fail_ids = up_res.select(
                (pl.col('building_id').filter(pl.col(self.COMP_STATUS) == 'Fail'))
            )
            up_fail_ids = up_fail_ids.get_column('building_id').unique().to_list()
            if upgrade_id == 0:
                base_failed_ids.update(up_fail_ids)

            # Check the upgrade failure percentage and error if too high
            num_up_failures = len(up_fail_ids)
            num_up_total = up_res.shape[0]
            pct_up_failed = num_up_failures / num_up_total
            if pct_up_failed > acceptable_failure_percentage:
                err_msg = (f'Upgrade {upgrade_id} failure rate was {pct_up_failed} ({num_up_failures} of {num_up_total} simulations), '
                    f'which is above the specified acceptable limit of {acceptable_failure_percentage}.')
                logger.error(err_msg)
                raise Exception(err_msg)

            # Find buildings that failed in the upgrade but not the baseline
            failed_in_up_success_in_base = [id for id in up_fail_ids if id not in base_failed_ids]
            fs = fs.with_columns([pl.lit(len(failed_in_up_success_in_base)).cast(pl.Int64).alias(str(ST_SUCCESS_BASE_FAIL_UP))])

            # Find buildings that failed in the baseline but not the upgrade
            failed_in_base_success_in_up = [id for id in base_failed_ids if id not in up_fail_ids]
            fs = fs.with_columns([pl.lit(len(failed_in_base_success_in_up)).cast(pl.Int64).alias(ST_SUCCESS_UP_FAIL_BASE)])

            fs = fs.select(sorted(fs.columns))
            failure_summaries.append(fs)

            if drop_failed_runs:
                # Drop failed baseline runs
                up_res = up_res.filter(~pl.col('building_id').is_in(base_failed_ids))

            upgrade_id_to_results[upgrade_id] = up_res

        # Save failure summary
        failure_summaries = pl.concat(failure_summaries, how='diagonal')
        fs_cols = [
            self.UPGRADE_ID,
            self.UPGRADE_NAME,
            ST_TOTAL,
            ST_SUCCESS,
            ST_NA,
            ST_FAIL,
            FRAC_APPL,
            FRAC_NA,
            FRAC_FAIL,
            ST_SUCCESS_BASE_FAIL_UP,
            ST_SUCCESS_UP_FAIL_BASE,
            ST_FAIL_BSB,
            ST_FAIL_NO_RES,
            ST_FAIL_NO_STATUS,
        ]
        failure_summaries = failure_summaries.select(fs_cols)
        file_name = f'failure_summary_{upgrade_id}.csv'
        with self.output_dir['fs'].open(f'{self.output_dir["fs_path"]}/{file_name}', "wb") as f:
           failure_summaries.write_csv(f)

        # Process results
        results_dfs = []
        for upgrade_id, up_res in upgrade_id_to_results.items():
            logger.info(f'Processing upgrade {upgrade_id}')
            # Drop all buildings that failed in the baseline run
            up_res = up_res.filter(~pl.col('building_id').is_in(base_failed_ids))

            # Get the baseline results
            base_res = upgrade_id_to_results[0]

            # Merge the building characteristics from the baseline results to the upgrade results
            bldg_char_cols = [c for c in base_res.columns if c not in up_res.columns]
            bldg_char_cols.append('building_id')
            if not upgrade_id == 0:
                up_res = up_res.join(base_res.select(bldg_char_cols), how='left', on='building_id')

            # Split upgrade results into applicable (Success), not applicable (Invalid), and failed in upgrade
            up_res_applic = up_res.filter(pl.col(self.COMP_STATUS) == 'Success')
            up_res_na = up_res.filter(pl.col(self.COMP_STATUS) == 'Invalid')
            up_res_fail = up_res.filter(pl.col(self.COMP_STATUS) == 'Fail')

            # Applicable results are unmodified
            up_res_applic = up_res_applic.select(sorted(up_res_applic.columns))

            # Cast utility columns to float64 to avoid data type inconsistancies
            pattern_util_rate_name = re.compile(r'utility_bills.*_rate.*_name')
            pattern_util_cost = re.compile(r'utility_bills.*_rate.*_bill_dollars')
            for col, dt in up_res_applic.schema.items():
                if pattern_util_rate_name.match(col):
                    orig_dt = up_res_applic.schema[col]
                    if not orig_dt == pl.Utf8:
                        up_res_applic = up_res_applic.with_columns([pl.col(col).cast(pl.Utf8)])
                        dt = up_res_applic.schema[col]
                        logger.info(f'Cast {col} from {orig_dt} to {dt}')
                elif pattern_util_cost.match(col):
                    orig_dt = up_res_applic.schema[col]
                    if not orig_dt == pl.Float64:
                        up_res_applic = up_res_applic.with_columns([pl.col(col).cast(pl.Float64)])
                        dt = up_res_applic.schema[col]
                        logger.info(f'Cast {col} from {orig_dt} to {dt}')

            results_dfs.append(up_res_applic)

            # Get the upgrade name
            up_res_success = up_res_applic.select(
                (pl.col('apply_upgrade.upgrade_name').filter(pl.col(self.COMP_STATUS) == 'Success'))
            )
            upgrade_name = up_res_success.get_column('apply_upgrade.upgrade_name').head(1).to_list()[0]

            # For buildings where the upgrade did NOT apply, add annual results columns from the Baseline run
            # The columns completed_status = "Invalid" and apply_upgrade.applicable = FALSE enable identification later,
            # and any savings calculated for these runs will be zero because upgrade == baseline
            if up_res_na.shape[0] > 0:
                shared_cols = [c for c in base_res.columns if c in up_res.columns]
                cols_to_leave_alone = [
                    'job_id',
                    'started_at',
                    'completed_at',
                    self.COMP_STATUS,
                    'apply_upgrade.applicable',
                    'apply_upgrade.upgrade_name',
                    self.UPGRADE_ID,
                    'apply_upgrade.reference_scenario',
                    self.upgrade_ids_to_skip
                ]
                cols_to_replace = [c for c in shared_cols if c not in cols_to_leave_alone]
                cols_to_keep = [c for c in base_res.columns if c not in cols_to_replace]
                cols_to_keep.append('building_id')
                up_res_na = up_res_na.select(cols_to_keep).join(
                    base_res.select(cols_to_replace), how='left', on='building_id'
                )

                # Sort the columns so concat will work
                up_res_na = up_res_na.select(sorted(up_res_na.columns))

                # Cast utility columns to float64 to avoid data type inconsistancies
                pattern_util_rate_name = re.compile(r'utility_bills.*_rate.*_name')
                pattern_util_cost = re.compile(r'utility_bills.*_rate.*_bill_dollars')
                for col, dt in up_res_na.schema.items():
                    if pattern_util_rate_name.match(col):
                        orig_dt = up_res_na.schema[col]
                        if not orig_dt == pl.Utf8:
                            up_res_na = up_res_na.with_columns([pl.col(col).cast(pl.Utf8)])
                            dt = up_res_na.schema[col]
                            logger.info(f'Cast {col} from {orig_dt} to {dt}')
                    elif pattern_util_cost.match(col):
                        orig_dt = up_res_na.schema[col]
                        if not orig_dt == pl.Float64:
                            up_res_na = up_res_na.with_columns([pl.col(col).cast(pl.Float64)])
                            dt = up_res_na.schema[col]
                            logger.info(f'Cast {col} from {orig_dt} to {dt}')

                results_dfs.append(up_res_na)

            # For buildings where the upgrade failed, add annual results columns from the Baseline run
            # The columns completed_status = "Fail" and apply_upgrade.applicable = FALSE enable identification later,
            # and any savings calculated for these runs will be zero because upgrade == baseline
            if up_res_fail.shape[0] > 0:
                shared_cols = [c for c in base_res.columns if c in up_res.columns]
                cols_to_leave_alone = [
                    'job_id',
                    'started_at',
                    'completed_at',
                    self.COMP_STATUS,
                    'apply_upgrade.applicable',
                    'apply_upgrade.upgrade_name',
                    self.UPGRADE_ID,
                    'apply_upgrade.reference_scenario',
                    self.upgrade_ids_to_skip
                ]
                cols_to_replace = [c for c in shared_cols if c not in cols_to_leave_alone]
                cols_to_keep = [c for c in base_res.columns if c not in cols_to_replace]
                cols_to_keep.append('building_id')
                up_res_fail = up_res_fail.select(cols_to_keep).join(
                    base_res.select(cols_to_replace), how='left', on='building_id'
                )
                # Set applicability to False and upgrade name because often blank for failed runs
                up_res_fail = up_res_fail.with_columns([pl.lit(False).alias('apply_upgrade.applicable')])
                up_res_fail = up_res_fail.with_columns([pl.lit(upgrade_name).alias('apply_upgrade.upgrade_name')])

                # Sort the columns so concat will work
                up_res_fail = up_res_fail.select(sorted(up_res_fail.columns))

                # Cast utility columns to float64 to avoid data type inconsistancies
                pattern_util_rate_name = re.compile(r'utility_bills.*_rate.*_name')
                pattern_util_cost = re.compile(r'utility_bills.*_rate.*_bill_dollars')
                for col, dt in up_res_fail.schema.items():
                    if pattern_util_rate_name.match(col):
                        orig_dt = up_res_fail.schema[col]
                        if not orig_dt == pl.Utf8:
                            up_res_fail = up_res_fail.with_columns([pl.col(col).cast(pl.Utf8)])
                            dt = up_res_fail.schema[col]
                            logger.info(f'Cast {col} from {orig_dt} to {dt}')
                    elif pattern_util_cost.match(col):
                        orig_dt = up_res_fail.schema[col]
                        if not orig_dt == pl.Float64:
                            up_res_fail = up_res_fail.with_columns([pl.col(col).cast(pl.Float64)])
                            dt = up_res_fail.schema[col]
                            logger.info(f'Cast {col} from {orig_dt} to {dt}')

                results_dfs.append(up_res_fail)

        # Gather schema data for debugging on failed concatenation
        results_df_schemas = {}
        for results_df in results_dfs:
            pattern_util_rate_name = re.compile(r'utility_bills.*_rate.*_name')
            pattern_util_cost = re.compile(r'utility_bills.*_rate.*_bill_dollars')
            for col, dt in results_df.schema.items():
                if col in results_df_schemas:
                    results_df_schemas[col].append(dt)
                else:
                    results_df_schemas[col] = [dt]

        # Check the schemas for inconsistent dtypes which prevent concatenation
        for col, dts in results_df_schemas.items():
            if len(set(dts)) > 1:
                vals = []
                for df in results_dfs:
                    vals += df.get_column(col).unique().to_list()
                err_msg = f'Column {col} is being read as multiple dtypes: {set(dts)} from values: {set(vals)}'
                logger.error(err_msg)
                raise Exception(err_msg)

        # Combine applicable, not applicable, and failed-replaced-with-baseline results from all upgrades
        self.data = pl.concat(results_dfs, how='diagonal')

        # Show the dataset size
        logger.debug(f'Memory after load_data: {self.data.estimated_size()}')

    def add_buildstock_csv_columns(self):
        # Add columns from the buildstock.csv

        # Find columns in the buildstock.csv columns marked for export in column definitions
        col_def_path = os.path.join(RESOURCE_DIR, COLUMN_DEFINITION_FILE_NAME)
        col_defs = pd.read_csv(col_def_path)
        col_defs = col_defs[(col_defs['location'] == 'buildstock.csv') & (col_defs['full_metadata'] == True)]
        col_def_names = col_defs['original_col_name'].tolist()

        # For backwards compatibility, add renamed columns here
        old_to_new = {
            # 'climate_zone_ashrae_2004': 'climate_zone_ashrae_2006'
        }
        for old, new in old_to_new.items():
            if new in col_def_names:
                col_def_names.append(old)

        # Read the buildstock.csv and join columns onto annual results by building ID
        buildstock_csv_path = os.path.join(self.data_dir, self.buildstock_file_name)
        headers = pd.read_csv(buildstock_csv_path, nrows=0).columns.tolist()
        if 'sample_building_id' in headers:
            col_def_names.append('sample_building_id')  # Older buildstockbatch versions, used for join only
        elif 'Building' in headers:
            col_def_names.append('Building')  # Newer buildstockbatch versions, used for join only

        cols_to_keep = []
        for c in col_def_names:
            if c in headers:
                cols_to_keep.append(c)
            else:
                logger.warning(f'Column {c} requested but not found in buildstock.csv, removing from col_def_names')

        buildstock = pl.read_csv(buildstock_csv_path, columns=cols_to_keep, infer_schema_length=50000)

        # For backwards compatibility
        buildstock = buildstock.rename({'Building': 'sample_building_id'})
        for old, new in old_to_new.items():
            if old in buildstock.columns:
                logger.info(f'Found old column name {old} from buildstock.csv and replacing it to {new}')
                buildstock = buildstock.rename({old: new})

        self.data = self.data.join(buildstock, left_on='building_id', right_on='sample_building_id', how='left')
        # Show the dataset size
        logger.debug(f'Memory after add_buildstock_csv_columns: {self.data.estimated_size()}')

    def add_geospatial_columns(self, input_lf: pl.LazyFrame, geography_to_join_on):
        supported_geogs = [self.TRACT_ID, self.COUNTY_ID, self.PUMA_ID, self.STATE_ABBRV]
        if geography_to_join_on not in supported_geogs:
            logger.info(f'Cannot add more geospatial columns based on {geography_to_join_on}')
            return input_lf

        # Read the column definitions
        col_def_path = os.path.join(RESOURCE_DIR, COLUMN_DEFINITION_FILE_NAME)
        col_defs = pd.read_csv(col_def_path)

        # Find all geospatial columns to join
        col_defs = col_defs[(col_defs['location'] == 'geospatial') & (col_defs['full_metadata'] == True)]
        col_def_names = col_defs['original_col_name'].tolist()

        file_path = f's3://eulp/truth_data/{self.truth_data_version}/spatial_lookups/{self.geospatial_lookup_file_name}'
        geospatial_data = pl.scan_csv(file_path, infer_schema_length=None)
        # TODO nhgis_county_gisjoin column should be added to the geospatial data file
        geospatial_data = geospatial_data.with_columns(
            pl.col('nhgis_county_gisjoin').cast(str).str.slice(0, 4).alias('nhgis_state_gisjoin')
        )
        geospatial_data = geospatial_data.select(col_def_names)
        geospatial_data = self.rename_geospatial_columns(geospatial_data)

        # Ran the following code once to find mappable columns.
        # Rerun this if geospatial mapping changes.
        # for key_col in [self.COUNTY_ID, self.PUMA_ID, self.STATE_ABBRV]:
        #     # Find all the unique geographic mappings available from this input
        #     mappable_cols = []
        #     for val_col in geospatial_data.columns:
        #         if val_col == key_col:
        #             continue
        #         # Downselect to the unique set of key-value pairs
        #         df = geospatial_data.select([key_col, val_col]).unique()
        #         has_one_to_one_mapping = True
        #         for k, vals in df.group_by([key_col]):
        #             if len(vals) > 1:
        #                 has_one_to_one_mapping = False
        #                 break
        #         if has_one_to_one_mapping:
        #             mappable_cols.append(val_col)
        #     print(f'Columns mappable from {key_col}:')
        #     print(mappable_cols)
        # exit()

        # Columns mappable from in.nhgis_county_gisjoin:
        county_mappings = [
            self.COUNTY_ID,  # include the column itself
            self.STATE_ABBRV,
            self.STATE_NAME,
            self.STATE_ID,
            self.CEN_DIV,
            self.CEN_REG,
            self.CZ_ASHRAE,
            'in.building_america_climate_zone',
            'in.iso_rto_region',
            'in.reeds_balancing_area',
            'in.cambium_grid_region',
        ]

        # Columns mappable from in.nhgis_puma_gisjoin:
        puma_mappings = [
            self.PUMA_ID,  # include the column itself
            self.STATE_ABBRV,
            self.STATE_NAME,
            self.STATE_ID,
            self.CEN_DIV,
            self.CEN_REG,
        ]

        # Columns mappable from in.state:
        state_mappings = [
            self.STATE_ABBRV, # include the column itself
            self.STATE_NAME,
            self.STATE_ID,
            self.CEN_DIV,
            self.CEN_REG,
        ]

        # Downselect to mappable columns before joining
        if geography_to_join_on == self.TRACT_ID:
            pass  # No column downselection needed
        elif geography_to_join_on == self.COUNTY_ID:
            geospatial_data = geospatial_data.select(county_mappings).unique()
        elif geography_to_join_on == self.PUMA_ID:
            geospatial_data = geospatial_data.select(puma_mappings).unique()
        elif geography_to_join_on == self.STATE_ABBRV:
            geospatial_data = geospatial_data.select(state_mappings).unique()

        # Join on the geospatial data
        input_lf = input_lf.join(geospatial_data, on=geography_to_join_on)

        return input_lf

    def add_ejscreen_columns(self, input_lf: pl.LazyFrame):
        # Add the EJ Screen data

        # Read the column definitions
        col_def_path = os.path.join(RESOURCE_DIR, COLUMN_DEFINITION_FILE_NAME)
        col_defs = pd.read_csv(col_def_path)

        # Find all columns to join from EJSCREEN
        tract_col = 'ID'
        col_defs = col_defs[(col_defs['location'] == 'ejscreen') & (col_defs['full_metadata'] == True)]
        col_def_names = col_defs['original_col_name'].tolist()
        col_def_names.append('ID')  # Used for join only

        # Read the buildstock.csv and join columns onto annual results by building ID
        file_path = f's3://eulp/truth_data/{self.truth_data_version}/EPA/EJSCREEN/{self.ejscreen_file_name}'
        ejscreen = pl.scan_csv(file_path).select(col_def_names)
        ejscreen = ejscreen.with_columns([pl.col(tract_col).cast(pl.Utf8)])

        # Convert EJSCREEN census tract ID to gisjoin format
        ejscreen = ejscreen.with_columns((
                'G' +
                pl.col(tract_col).str.slice(0, length=2) +
                '0' +
                pl.col(tract_col).str.slice(2, length=3) +
                '0' +
                pl.col(tract_col).str.slice(5, length=6)
            ).alias(self.TRACT_ID))
        ejscreen = ejscreen.drop([tract_col])
        ejscreen = self.rename_geospatial_columns(ejscreen)

        # Merge in the EJSCREEN columns
        input_lf = input_lf.join(ejscreen, on=self.TRACT_ID, how='left')

        # Fill nulls in EJSCREEN columns with zeroes; not all tracts have an EJSCREEN mapping
        for c in ejscreen.collect_schema().names():
            if c == self.TRACT_ID:
                continue
            input_lf = input_lf.with_columns([pl.col(c).fill_null(0.0)])

        assert isinstance(input_lf, pl.LazyFrame)

        return input_lf

    def add_cejst_columns(self, input_lf):
        # Add the CEJST data

        # Read the column definitions
        col_def_path = os.path.join(RESOURCE_DIR, COLUMN_DEFINITION_FILE_NAME)
        col_defs = pd.read_csv(col_def_path)

        # Find all columns to join from CEJST
        # Pull all cejst columns listed for export in the comstock column definition csv file
        tract_col = 'Census tract 2010 ID'
        col_defs = col_defs[(col_defs['location'] == 'cejst') & (col_defs['full_metadata'] == True)]
        col_def_names = col_defs['original_col_name'].tolist()
        col_def_names.append(tract_col)
        col_def_types = {}
        for c in col_def_names:
            col_def_types[c] = str

        # Read the buildstock.csv and join columns onto annual results by building ID
        file_path = f's3://eulp/truth_data/{self.truth_data_version}/EPA/CEJST/{self.cejst_file_name}'
        cejst = pl.scan_csv(file_path).select(col_def_names)
        cejst = cejst.with_columns([pl.col(tract_col).cast(pl.Utf8)])

        # Convert CEJST census tract ID to gisjoin format
        cejst = cejst.with_columns((
                'G' +
                pl.col(tract_col).str.slice(0, length=2) +
                '0' +
                pl.col(tract_col).str.slice(2, length=3) +
                '0' +
                pl.col(tract_col).str.slice(5, length=6)
            ).alias(self.TRACT_ID))
        cejst = cejst.drop([tract_col])
        cejst = self.rename_geospatial_columns(cejst)

        # Merge in the CEJST columns
        input_lf = input_lf.join(cejst, on=self.TRACT_ID, how='left')

	    # Fill nulls in CEJST data with False (assume NOT disadvantaged)
        input_lf = input_lf.with_columns(pl.col(self.TRACT_ID).fill_null(False))

        assert isinstance(input_lf, pl.LazyFrame)

        return input_lf

    def add_addressable_segments_columns(self):
        hvac_group_map = {
            # Multizone CAV/VAV
            'Central Multi-zone VAV RTU_Boiler _ACC': 'Multizone CAV/VAV',
            'Central Multi-zone VAV RTU_Boiler _DX': 'Multizone CAV/VAV',
            'Central Multi-zone VAV RTU_Boiler _District': 'Multizone CAV/VAV',
            'Central Multi-zone VAV RTU_Boiler _WCC': 'Multizone CAV/VAV',
            'Central Multi-zone VAV RTU_District_ACC': 'Multizone CAV/VAV',
            'Central Multi-zone VAV RTU_District_DX': 'Multizone CAV/VAV',
            'Central Multi-zone VAV RTU_District_District': 'Multizone CAV/VAV',
            'Central Multi-zone VAV RTU_District_WCC': 'Multizone CAV/VAV',
            'Central Multi-zone VAV RTU_Electric Resistance_ACC': 'Multizone CAV/VAV',
            'Central Multi-zone VAV RTU_Electric Resistance_DX': 'Multizone CAV/VAV',
            'Central Multi-zone VAV RTU_Electric Resistance_District': 'Multizone CAV/VAV',
            'Central Multi-zone VAV RTU_Electric Resistance_WCC': 'Multizone CAV/VAV',
            'Central Multi-zone VAV RTU_Furnace_DX': 'Multizone CAV/VAV',
            # Small Packaged Unit
            'Central Single-zone RTU_ASHP_ASHP': 'Small Packaged Unit',
            'Central Single-zone RTU_Boiler _DX': 'Small Packaged Unit',
            'Central Single-zone RTU_Boiler _Evaporative Cooling': 'Small Packaged Unit',
            'Central Single-zone RTU_District_DX': 'Small Packaged Unit',
            'Central Single-zone RTU_District_District': 'Small Packaged Unit',
            'Central Single-zone RTU_Electric Resistance_DX': 'Small Packaged Unit',
            'Central Single-zone RTU_Electric Resistance_District': 'Small Packaged Unit',
            'Central Single-zone RTU_Electric Resistance_Evaporative Cooling': 'Small Packaged Unit',
            'Central Single-zone RTU_Furnace_DX': 'Small Packaged Unit',
            'Central Single-zone RTU_Furnace_Evaporative Cooling': 'Small Packaged Unit',
            # Zone-by-Zone
            'DOAS+Zone terminal equipment_ASHP_ASHP': 'Zone-by-Zone',
            'DOAS+Zone terminal equipment_Boiler _ACC': 'Zone-by-Zone',
            'DOAS+Zone terminal equipment_Boiler _District': 'Zone-by-Zone',
            'DOAS+Zone terminal equipment_Boiler _WCC': 'Zone-by-Zone',
            'DOAS+Zone terminal equipment_District_ACC': 'Zone-by-Zone',
            'DOAS+Zone terminal equipment_District_District': 'Zone-by-Zone',
            'DOAS+Zone terminal equipment_District_WCC': 'Zone-by-Zone',
            'DOAS+Zone terminal equipment_Electric Resistance_ACC': 'Zone-by-Zone',
            'DOAS+Zone terminal equipment_Electric Resistance_District': 'Zone-by-Zone',
            'DOAS+Zone terminal equipment_Electric Resistance_WCC': 'Zone-by-Zone',
            'DOAS+Zone terminal equipment_GSHP_GSHP': 'Zone-by-Zone',
            'DOAS+Zone terminal equipment_WSHP_WSHP': 'Zone-by-Zone',
            'Zone terminal equipment_ASHP_ASHP': 'Zone-by-Zone',
            'Zone terminal equipment_Boiler _DX': 'Zone-by-Zone',
            'Zone terminal equipment_District_DX': 'Zone-by-Zone',
            'Zone terminal equipment_Electric Resistance_DX': 'Zone-by-Zone',
            'Zone terminal equipment_Furnace_DX': 'Zone-by-Zone',
            'Zone terminal equipment_Furnace_None': 'Zone-by-Zone',
            # Other HVAC
            'None_Boiler _None': 'Other HVAC',
            'None_Electric Resistance_None': 'Other HVAC',
            # Residential Style Central Systems
            'Residential forced air_Furnace_DX': 'Residential Style Central Systems',
            'Residential forced air_Furnace_None': 'Residential Style Central Systems'
            }

        self.data = self.data.with_columns((pl.col('in.hvac_combined_type').cast(pl.Utf8).replace(hvac_group_map, default=None)).alias('in.hvac_category'))

        # Define building type groups relevant to segmentation
        non_food_svc = ['RetailStandalone', 'Warehouse','SmallOffice', 'LargeHotel', 'MediumOffice', 'PrimarySchool',
            'Hospital', 'SmallHotel', 'Outpatient', 'SecondarySchool', 'LargeOffice', 'Grocery']

        food_svc = ['QuickServiceRestaurant', 'FullServiceRestaurant']

        some_food_svc = ['RetailStripmall']

        non_lodging = ['QuickServiceRestaurant', 'RetailStripmall', 'RetailStandalone', 'Warehouse',
            'SmallOffice', 'MediumOffice', 'PrimarySchool',
            'FullServiceRestaurant', 'Hospital', 'Outpatient',
            'SecondarySchool', 'LargeOffice', 'Grocery', 'SuperMarket']

        lodging = ['SmallHotel', 'LargeHotel']

        # Cast columns used in is_in() statements below to match dtype of lists
        self.data = self.data.with_columns([
            pl.col('in.comstock_building_type').cast(pl.Utf8),
            pl.col('in.building_subtype').cast(pl.Utf8),
            pl.col('in.hvac_category').cast(pl.Utf8),
            pl.col('in.hvac_heat_type').cast(pl.Utf8)
        ])

        # Assign segment
        self.data = self.data.with_columns([
            # Segment A
            pl.when(
            (pl.col('in.comstock_building_type').is_in(non_food_svc)) &
            (pl.col('in.hvac_category') == 'Small Packaged Unit'))
            .then(pl.lit(self.SEG_A))
            # Segment A - includes strip malls with no food service
            .when(
            (pl.col('in.comstock_building_type').is_in(some_food_svc)) &
            (pl.col('in.hvac_category') == 'Small Packaged Unit') &
            (pl.col('in.building_subtype') == 'strip_mall_restaurant0'))
            .then(pl.lit(self.SEG_A))
            # Segment B
            .when(
            (pl.col('in.comstock_building_type').is_in(food_svc)) &
            (pl.col('in.hvac_category') == 'Small Packaged Unit'))
            .then(pl.lit(self.SEG_B))
            # Segment C - strip malls with SOME food service
            .when(
            (pl.col('in.comstock_building_type').is_in(some_food_svc)) &
            (pl.col('in.hvac_category') == 'Small Packaged Unit') &
            (pl.col('in.building_subtype') != 'strip_mall_restaurant0'))
            .then(pl.lit(self.SEG_C))
            # Segment D
            # NOTE see the space after Boiler... this is an artifact of previous code!
            .when(
            (pl.col('in.hvac_heat_type').is_in(['Boiler ', 'District'])) &
            (pl.col('in.hvac_category') == 'Multizone CAV/VAV'))
            .then(pl.lit(self.SEG_D))
            # Segment E
            .when(
            (pl.col('in.comstock_building_type').is_in(lodging)) &
            (pl.col('in.hvac_category') == 'Zone-by-Zone'))
            .then(pl.lit(self.SEG_E))
            # Segment F
            .when(
            (pl.col('in.hvac_heat_type') == 'Electric Resistance') &
            (pl.col('in.hvac_category') == 'Multizone CAV/VAV'))
            .then(pl.lit(self.SEG_F))
            # Segment G
            .when(
            (pl.col('in.hvac_heat_type') == 'Furnace') &
            (pl.col('in.hvac_category') == 'Multizone CAV/VAV'))
            .then(pl.lit(self.SEG_G))
            # Segment H
            .when(
            (pl.col('in.hvac_category') == 'Residential Style Central Systems'))
            .then(pl.lit(self.SEG_H))
            # Segment I
            .when(
            (pl.col('in.comstock_building_type').is_in(non_lodging)) &
            (pl.col('in.hvac_category') == 'Zone-by-Zone'))
            .then(pl.lit(self.SEG_I))
            # Segment J
            .when(
            (pl.col('in.hvac_category') == 'Other HVAC'))
            .then(pl.lit(self.SEG_J))
            # Catchall - should not hit this, every building should have a segment
            .otherwise(pl.lit('ERROR'))
            # Assign the column name
            .alias(self.SEG_NAME)
        ])

        # Check that no rows have a segment "ERROR" assigned
        errs = self.data.select((pl.col(self.SEG_NAME).filter(pl.col(self.SEG_NAME) == 'ERROR').count()))
        num_errs = errs.get_column(self.SEG_NAME).sum()
        if num_errs > 0:
            raise Exception(f'Errors in assigning addressable segments to {num_errs} buildings, fix logic.')

    def add_enduse_group_columns(self):
        self.data = self.data.with_columns(pl.sum_horizontal(self.COLS_HVAC_ENERGY).alias(self.ANN_HVAC_GROUP_KBTU))
        self.data = self.data.with_columns(pl.sum_horizontal(self.COLS_LTG_ELEC_ENDUSE).alias(self.ANN_LTG_GROUP_KBTU))
        self.data = self.data.with_columns(pl.sum_horizontal(self.COLS_INTEQUIP_ENERGY).alias(self.ANN_INTEQUIP_GROUP_KBTU))
        self.data = self.data.with_columns(pl.sum_horizontal(self.COLS_REFRIG_ELEC_ENDUSE).alias(self.ANN_REFRIG_GROUP_KBTU))
        self.data = self.data.with_columns(pl.sum_horizontal(self.COLS_SWH_ENERGY).alias(self.ANN_SWH_GROUP_KBTU))

        self.convert_units(self.COLS_ENDUSE_GROUP_ANN_ENGY)

    def add_enduse_fuel_group_columns(self):
        # HVAC columns
        self.data = self.data.with_columns(pl.sum_horizontal(self.COLS_HVAC_ELEC_ENDUSE).alias(self.ANN_ELEC_HVAC_GROUP_KBTU))
        self.data = self.data.with_columns(pl.sum_horizontal(self.COLS_HVAC_GAS_ENDUSE).alias(self.ANN_GAS_HVAC_GROUP_KBTU))
        self.data = self.data.with_columns(pl.sum_horizontal(self.COLS_HVAC_PROPANE_ENDUSE).alias(self.ANN_PROPANE_HVAC_GROUP_KBTU))
        self.data = self.data.with_columns(pl.sum_horizontal(self.COLS_HVAC_FUELOIL_ENDUSE).alias(self.ANN_FUELOIL_HVAC_GROUP_KBTU))
        self.data = self.data.with_columns(pl.sum_horizontal(self.COLS_HVAC_DISTHTG_ENDUSE).alias(self.ANN_DISTHTG_HVAC_GROUP_KBTU))
        self.data = self.data.with_columns(pl.sum_horizontal(self.COLS_HVAC_DISTCLG_ENDUSE).alias(self.ANN_DISTCLG_HVAC_GROUP_KBTU))

        # Lighting column
        self.data = self.data.with_columns(pl.sum_horizontal(self.COLS_LTG_ELEC_ENDUSE).alias(self.ANN_ELEC_LTG_GROUP_KBTU))

        # Interior equipment columns
        self.data = self.data.with_columns(pl.sum_horizontal(self.COLS_INTEQUIP_ELEC_ENDUSE).alias(self.ANN_ELEC_INTEQUIP_GROUP_KBTU))
        self.data = self.data.with_columns(pl.sum_horizontal(self.COLS_INTEQUIP_GAS_ENDUSE).alias(self.ANN_GAS_INTEQUIP_GROUP_KBTU))
        self.data = self.data.with_columns(pl.sum_horizontal(self.COLS_INTEQUIP_PROPANE_ENDUSE).alias(self.ANN_PROPANE_INTEQUIP_GROUP_KBTU))
        self.data = self.data.with_columns(pl.sum_horizontal(self.COLS_INTEQUIP_FUELOIL_ENDUSE).alias(self.ANN_FUELOIL_INTEQUIP_GROUP_KBTU))
        self.data = self.data.with_columns(pl.sum_horizontal(self.COLS_INTEQUIP_DISTHTG_ENDUSE).alias(self.ANN_DISTHTG_INTEQUIP_GROUP_KBTU))

        # Refrigeration columns
        self.data = self.data.with_columns(pl.sum_horizontal(self.COLS_REFRIG_ELEC_ENDUSE).alias(self.ANN_ELEC_REFRIG_GROUP_KBTU))

        # SWH columns
        self.data = self.data.with_columns(pl.sum_horizontal(self.COLS_SWH_ELEC_ENDUSE).alias(self.ANN_ELEC_SWH_GROUP_KBTU))
        self.data = self.data.with_columns(pl.sum_horizontal(self.COLS_SWH_GAS_ENDUSE).alias(self.ANN_GAS_SWH_GROUP_KBTU))
        self.data = self.data.with_columns(pl.sum_horizontal(self.COLS_SWH_PROPANE_ENDUSE).alias(self.ANN_PROPANE_SWH_GROUP_KBTU))
        self.data = self.data.with_columns(pl.sum_horizontal(self.COLS_SWH_FUELOIL_ENDUSE).alias(self.ANN_FUELOIL_SWH_GROUP_KBTU))
        self.data = self.data.with_columns(pl.sum_horizontal(self.COLS_SWH_DISTHTG_ENDUSE).alias(self.ANN_DISTHTG_SWH_GROUP_KBTU))

        col_names = [
            self.ANN_ELEC_HVAC_GROUP_KBTU,
            self.ANN_GAS_HVAC_GROUP_KBTU,
            self.ANN_PROPANE_HVAC_GROUP_KBTU,
            self.ANN_FUELOIL_HVAC_GROUP_KBTU,
            self.ANN_DISTHTG_HVAC_GROUP_KBTU,
            self.ANN_DISTCLG_HVAC_GROUP_KBTU,
            self.ANN_ELEC_LTG_GROUP_KBTU,
            self.ANN_ELEC_INTEQUIP_GROUP_KBTU,
            self.ANN_DISTHTG_INTEQUIP_GROUP_KBTU,
            self.ANN_GAS_INTEQUIP_GROUP_KBTU,
            self.ANN_PROPANE_INTEQUIP_GROUP_KBTU,
            self.ANN_FUELOIL_INTEQUIP_GROUP_KBTU,
            self.ANN_ELEC_REFRIG_GROUP_KBTU,
            self.ANN_ELEC_SWH_GROUP_KBTU,
            self.ANN_GAS_SWH_GROUP_KBTU,
            self.ANN_PROPANE_SWH_GROUP_KBTU,
            self.ANN_FUELOIL_SWH_GROUP_KBTU,
            self.ANN_DISTHTG_SWH_GROUP_KBTU
        ]

        self.convert_units(col_names)

    def downselect_imported_columns(self, df):
        # Downselect to the columns marked for export in column definitions
        logger.debug(f'Memory before downselect_columns: {df.estimated_size()}')
        col_defs_path = os.path.join(RESOURCE_DIR, COLUMN_DEFINITION_FILE_NAME)
        col_defs = pl.scan_csv(col_defs_path)
        col_def_names = col_defs.filter(
            (pl.col('full_metadata') == True) &
            (~pl.col('location').is_in(['calculated', 'geospatial', 'cejst', 'ejscreen']))
        )
        col_def_names = col_def_names.select('original_col_name').collect()
        col_def_names = col_def_names.to_series().to_list()

        # Handle missing columns
        cols_to_keep = []
        cols_missing = []
        for c in col_def_names:
            if c in df:
                cols_to_keep.append(c)
            else:
                cols_missing.append(c)

        if len(cols_missing) > 0 and not self.skip_missing_columns:
            logger.error(f'Columns requested for export in {COLUMN_DEFINITION_FILE_NAME} but not found in data:')
            for c in cols_missing:
                logger.error(f'Column "{c}" was requested but not found in data')
            raise Exception(f'Columns missing, see ERRORs above. Set "skip_missing_columns=True" to ignore missing columns.')

        # Check all available columns
        col_defs = pl.scan_csv(col_defs_path)
        col_def_names = col_defs.filter(~pl.col('location').is_in(['calculated', 'geospatial', 'cejst', 'ejscreen']))
        col_def_names = col_def_names.select('original_col_name').collect()
        col_def_names = col_def_names.to_series().to_list()
        for c in df.columns:
            if c not in col_def_names:
                if re.match(r'simulation_output_report\.apply_upgrade_.*_applicable', c):
                    # Add the measure-within-upgrade applicability columns,
                    # whose names are based on the measures included and therefore
                    # cannot be specified in the column definitions
                    if self.include_upgrades:
                        cols_to_keep.append(c)
                else:
                    # Report columns available in the data but not listed in the column definitions
                    logger.debug(f'Column {c} is available but was not listed in in {COLUMN_DEFINITION_FILE_NAME}')

        # df = df[cols_to_keep]
        df = df.select(cols_to_keep)

        logger.debug(f'Memory after downselect_columns: {df.estimated_size()}')

        return df

    def columns_for_export(self, input_lf, data_type='full'):
        # Find columns marked for export in column definitions
        if data_type not in ['detailed', 'full', 'basic']:
            raise RuntimeError('Unsupported data_type input to downselect_columns_for_metadata_export')

        logger.info('Finding columns for export')
        tstart = datetime.datetime.now()

        # Get the initial list of columns one time
        input_lf_cols = input_lf.collect_schema().names()

        # If 'detailed' is used, do no downselection
        if data_type == 'detailed':
            return list(input_lf.collect_schema().names())

        col_defs = pl.read_csv(os.path.join(RESOURCE_DIR, COLUMN_DEFINITION_FILE_NAME))
        export_cols = col_defs.filter(pl.col(f'{data_type}_metadata') == True).select(['new_col_name', 'new_units'])
        export_cols = export_cols.unique()

        cols_to_keep = []
        all_cols = col_defs.select('new_col_name').to_series().to_list()
        for c in input_lf_cols:
            c = c.split('..')[0]  # column name without units
            if c.startswith('applicability.'):
                cols_to_keep.append(c)
                continue  # measure-within-upgrade applicability column names are dynamic, don't check
            if c not in all_cols:
                logger.warning(f'No entry for {c} in {COLUMN_DEFINITION_FILE_NAME}')

        # Check for missing columns
        cols_missing = []
        expected_missing = (
            self.COLS_GEOG
            + self.COLS_UTIL_BILL_RESULTS
        )
        for export_col_name, export_col_units in export_cols.iter_rows():
            expected_unitless_cols = [self.FLR_AREA, self.col_name_to_weighted(self.FLR_AREA)]
            if (export_col_units is None) or (export_col_name in expected_unitless_cols):
                export_col_name_units = export_col_name
            else:
                export_col_name_units = f'{export_col_name}..{export_col_units}'

            if export_col_name_units in input_lf_cols:
                cols_to_keep.append(export_col_name_units)
            else:
                if export_col_name_units in expected_missing:
                    # Some geography columns and utility measures results will be missing from aggregate files.
                    # This is expected, do not count as a missing column.
                    pass
                else:
                    cols_missing.append(export_col_name_units)

        if len(cols_missing) > 0:
            logger.error(f'Columns requested for export in {COLUMN_DEFINITION_FILE_NAME} but not found in data:')
            for c in cols_missing:
                logger.error(f'Missing "{c}" in data')

        cols_to_keep = list(set(cols_to_keep))

        logger.info(f"Finding columns for export time: {(datetime.datetime.now() - tstart).total_seconds()} seconds")

        return cols_to_keep


    def reorder_columns(self, unsorted_cols):
        # Reorder columns for easier comprehension

        # These columns are required for SightGlass and should be at the front of the data
        special_cols = [
            self.BLDG_ID,
            self.UPGRADE_ID,
            self.BLDG_WEIGHT,
            self.FLR_AREA,
            self.col_name_to_weighted(self.FLR_AREA),
            self.UPGRADE_NAME,
            self.UPGRADE_APPL
        ]
        front_cols = [c for c in special_cols if c in unsorted_cols]

        # These columns may or may not be present depending on the run
        for opt_col in [self.COMP_STATUS, self.DATASET]:
            if opt_col in unsorted_cols:
                front_cols.append(opt_col)

        def diff_lists(li1, li2):
            li_dif = [i for i in li1 + li2 if (i not in li1) or (i not in li2)]
            return li_dif

        oth_cols = diff_lists(unsorted_cols, front_cols)
        oth_cols.sort()

        # Lists of columns
        applicability = []
        geogs = []
        ins = []
        out_engy_cons_svgs = []
        out_peak = []
        out_gen = []
        out_intensity = []
        out_ghg_emissions = []
        out_pollution_emissions = []
        out_utility = []
        out_qoi = []
        out_params = []
        calc = []
        loads = []

        for c in oth_cols:
            if c.startswith('applicability.'):
                applicability.append(c)
            elif c in self.COLS_GEOG:
                geogs.append(c)
            elif c.startswith('in.'):
                ins.append(c)
            elif c.startswith('out.qoi.'):
                out_qoi.append(c)
            elif c.startswith('out.emissions.'):
                out_ghg_emissions.append(c)
            elif (c.startswith('out.nox_emissions.')
                  or c.startswith('out.co_emissions.')
                  or c.startswith('out.pm_emissions.')
                  or c.startswith('out.so2_emissions.')):
                out_pollution_emissions.append(c)
            elif c.startswith('out.utility_bills.'):
                out_utility.append(c)
            elif c.startswith('out.params.'):
                out_params.append(c)
            elif c.startswith('calc.'):
                calc.append(c)
            elif (c.endswith('.energy_consumption')
                  or c.endswith('.energy_consumption..kwh')
                  or c.endswith('.energy_savings')
                  or c.endswith('.net_site_electricity_consumption..kwh')
                  or c.endswith('.net_site_energy_consumption..kwh')
                  or c.endswith('.energy_savings..kwh')):
                out_engy_cons_svgs.append(c)
            elif (c.endswith('peak_demand') or c.endswith('peak_demand..kw')):
                out_peak.append(c)
            #elif (c.endswith('generation') or c.endswith('generation..kwh')):
            #    out_gen.append(c)
            elif (c.endswith('.energy_consumption_intensity')
                  or c.endswith('.energy_consumption_intensity..kwh_per_ft2')
                  or c.endswith('.energy_savings_intensity')
                  or c.endswith('.energy_savings_intensity..kwh_per_ft2')):
                out_intensity.append(c)
            elif c.startswith('out.loads'):
                loads.append(c)
            else:
                logger.error(f'Didnt find an order for column: {c}')

        sorted_cols = front_cols + applicability + geogs + ins + out_engy_cons_svgs + out_peak + out_gen + out_intensity + out_qoi + out_ghg_emissions + out_pollution_emissions + out_utility + out_params + calc

        return sorted_cols

    def rename_columns_and_convert_units(self):
        # Rename columns per comstock_column_definitions.csv

        # Read the column definitions
        col_defs = pl.read_csv(os.path.join(RESOURCE_DIR, COLUMN_DEFINITION_FILE_NAME))
        col_defs = col_defs.filter((pl.col('full_metadata') == True) &
                                   (~pl.col('location').is_in(['calculated', 'geospatial', 'cejst', 'ejscreen'])))
        for col_def in col_defs.iter_rows(named=True):
            orig_name = col_def['original_col_name']
            new_name = col_def['new_col_name']
            if pd.isna(new_name):
                err_msg = f'Requested export of column {orig_name}, but no new name was specified'
                logger.error(err_msg)
                raise Exception(err_msg)

            logger.debug(f"Processing {orig_name}")

            # Skip missing columns if specified
            if self.skip_missing_columns:
                if not orig_name in self.data.columns:
                    # if 'utility_bills.' in orig_name:
                    #     continue
                    logger.warning(f'Column {orig_name} was requested as an input but not found in data, skipping')
                    continue

            # Check for unit conversion
            orig_units = col_def['original_units']
            new_units = col_def['new_units']
            if pd.isna(orig_units):
                logger.debug('-- Unitless, no unit conversion necessary')
            elif orig_units == new_units:
                logger.debug(f"-- Keeping original units {orig_units}")
            else:
                # Convert the column
                cf = self.conv_fact(orig_units, new_units)
                self.data = self.data.with_columns([(pl.col(orig_name) * cf)])
                logger.debug(f"-- Converted units from {orig_units} to {new_units} by multiplying by {cf}")

            # Append new units to column name, using .. separator for easier parsing
            if not pd.isna(orig_units):
                new_name = f'{new_name}..{new_units}'

            # Rename the column
            logger.debug(f'-- New name = {new_name}')
            self.data = self.data.rename({orig_name: new_name})

        # Rename the measure-within-upgrade applicability columns
        if self.include_upgrades:
            for orig_name in self.data.columns:
                if re.match(r'simulation_output_report\.apply_upgrade_.*_applicable', orig_name):
                    # Rename the column
                    new_name = orig_name.replace('simulation_output_report.apply_upgrade_', 'applicability.')
                    new_name = new_name.replace('_applicable', '')
                    logger.debug(f'-- New name = {new_name}')
                    self.data = self.data.rename({orig_name: new_name})

        # Rename the upgrades if specified
        if self.rename_upgrades:
            rename_upgrades_path = os.path.join(self.data_dir, self.rename_upgrades_file_name)
            if not os.path.exists(rename_upgrades_path):
                raise FileNotFoundError(
                f'Missing {rename_upgrades_path}. Either set rename_upgrades=False or add json with "old_name": "new_name" pairs.')
            with open(rename_upgrades_path, "r") as f:
                upgrade2upgrade = json.load(f)
                logger.debug(f'Renaming upgrades')
                for old, new in upgrade2upgrade.items():
                    logger.debug(f'{old} -> {new}')
                self.data = self.data.with_columns((pl.col(self.UPGRADE_NAME).replace(upgrade2upgrade)).alias(self.UPGRADE_NAME))
                self.data = self.data.with_columns(pl.col(self.UPGRADE_NAME))

        logger.debug(f'Memory after rename_columns_and_convert_units: {self.data.estimated_size()}')

    def rename_geospatial_columns(self, input_lf):
        # Rename columns per comstock_column_definitions.csv
        # TODO combine this with rename_columns_and_convert_units()

        # Read the column definitions
        col_defs = pl.read_csv(os.path.join(RESOURCE_DIR, COLUMN_DEFINITION_FILE_NAME))
        col_defs = col_defs.filter(
            (pl.col('full_metadata') == True) &
            (pl.col('location').is_in(['geospatial', 'cejst', 'ejscreen'])))
        input_lf_cols = input_lf.collect_schema().names()
        for col_def in col_defs.iter_rows(named=True):
            orig_name = col_def['original_col_name']
            new_name = col_def['new_col_name']
            orig_units = col_def['original_units']
            new_units = col_def['new_units']

            # Find the name with units
            new_name_with_units = new_name
            if not pd.isna(orig_units):
                new_name_with_units = f'{new_name}..{new_units}'

            # Skip already-renamed columns
            if new_name_with_units in input_lf_cols:
                logger.debug(f'Already renamed {new_name_with_units}')
                continue

            # Skip columns that don't exist
            if not orig_name in input_lf_cols:
                continue

            if pd.isna(new_name):
                err_msg = f'Requested export of column {orig_name}, but no new name was specified'
                logger.error(err_msg)
                raise Exception(err_msg)

            logger.debug(f"Processing {orig_name}")

            # Check for unit conversion
            new_units = col_def['new_units']
            if pd.isna(orig_units):
                logger.debug('-- Unitless, no unit conversion necessary')
            elif orig_units == new_units:
                logger.debug(f"-- Keeping original units {orig_units}")
            else:
                # Convert the column
                cf = self.conv_fact(orig_units, new_units)
                input_lf = input_lf.with_columns([(pl.col(orig_name) * cf)])
                logger.debug(f"-- Converted units from {orig_units} to {new_units} by multiplying by {cf}")

            # Append new units to column name, using .. separator for easier parsing
            if not pd.isna(orig_units):
                new_name = f'{new_name}..{new_units}'

            # Rename the column
            logger.debug(f'-- {orig_name} -> {new_name}')
            input_lf = input_lf.rename({orig_name: new_name})

        assert isinstance(input_lf, pl.LazyFrame)
        return input_lf

    def set_column_data_types(self):
        # Set dtypes for some columns

        # Upgrade ID must be Athena bigint (np.int64)
        self.data = self.data.with_columns(pl.col(self.UPGRADE_ID).cast(pl.Int64))

        # TODO base list of columns to convert on column dictionary CSV?
        for col in (self.COLS_TOT_ANN_ENGY + [self.FLR_AREA]):
            self.data = self.data.with_columns(pl.col(col).cast(pl.Float64))

        # No in.foo column may be a bigint because python cannot serialize bigints to JSON
        # when determining unique in.foo values for SightGlass filters.
        self.data = self.data.with_columns(pl.col(self.YEAR_BUILT).cast(pl.Utf8))

    def fix_supermarket_building_type_name(self):
        # ComStock grocery stores are noted as SuperMarket
        self.data = self.data.with_columns(pl.col('in.comstock_building_type').replace('SuperMarket', 'Grocery'))

    def remove_unused_as_simulated_geog_cols(self):
        as_sim_geog_cols_to_keep = [
            self.COUNTY_ID_AS_SIM,
            self.TRACT_ID_AS_SIM,
            self.STATE_ID_AS_SIM,
            self.CEN_DIV_AS_SIM,
            self.CZ_ASHRAE_AS_SIM,
            self.WF_2018_AS_SIM,
            self.WF_TMY3_AS_SIM
        ]
        geog_cols_to_remove = []
        for geog_col in self.COLS_GEOG:
            if geog_col not in self.data.columns:
                continue
            if geog_col not in as_sim_geog_cols_to_keep:
                geog_cols_to_remove.append(geog_col)
        logger.debug('geog_cols_to_remove')
        logger.debug(geog_cols_to_remove)
        self.data = self.data.drop(geog_cols_to_remove)

    def add_missing_energy_columns(self):
        # Put in zeroes for end-use columns that aren't used in ComStock yet
        for engy_col in (self.COLS_TOT_ANN_ENGY + self.COLS_ENDUSE_ANN_ENGY + self.COLS_GEN_ANN_ENGY):
            if not engy_col in self.data:
                logger.debug(f'Adding missing energy column: {engy_col}')
                self.data = self.data.with_columns([
                    pl.lit(0.0).alias(engy_col)
                ])

    def add_enduse_total_energy_columns(self):
        # Create columns for all energy across fuels for heating and cooling

        # Heating
        self.data = self.data.with_columns(pl.sum_horizontal(self.COLS_HEAT_ENDUSE).alias(self.ANN_HEAT_GROUP_KBTU))

        # Cooling
        self.data = self.data.with_columns(pl.sum_horizontal(self.COLS_COOL_ENDUSE).alias(self.ANN_COOL_GROUP_KBTU))

    def add_energy_intensity_columns(self):
        # Create EUI column for each annual energy column
        for engy_col in (self.COLS_TOT_ANN_ENGY + self.COLS_ENDUSE_ANN_ENGY + self.COLS_GEN_ANN_ENGY):
            # Divide energy by area to create intensity
            eui_col = self.col_name_to_eui(engy_col)
            self.data = self.data.with_columns(
                (pl.col(engy_col) / pl.col(self.FLR_AREA)).alias(eui_col))

    def add_normalized_qoi_columns(self):
        dict_cols = []

        dict_cols_max = {self.QOI_MAX_SHOULDER_USE_NORMALIZED:self.QOI_MAX_SHOULDER_USE,
        self.QOI_MAX_SUMMER_USE_NORMALIZED:self.QOI_MAX_SUMMER_USE,
        self.QOI_MAX_WINTER_USE_NORMALIZED:self.QOI_MAX_WINTER_USE}
        dict_cols.append(dict_cols_max)

        dict_cols_min = {self.QOI_MIN_SHOULDER_USE_NORMALIZED:self.QOI_MIN_SHOULDER_USE,
        self.QOI_MIN_SUMMER_USE_NORMALIZED:self.QOI_MIN_SUMMER_USE,
        self.QOI_MIN_WINTER_USE_NORMALIZED:self.QOI_MIN_WINTER_USE}
        dict_cols.append(dict_cols_min)

        for dict in dict_cols:
            for new,orig in dict.items():
                # Create QOI columns normalized by square footage
                # self.data[new] = (self.data[orig] / self.data[self.FLR_AREA]) * 1000
                self.data = self.data.with_columns(
                    (pl.col(orig) / pl.col(self.FLR_AREA) * 1000).alias(new))

    def add_peak_intensity_columns(self):
        # Create peak per area column for each peak column
        for peak_col in (self.COLS_QOI_MONTHLY_MAX_DAILY_PEAK +
                         self.COLS_QOI_MONTHLY_MED_DAILY_PEAK +
                         self.COLS_QOI_MONTHLY_MEAN_DAILY_PEAK +
                         self.COLS_QOI_MONTHLY_MEAN_DAILY_PEAK_GRID_WIN +
                         self.COLS_QOI_MONTHLY_MEAN_DAILY_PEAK_GRID_PEAK + [
                             self.QOI_MAX_SHOULDER_USE,
                             self.QOI_MAX_SUMMER_USE,
                             self.QOI_MAX_WINTER_USE
                             ]):
            # Divide peak by area to create intensity
            per_area_col = self.col_name_to_area_intensity(peak_col)
            self.data = self.data.with_columns(
                (pl.col(peak_col) / pl.col(self.FLR_AREA)).alias(per_area_col))

    def add_emissions_intensity_columns(self):
        # Create emissions per area column for each emissions column
        for emissions_col in (self.COLS_GHG_ELEC_SEASONAL_DAILY_EGRID + self.COLS_GHG_ELEC_SEASONAL_DAILY_CAMBIUM + [
            self.GHG_LRMER_MID_CASE_15_ELEC,
            self.GHG_ELEC_EGRID,
            self.ANN_GHG_EGRID,
            self.ANN_GHG_CAMBIUM
            ]):
            # Divide emissions by area to create intensity
            per_area_col = self.col_name_to_area_intensity(emissions_col)
            self.data = self.data.with_columns(
                (pl.col(emissions_col) / pl.col(self.FLR_AREA)).alias(per_area_col))

    def add_aeo_nems_building_type_column(self):
        # Add the AEO and NEMS building type for each row of CBECS

        # Load the building type mapping file
        file_path = os.path.join(RESOURCE_DIR, self.building_type_mapping_file_name)
        bldg_type_map = pd.read_csv(file_path, index_col='ComStock Intermediate Building Type')

        @lru_cache()
        def comstock_to_aeo_bldg_type(cstock_bldg_type, sqft, bldg_type_map):
            # Get the CBECS properties
            if 'Office' in cstock_bldg_type:
                # Office type is based on size
                if sqft <= 50_000:
                    aeo_bldg_type = 'Office - Small'
                else:
                    aeo_bldg_type = 'Office - Large'
            else:
                # Other building types are direct mappings
                aeo_bldg_type = bldg_type_map['NEMS and AEO Intermediate Building Type'].loc[cstock_bldg_type][0]
            return aeo_bldg_type

        # self.data[self.AEO_BLDG_TYPE] = self.data.apply(lambda row: comstock_to_aeo_bldg_type(row, bldg_type_map), axis=1)
        self.data = self.data.with_columns(
            self.data.select([self.BLDG_TYPE, self.FLR_AREA]).apply(lambda x: comstock_to_aeo_bldg_type(x[0], x[1], bldg_type_map)).alias(self.AEO_BLDG_TYPE)
        )

        # self.data[self.AEO_BLDG_TYPE] = self.data[self.AEO_BLDG_TYPE].astype('category')
        self.data = self.data.with_columns(pl.col(self.AEO_BLDG_TYPE))

    def add_vintage_column(self):
    # Adds decadal vintage bins used in CBECS 2018

        def vintage_bin_from_year(year):
            year = int(year)
            if year < 1946:
                vint = 'Before 1946'
            elif year < 1960:
                vint = '1946 to 1959'
            elif year < 1970:
                vint = '1960 to 1969'
            elif year < 1980:
                vint = '1970 to 1979'
            elif year < 1990:
                vint = '1980 to 1989'
            elif year < 2000:
                vint = '1990 to 1999'
            elif year < 2013:
                vint = '2000 to 2012'
            elif year < 2019:
                vint = '2013 to 2018'
            else:
                vint = '2019 or newer'
            return vint

        # self.data[self.VINTAGE] = self.data.apply(lambda row: vintage_bin_from_year(row[]), axis=1)
        self.data = self.data.with_columns(
            pl.col(self.YEAR_BUILT).map_elements(lambda x: vintage_bin_from_year(x), return_dtype=pl.Utf8).alias(self.VINTAGE),
        )
        self.data = self.data.with_columns(pl.col(self.VINTAGE))

    def add_floor_area_category_column(self):
    # Adds floor area bins used in CBECS 2018

        def floor_area_bin_from_area(sqft):
            if sqft <= 5_000:
                bin = '1,001 to 5,000 square feet'
            elif sqft <= 10_000:
                bin = '5,001 to 10,000 square feet'
            elif sqft <= 25_000:
                bin = '10,001 to 25,000 square feet'
            elif sqft <= 50_000:
                bin = '25,001 to 50,000 square feet'
            elif sqft <= 100_000:
                bin = '50,001 to 100,000 square feet'
            elif sqft <= 200_000:
                bin = '100,001 to 200,000 square feet'
            elif sqft <= 500_000:
                bin = '200,001 to 500,000 square feet'
            elif sqft <= 1_000_000:
                bin = '500,001 to 1 million square feet'
            else:
                bin = 'Over 1 million square feet'
            return bin

        self.data = self.data.with_columns(
            pl.col(self.FLR_AREA).apply(lambda x: floor_area_bin_from_area(x)).alias(self.FLR_AREA_CAT),
        )
        self.data = self.data.with_columns(pl.col(self.FLR_AREA))

    def add_dataset_column(self):
        self.data = self.data.with_columns([
            pl.lit(self.dataset_name).alias(self.DATASET)
        ])
        self.data = self.data.with_columns(pl.col(self.DATASET))

    def add_state_id_column(self):
        self.data = self.data.with_columns(
            pl.col(self.COUNTY_ID_AS_SIM).cast(str).str.slice(0, 4).alias(self.STATE_ID_AS_SIM)
        )

    def add_upgrade_building_id_column(self):
    # Adds column that combines building ID and upgrade ID for easier joins of wide and long data

        def combine_building_upgrade_id(row):
            return np.int64(f'{row[self.BLDG_ID]}{row[self.UPGRADE_ID]}')

        self.data[self.BLDG_UP_ID] = self.data.apply(lambda row: combine_building_upgrade_id(row), axis=1)

    def add_hvac_metadata(self):
        # Read the HVAC metadata
        hvac_metadata_path = os.path.join(RESOURCE_DIR, self.hvac_metadata_file_name)
        hvac = pd.read_csv(hvac_metadata_path, na_filter=False)

        # add column for ventilation
        dict_vent = dict(zip(hvac['system_type'], hvac['ventilation_type']))
        self.data = self.data.with_columns((pl.col('in.hvac_system_type').cast(pl.Utf8).replace(dict_vent, default=None)).alias('in.hvac_vent_type'))
        self.data = self.data.with_columns(pl.col('in.hvac_vent_type'))

        # add column for heating
        dict_heat = dict(zip(hvac['system_type'], hvac['primary_heating']))
        self.data = self.data.with_columns((pl.col('in.hvac_system_type').cast(pl.Utf8).replace(dict_heat, default=None)).alias('in.hvac_heat_type'))
        self.data = self.data.with_columns(pl.col('in.hvac_heat_type'))

        # add column for cooling
        dict_cool = dict(zip(hvac['system_type'], hvac['primary_cooling']))
        self.data = self.data.with_columns((pl.col('in.hvac_system_type').cast(pl.Utf8).replace(dict_cool, default=None)).alias('in.hvac_cool_type'))
        self.data = self.data.with_columns(pl.col('in.hvac_cool_type'))

        # hvac combined
        self.data = self.data.with_columns(pl.concat_str(['in.hvac_vent_type', 'in.hvac_heat_type', 'in.hvac_cool_type'], separator='_').alias('in.hvac_combined_type'))

    def add_building_type_group(self):
        # Add a building type group

        bldg_type_groups = {
            'FullServiceRestaurant': 'Food Service',
            'QuickServiceRestaurant': 'Food Service',
            'Grocery': 'Food Sales',
            'RetailStripmall': 'Mercantile',
            'RetailStandalone': 'Mercantile',
            'SmallOffice': 'Office',
            'MediumOffice': 'Office',
            'LargeOffice': 'Office',
            'PrimarySchool': 'Education',
            'SecondarySchool': 'Education',
            'Outpatient': 'Healthcare',
            'Hospital': 'Healthcare',
            'SmallHotel': 'Lodging',
            'LargeHotel': 'Lodging',
            'Warehouse': 'Warehouse and Storage',
        }

        self.data = self.data.with_columns((pl.col(self.BLDG_TYPE).cast(pl.Utf8).replace(bldg_type_groups, default=None)).alias(self.BLDG_TYPE_GROUP))
        self.data = self.data.with_columns(pl.col(self.BLDG_TYPE_GROUP))

<<<<<<< HEAD
    def add_climate_zone_group(self):
        cz_groups = {
            '1A': 'Hot (Zones 1-3)',
            '2A': 'Hot (Zones 1-3)',
            '2B': 'Hot (Zones 1-3)',
            '3A': 'Hot (Zones 1-3)',
            '3B': 'Hot (Zones 1-3)',
            '3C': 'Hot (Zones 1-3)',
            '4A': 'Mixed (Zone 4)',
            '4B': 'Mixed (Zone 4)',
            '4C': 'Mixed (Zone 4)',
            '5A': 'Cold (Zones 5-8)',
            '5B': 'Cold (Zones 5-8)',
            '6A': 'Cold (Zones 5-8)',
            '6B': 'Cold (Zones 5-8)',
            '7':  'Cold (Zones 5-8)',
            '7A': 'Cold (Zones 5-8)',
            '7B': 'Cold (Zones 5-8)',
            '8': 'Cold (Zones 5-8)',
            '8A': 'Cold (Zones 5-8)',
        }

        self.data = self.data.with_columns((pl.col(self.CZ_ASHRAE).cast(pl.Utf8).replace(cz_groups, default=None)).alias('Climate Zone Group'))
        self.data = self.data.with_columns(pl.col('Climate Zone Group').cast(pl.Categorical))

    def add_national_scaling_weights(self, cbecs: CBECS, remove_non_comstock_bldg_types_from_cbecs: bool):
=======
    def create_allocated_weights_scaled_to_cbecs(self, cbecs: CBECS, baseline_simulation_outputs: pl.LazyFrame, baseline_allocated_weights: pl.LazyFrame, remove_non_comstock_bldg_types_from_cbecs: bool):
>>>>>>> 04e455d3
        # Remove CBECS entries for building types not included in the ComStock run
        # comstock_bldg_types = self.data[self.BLDG_TYPE].unique()
        # assert "calc.weighted.utility_bills.total_mean_bill..billion_usd" in self.data.columns
        assert isinstance(self.data, pl.LazyFrame)
        comstock_bldg_types: set = set(self.data.select(self.BLDG_TYPE).unique().collect().to_pandas()[self.BLDG_TYPE].tolist())

        cbecs.data = cbecs.data.collect().to_pandas()
        assert isinstance(cbecs.data, pd.DataFrame)
        bldg_types_to_keep = [] #if the bldg types in both CBECS and ComStock, keep them.
        for bt in cbecs.data[self.BLDG_TYPE].unique():
            if bt in comstock_bldg_types:
                bldg_types_to_keep.append(bt)

        logger.debug(f"Building types to keep: {bldg_types_to_keep}")
        if remove_non_comstock_bldg_types_from_cbecs:
            # Modify CBECS to remove building types not covered by ComStock
            cbecs.data = cbecs.data[cbecs.data[self.BLDG_TYPE].isin(bldg_types_to_keep)]
            cbecsData = cbecs.data.copy(deep=True)
        else:
            # Make a copy of CBECS, leaving the original unchanged
            cbecsData = cbecs.data[cbecs.data[self.BLDG_TYPE].isin(bldg_types_to_keep)].copy(deep=True)

        # Calculate scaling factors used to scale ComStock results to CBECS square footages
        # Only includes successful ComStock simulations, so the failure rate will
        # change scaling factors between ComStock runs depending on which models failed.

        # Total sqft of each building type, CBECS
        wt_area_col = self.col_name_to_weighted(self.FLR_AREA)
        cbecsData[wt_area_col] = cbecsData[wt_area_col].astype(float)
        cbecs_bldg_type_sqft = cbecsData[[wt_area_col, self.BLDG_TYPE]].groupby([self.BLDG_TYPE]).sum()
        # logger.debug(f"cbecs_bldg_type_sqft: {cbecsData[[wt_area_col, self.BLDG_TYPE]]}")
        logger.debug('CBECS floor area by building type')
        logger.debug(cbecs_bldg_type_sqft)

        # Total sqft of each building type, ComStock

        # Since this is a national calculation, groupby on building id and upgrade only in foreign key table
        national_agg = baseline_allocated_weights.clone()
        national_agg = national_agg.select([pl.col(self.BLDG_WEIGHT), pl.col(self.BLDG_ID)]).group_by(pl.col(self.BLDG_ID)).sum()
        cs_data = baseline_simulation_outputs.clone()
        national_agg = national_agg.join(cs_data, on=pl.col(self.BLDG_ID))
        national_agg = national_agg.with_columns((pl.col(self.BLDG_WEIGHT) * pl.col(self.FLR_AREA)).alias(self.FLR_AREA))
        national_agg = national_agg.select([pl.col(self.BLDG_TYPE), pl.col(self.FLR_AREA)]).group_by(pl.col(self.BLDG_TYPE)).sum().collect()
        comstock_bldg_type_sqft: pd.DataFrame = national_agg.to_pandas().set_index(self.BLDG_TYPE)

        logger.debug('ComStock Baseline floor area by building type')
        logger.debug(comstock_bldg_type_sqft)

        # Calculate scaling factor for each building type based on floor area (not building/model count)
        sf = pd.concat([cbecs_bldg_type_sqft, comstock_bldg_type_sqft], axis = 1)
        sf[self.BLDG_WEIGHT] = sf[wt_area_col].astype(float) / sf[self.FLR_AREA].astype(float)
        bldg_type_scale_factors = sf[self.BLDG_WEIGHT].to_dict()
        if np.nan in bldg_type_scale_factors:
            wrn_msg = (f'A NaN value was found in the scaling factors, which means that a building type was missing '
                    f'in either the CBECS or ComStock (more likely for a test run) data.')
            logger.warning(wrn_msg)
            del bldg_type_scale_factors[np.nan]

        # Report any scaling factor greater than some threshold.
        logger.info(f'{self.dataset_name} post-apportionment scaling factors to CBECS floor area:')
        for bldg_type, scaling_factor in bldg_type_scale_factors.items():
            logger.info(f'--- {bldg_type}: {round(scaling_factor, 2)}')
            if scaling_factor > 1.3:
                wrn_msg = (f'The scaling factor for {bldg_type} is high, which indicates something unexpected '
                    'in the apportionment step, except for Healthcare where this is expected. Please review.')
                logger.warning(wrn_msg)
            elif scaling_factor < 0.6:
                wrn_msg = (f'The scaling factor for {bldg_type} is low, which indicates something unexpected '
                    'in the apportionment step. Please review.')
                logger.warning(wrn_msg)

        # Here are the 'nominal' weights from Sampling V2 implementation (EUSS 2024 R2 on):
        # TODO Add weights here

        # Scale the allocated weights to match CBECS
        self.building_type_weights = bldg_type_scale_factors
        cbecs_weights = pl.LazyFrame({self.BLDG_TYPE: bldg_type_scale_factors.keys(), 'cbecs_weight': bldg_type_scale_factors.values()})
        alloc_wts_scaled = baseline_allocated_weights.clone()
        alloc_wts_scaled = alloc_wts_scaled.join(cbecs_weights, on=pl.col(self.BLDG_TYPE))
        alloc_wts_scaled = alloc_wts_scaled.with_columns((pl.col(self.BLDG_WEIGHT) * pl.col('cbecs_weight')).alias(self.BLDG_WEIGHT))
        alloc_wts_scaled = alloc_wts_scaled.drop(self.BLDG_TYPE, 'cbecs_weight')
        alloc_wts_scaled = alloc_wts_scaled.collect()

        # Cache to disk
        file_name = f'cached_ComStock_alloc_wts_scaled_to_cbecs.parquet'
        file_path = f'{self.output_dir["fs_path"]}/{file_name}'
        logger.info(f'Caching allocated weights scaled to CBECS for upgrade to: {file_path}')
        if isinstance(self.output_dir['fs'], s3fs.S3FileSystem):
            file_path = f's3://{file_path}'
        with self.output_dir['fs'].open(file_path, "wb") as f:
            alloc_wts_scaled.write_parquet(f)

        assert isinstance(cbecs.data, pd.DataFrame)
        cbecs.data = pl.from_pandas(cbecs.data).lazy()
        assert isinstance(cbecs.data, pl.LazyFrame)
        self.CBECS_WEIGHTS_APPLIED = True
        return bldg_type_scale_factors

    def get_allocated_weights(self):
        # Read from cache
        file_name = f'cached_ComStock_alloc_wts.parquet'
        file_path = f'{self.output_dir["fs_path"]}/{file_name}'
        if isinstance(self.output_dir['fs'], s3fs.S3FileSystem):
            file_path = f's3://{file_path}'
        if not self.output_dir['fs'].exists(file_path):
            raise Exception(f"{file_path} does not exist. Ensure create_allocated_weights has been called previously.")
        alloc_wts = pl.scan_parquet(file_path, storage_options=self.output_dir['storage_options'])

        # Join on the missing PUMA ID
        # TODO this should be done in the initial fkt creation; remove once fixed
        geo_cols = {
            'nhgis_tract_gisjoin': self.TRACT_ID,
            'nhgis_puma_gisjoin': self.PUMA_ID,
        }
        file_path = f's3://eulp/truth_data/{self.truth_data_version}/spatial_lookups/{self.geospatial_lookup_file_name}'
        geospatial_data = pl.scan_csv(file_path, infer_schema_length=None)
        geospatial_data = geospatial_data.select(list(geo_cols.keys()))
        geospatial_data = geospatial_data.rename(geo_cols)
        # Cast tract column from Categorical to String for joining
        alloc_wts = alloc_wts.with_columns(
            pl.col(self.TRACT_ID).cast(pl.String)
        )
        alloc_wts = alloc_wts.join(geospatial_data, on=self.TRACT_ID)

        return alloc_wts

    def get_allocated_weights_scaled_to_cbecs_for_upgrade(self, upgrade_id):
        # Ensure this is a valid upgrade ID
        avail_up_ids = pl.Series(self.data.select(pl.col(self.UPGRADE_ID)).unique().collect()).to_list()
        if upgrade_id not in avail_up_ids:
            raise Exception(f"Requested upgrade_id={upgrade_id} not in self.data. Choose from: {avail_up_ids}")

        # Read from cache
        file_name = f'cached_ComStock_alloc_wts_scaled_to_cbecs.parquet'
        file_path = f'{self.output_dir["fs_path"]}/{file_name}'
        if isinstance(self.output_dir['fs'], s3fs.S3FileSystem):
            file_path = f's3://{file_path}'
        if not self.output_dir['fs'].exists(file_path):
            raise Exception(f"{file_path} does not exist. Ensure create_allocated_weights_scaled_to_cbecs has been called previously.")
        alloc_wts = pl.scan_parquet(file_path, storage_options=self.output_dir['storage_options'])

        # Add the upgrade ID to the allocated weights
        alloc_wts = alloc_wts.with_columns([
                pl.lit(upgrade_id).cast(pl.Int64).alias(self.UPGRADE_ID)
            ])

        return alloc_wts

    # Superset of columns used by all plotting methods
    def plotting_columns(self):
        pcs = []

        # Universal
        pcs += [self.UPGRADE_APPL, self.UPGRADE_NAME, self.BLDG_ID, self.CZ_ASHRAE, self.DATASET]
        pcs += [self.col_name_to_weighted(c, new_units=UnitsMixin.UNIT.ENERGY.TBTU) for c in self.COLS_ENDUSE_ANN_ENGY]
        pcs += [self.col_name_to_weighted(c, UnitsMixin.UNIT.MASS.CO2E_MMT) for c in self.GHG_FUEL_COLS]

        cols = self.COLS_UTIL_BILLS + ['out.utility_bills.electricity_bill_max..usd', 'out.utility_bills.electricity_bill_min..usd']
        pcs += [self.col_name_to_weighted(c, UnitsMixin.UNIT.CURRENCY.BILLION_USD) for c in cols]

        # pv
        cols = self.COLS_GEN_ANN_ENGY
        pcs += [self.col_name_to_weighted(col_name=c, new_units=UnitsMixin.UNIT.ENERGY.TBTU) for c in cols]

        # plot_floor_area_and_energy_totals
        cols = [self.ANN_TOT_ENGY_KBTU, self.ANN_TOT_ELEC_KBTU, self.ANN_TOT_GAS_KBTU]
        pcs += [self.col_name_to_weighted(col_name=c, new_units=UnitsMixin.UNIT.ENERGY.TBTU) for c in cols]
        pcs += [self.col_name_to_weighted(col_name=self.FLR_AREA), self.CEN_DIV, self.BLDG_TYPE, self.VINTAGE]

        # plot_eui_boxplots
        pcs += list(map(self.col_name_to_eui, [self.ANN_TOT_ENGY_KBTU, self.ANN_TOT_ELEC_KBTU, self.ANN_TOT_GAS_KBTU]))
        pcs += [self.col_name_to_weighted(self.FLR_AREA)]

        cols = self.COLS_ENDUSE_ANN_ENGY + self.COLS_TOT_ANN_ENGY
        pcs += [self.col_name_to_savings(self.col_name_to_eui(c)) for c in cols]
        pcs += [self.col_name_to_percent_savings(c, UnitsMixin.UNIT.DIMLESS.PERCENT) for c in cols]

        cols = [self.UTIL_BILL_TOTAL_MEAN] + self.COLS_UTIL_BILLS
        pcs += [self.col_name_to_savings(self.col_name_to_area_intensity(c)) for c in cols]
        pcs += [self.col_name_to_percent_savings(self.col_name_to_weighted(c), UnitsMixin.UNIT.DIMLESS.PERCENT) for c in cols]

        pcs += [self.col_name_to_savings(self.col_name_to_eui(self.ANN_TOT_ENGY_KBTU)),
                                         self.col_name_to_percent_savings(self.ANN_TOT_ENGY_KBTU, UnitsMixin.UNIT.DIMLESS.PERCENT)]

        # plot_qoi_timing, plot_qoi_max_use, plot_qoi_min_use
        pcs += self.QOI_MAX_DAILY_TIMING_COLS
        pcs += self.QOI_MAX_USE_COLS_NORMALIZED
        pcs += self.QOI_MIN_USE_COLS_NORMALIZED
        pcs += self.QOI_MAX_USE_COLS
        pcs += self.QOI_MIN_USE_COLS

        # plot_energy_rate_boxplots
        # pcs += [self.col_name_to_energy_rate(c) for c in [self.UTIL_BILL_ELEC, self.UTIL_BILL_GAS]]  # Disabled in plotting

        # plot_measure_savings_distributions_by_hvac_system_type
        pcs += [self.HVAC_SYS]

        # plot_unmet_hours
        pcs += list(set(self.UNMET_HOURS_COLS))

        # Reduce down to the unique set
        pcs = list(set(pcs))
        pcs.sort()

        return pcs

    def create_plotting_lazyframe(self):

        # Get list of upgrade IDs
        upgrade_ids = pl.Series(self.data.select(pl.col(self.UPGRADE_ID)).unique().collect()).to_list()
        upgrade_ids.sort()

        # Get the simulation outputs and allocated weights for the baseline
        base_sim_outs = self.data.filter((pl.col(self.UPGRADE_ID) == 0))
        base_alloc_wts = self.get_allocated_weights_scaled_to_cbecs_for_upgrade(0)

        # Add utility bills to the allocated weights
        base_alloc_wts_plus_bills = self.get_allocated_weights_plus_util_bills_for_upgrade(0)

        # Create an aggregation for each upgrade
        up_agg_paths = []
        agg_cols = [self.CZ_ASHRAE, self.CEN_DIV]
        for upgrade_id in upgrade_ids:

            # Get the simulation outputs and allocated weights for this upgrade
            up_sim_outs = self.data.filter((pl.col(self.UPGRADE_ID) == upgrade_id))
            up_alloc_wts = self.get_allocated_weights_scaled_to_cbecs_for_upgrade(upgrade_id)

            # Add utility bills to the allocated weights
            up_alloc_wts_plus_bills = self.get_allocated_weights_plus_util_bills_for_upgrade(upgrade_id)

            # Filter to this geography, downselect columns, create savings columns, and downselect columns
            wtd_agg_outs = self.create_weighted_aggregate_output(up_alloc_wts_plus_bills,
                                                                up_sim_outs,
                                                                base_alloc_wts_plus_bills,
                                                                geography_filters={},
                                                                geographic_aggregation_levels=agg_cols,
                                                                column_downselection='detailed')

            # Select only columns needed for plotting
            wtd_agg_outs = wtd_agg_outs.select(self.plotting_columns())

            # Write data to parquet file, hive partition on upgrade to make later processing faster
            file_name = f'cached_ComStock_plotting_upgrade{upgrade_id}.parquet'
            upgrade_dir = f'{self.output_dir["fs_path"]}/cached_plotting_by_upgrade/upgrade={upgrade_id}'
            if isinstance(self.output_dir['fs'], s3fs.S3FileSystem):
                upgrade_dir = f's3://{upgrade_dir}'
            else:
                os.makedirs(upgrade_dir, exist_ok=True)
            file_path = f'{upgrade_dir}/{file_name}'
            logger.info(f'Caching plotting data to: {file_path}')
            wtd_agg_outs = wtd_agg_outs.collect()
            with self.output_dir['fs'].open(file_path, "wb") as f:
                wtd_agg_outs.write_parquet(f)
            up_agg_paths.append(file_path)

        # Scan plotting_data to create one huge LazyFrame
        self.plotting_data = pl.scan_parquet(up_agg_paths, hive_partitioning=True)

        return self.plotting_data


    def get_allocated_weights_plus_util_bills_for_upgrade(self, upgrade_id):

        # Read from cache
        alloc_wts_bills_dir = f'{self.output_dir["fs_path"]}/cached_allocated_weights_plus_bills/upgrade={upgrade_id}'
        if isinstance(self.output_dir['fs'], s3fs.S3FileSystem):
            alloc_wts_bills_dir = f's3://{alloc_wts_bills_dir}'
        if not self.output_dir['fs'].exists(alloc_wts_bills_dir):
            raise Exception(f"{alloc_wts_bills_dir} does not exist. Ensure create_allocated_weights_plus_util_bills_for_upgrade has been called previously.")
        state_pqts = []
        pqt_glob = f'{alloc_wts_bills_dir}/**/cached_allocated_weights_plus_bills_*.parquet'
        for p in self.output_dir['fs'].glob(pqt_glob):
            if isinstance(self.output_dir['fs'], s3fs.S3FileSystem):
                state_pqts.append(f's3://{p}')
            else:
                state_pqts.append(p)
        logger.info(f'Reloading allocated weights plus bills from: {alloc_wts_bills_dir}')
        alloc_wts = pl.scan_parquet(state_pqts, hive_partitioning=True, storage_options=self.output_dir['storage_options'] )
        # Populate a dictionary of unweighted to weighted names to be used later
        # TODO figure out a way to avoid this
        cost_cols = (self.UTIL_ELEC_BILL_COSTS + self.COST_STATE_UTIL_COSTS + [self.UTIL_BILL_TOTAL_MEAN])
        for col in cost_cols:
            weighted_col_name = self.col_name_to_weighted(col, self.weighted_utility_units)
            self.unweighted_weighted_map.update({col: weighted_col_name})
        self.unweighted_weighted_map.update({self.UTIL_ELEC_BILL_NUM_BILLS: self.col_name_to_weighted(self.UTIL_ELEC_BILL_NUM_BILLS)})

        # Join on the missing PUMA ID
        # TODO this should be done in the initial fkt creation; remove once fixed
        geo_cols = {
            'nhgis_tract_gisjoin': self.TRACT_ID,
            'nhgis_puma_gisjoin': self.PUMA_ID,
        }
        file_path = f's3://eulp/truth_data/{self.truth_data_version}/spatial_lookups/{self.geospatial_lookup_file_name}'
        geospatial_data = pl.scan_csv(file_path, infer_schema_length=None)
        geospatial_data = geospatial_data.select(list(geo_cols.keys()))
        geospatial_data = geospatial_data.rename(geo_cols)
        # Cast tract column from Categorical to String for joining
        alloc_wts = alloc_wts.with_columns(
            pl.col(self.TRACT_ID).cast(pl.String)
        )
        alloc_wts = alloc_wts.join(geospatial_data, on=self.TRACT_ID)

        return alloc_wts

    def create_allocated_weights_plus_util_bills_for_upgrade(self, upgrade_id):

        # Ensure this is a valid upgrade ID
        avail_up_ids = pl.Series(self.data.select(pl.col(self.UPGRADE_ID)).unique().collect()).to_list()
        if upgrade_id not in avail_up_ids:
            raise Exception(f"Requested simulation outputs for upgrade_id={upgrade_id} not in self.data. Choose from: {avail_up_ids}")

        # Add the upgrade ID to the fkt, which is identical for every upgrade
        sim_outs = self.data.clone()
        sim_outs = sim_outs.filter((pl.col(self.UPGRADE_ID) == upgrade_id))

        sim_outs = self.get_sim_outs_for_upgrade(upgrade_id)
        alloc_wts = self.get_allocated_weights_scaled_to_cbecs_for_upgrade(upgrade_id)

        # If the cached file already exists, scan and return
        alloc_wts_bills_dir = f'{self.output_dir["fs_path"]}/cached_allocated_weights_plus_bills/upgrade={upgrade_id}'
        if isinstance(self.output_dir['fs'], s3fs.S3FileSystem):
            alloc_wts_bills_dir = f's3://{alloc_wts_bills_dir}'
        if self.output_dir['fs'].exists(alloc_wts_bills_dir):
            state_pqts = []
            pqt_glob = f'{alloc_wts_bills_dir}/**/cached_allocated_weights_plus_bills_*.parquet'
            for p in self.output_dir['fs'].glob(pqt_glob):
                if isinstance(self.output_dir['fs'], s3fs.S3FileSystem):
                    state_pqts.append(f's3://{p}')
                else:
                    state_pqts.append(p)
            if state_pqts:
                logger.info(f'Reloading allocated weights plus bills from: {alloc_wts_bills_dir}')
                alloc_wts = pl.scan_parquet(state_pqts, hive_partitioning=True, storage_options=self.output_dir['storage_options'] )
                # Populate a dictionary of unweighted to weighted names to be used later
                # TODO figure out a way to avoid this
                cost_cols = (self.UTIL_ELEC_BILL_COSTS + self.COST_STATE_UTIL_COSTS + [self.UTIL_BILL_TOTAL_MEAN])
                for col in cost_cols:
                    weighted_col_name = self.col_name_to_weighted(col, self.weighted_utility_units)
                    self.unweighted_weighted_map.update({col: weighted_col_name})
                self.unweighted_weighted_map.update({self.UTIL_ELEC_BILL_NUM_BILLS: self.col_name_to_weighted(self.UTIL_ELEC_BILL_NUM_BILLS)})
                return alloc_wts_bills_dir
            else:
                logger.info(f"No cached parquet files were found in {alloc_wts_bills_dir}")

        # The file does not exist. Create, cache, scan, and return.
        logger.info(f'Creating allocated weights plus bills for upgrade {upgrade_id}')

        # The allocated weights have a tract for each building
        # Assign the EIA Utility ID for each building based on this tract
        tract_to_util_file_path = f's3://eulp/truth_data/{self.truth_data_version}/{self.tract_to_util_map_file_name}'
        tract_to_util_map = pl.scan_csv(tract_to_util_file_path)
        alloc_wts = alloc_wts.join(tract_to_util_map, on=self.TRACT_ID, how='left')

        # Get the utility bills by EIA ID from the simulation outputs.
        # This column includes the utility bills calculated for all possible
        # locations each simulation output could be allocated to.
        # Include building floor area for utility cost intenstity calcs.
        util_bills_by_eia_id = sim_outs.select(
            [self.BLDG_ID, self.UTIL_BILL_ELEC_RESULTS, self.FLR_AREA]
        )

        # Cast utility data column from Categorical back to String
        util_bills_by_eia_id = util_bills_by_eia_id.with_columns(
            pl.col(self.UTIL_BILL_ELEC_RESULTS).cast(pl.String)
        )

        # Create a new row for each Building ID x EIA ID combination
        util_bills_by_eia_id = util_bills_by_eia_id.with_columns(
            pl.col(self.UTIL_BILL_ELEC_RESULTS).str.strip_chars_start('|').str.strip_chars_end('|').str.split('|')
        ).explode(self.UTIL_BILL_ELEC_RESULTS)

        # Split the values into a temporary list column
        tsc = 'tsc'
        util_bills_by_eia_id = util_bills_by_eia_id.with_columns(
            pl.col(self.UTIL_BILL_ELEC_RESULTS).str.split(":").alias(tsc)
        )

        # Define column names based on  measure output
        # NOTE: Column name order must match the order in utility_bills/measure.rb!
        new_util_columns = [self.UTIL_BILL_EIA_ID] + self.UTIL_ELEC_BILL_VALS
        util_bills_by_eia_id = util_bills_by_eia_id.with_columns(
            pl.col(tsc).list.to_struct("max_width", new_util_columns)
        ).unnest(tsc)
        # NOTE: need to do this otherwise the lazyframe query optimization breaks down
        collect_tstart = datetime.datetime.now()
        util_bills_by_eia_id = util_bills_by_eia_id.collect().lazy()
        collect_tend = datetime.datetime.now()
        elapsed_time = (collect_tend - collect_tstart).total_seconds()
        logger.info(f"Collect time for util_bills_by_eia_id: {elapsed_time} seconds")

        # Replace empty strings with nulls in the new columns
        util_bills_by_eia_id = util_bills_by_eia_id.with_columns(
            [pl.when(pl.col(new_col) == "")
            .then(None)
            .otherwise(pl.col(new_col))
            .alias(new_col)
            for new_col in new_util_columns]
        )

        # Convert the EIA ID and bill column dtypes to integers
        cols_to_int = [c for c in self.UTIL_ELEC_BILL_VALS if '..usd' in c]
        cols_to_int.append(self.UTIL_BILL_EIA_ID)
        util_bills_by_eia_id = util_bills_by_eia_id.with_columns(
            [pl.col(column).cast(pl.Int64) for column in cols_to_int]
        )

        # Join the utility bills onto each building based on utility ID
        alloc_wts = alloc_wts.join(util_bills_by_eia_id, on=[self.BLDG_ID, self.UTIL_BILL_EIA_ID], how='left')

        # Loop through each fuel and assign state-level bills to each building
        for col_state_util_result, col_state_util_bill in dict(zip(self.COLS_STATE_UTIL_RESULTS, self.COST_STATE_UTIL_COSTS)).items():

            # Get the utility bills data for this fuel.
            # This column includes the utility bills calculated for all possible
            # states each simulation output could be allocated to.
            util_bills_by_state = sim_outs.select(
                [self.BLDG_ID, col_state_util_result]
            )

            # Cast utility data column from Categorical back to String
            util_bills_by_state = util_bills_by_state.with_columns(
                pl.col(col_state_util_result).cast(pl.String)
            )
            collect_tstart = datetime.datetime.now()
            util_bills_by_state = util_bills_by_state.collect().lazy()
            collect_tend = datetime.datetime.now()
            elapsed_time = (collect_tend - collect_tstart).total_seconds()
            logger.info(f"Collect time for util_bills_by_state {col_state_util_bill}: {elapsed_time} seconds")

            # Create a new row for each Building ID x State combination
            util_bills_by_state = util_bills_by_state.with_columns(
                pl.col(col_state_util_result).str.strip_chars_start('|').str.strip_chars_end('|').str.split('|')
            ).explode(col_state_util_result)

            # Split the values into a temporary list column
            tsc = 'tsc'
            util_bills_by_state = util_bills_by_state.with_columns(
                pl.col(col_state_util_result).str.split(":").alias(tsc)
            )

            # Define column names based on  measure output
            # NOTE: Column name order must match the order in utility_bills/measure.rb!
            new_util_columns = [self.STATE_ABBRV, col_state_util_bill]
            util_bills_by_state = util_bills_by_state.with_columns(
                pl.col(tsc).list.to_struct("max_width", new_util_columns)
            ).unnest(tsc)
            # NOTE: need to do this otherwise the lazyframe query optimization breaks down
            collect_tstart = datetime.datetime.now()
            util_bills_by_state = util_bills_by_state.collect().lazy()
            collect_tend = datetime.datetime.now()
            elapsed_time = (collect_tend - collect_tstart).total_seconds()
            logger.info(f"Collect time for util_bills_by_state {col_state_util_bill}: {elapsed_time} seconds")

            # Replace empty strings with nulls in the new columns
            util_bills_by_state = util_bills_by_state.with_columns(
                [pl.when(pl.col(new_col) == "")
                .then(None)
                .otherwise(pl.col(new_col))
                .alias(new_col)
                for new_col in new_util_columns]
            )

            # Convert the bill column dtype to integer
            util_bills_by_state = util_bills_by_state.with_columns(
                [pl.col(col_state_util_bill).cast(pl.Int64)]
            )

            # Join the utility bills onto each building based on state
            alloc_wts = alloc_wts.join(util_bills_by_state, on=[self.BLDG_ID, self.STATE_ABBRV], how='left')

        # fill missing utility bill costs with state average
        alloc_wts = alloc_wts.with_columns(
            [pl.when('usd' in column)
               .then(pl.col(column)
                       .fill_null(pl.col(self.UTIL_STATE_AVG_ELEC_COST))
                    )
               .when('label' in column)
               .then(pl.col(column)
                       .fill_null('state_average_rate')
                    )
            for column in self.UTIL_ELEC_BILL_VALS]
        )

        alloc_wts = alloc_wts.with_columns(
            [pl.col(column).cast(pl.Int64) for column in self.UTIL_ELEC_BILL_COSTS + [self.UTIL_ELEC_BILL_NUM_BILLS]]
        )

        # Create combined utility column for mean electricity rate
        alloc_wts = alloc_wts.with_columns(pl.sum_horizontal(self.COLS_UTIL_BILLS).alias(self.UTIL_BILL_TOTAL_MEAN))

        # Calculate weighted utility bill columns based on the allocated weights
        conv_fact = self.conv_fact('usd', self.weighted_utility_units)
        cost_cols = (self.UTIL_ELEC_BILL_COSTS + self.COST_STATE_UTIL_COSTS + [self.UTIL_BILL_TOTAL_MEAN])
        for col in cost_cols:
            weighted_col_name = self.col_name_to_weighted(col, self.weighted_utility_units)
            self.unweighted_weighted_map.update({col: weighted_col_name})

        # Calculate weighted utility costs
        alloc_wts = alloc_wts.with_columns(
            [pl.col(col)
               .cast(pl.Int64)
               .mul(pl.col(self.BLDG_WEIGHT))
               .mul(conv_fact)
               .alias(self.col_name_to_weighted(col, self.weighted_utility_units))
               for col in cost_cols
            ]
        )

        # Calculate weighted number of bills TODO: do we want this?
        alloc_wts = alloc_wts.with_columns(
            pl.col(self.UTIL_ELEC_BILL_NUM_BILLS)
              .cast(pl.Int32)
              .mul(pl.col(self.BLDG_WEIGHT))
              .alias(self.col_name_to_weighted(self.UTIL_ELEC_BILL_NUM_BILLS))
        )
        # update name dict
        self.unweighted_weighted_map.update({self.UTIL_ELEC_BILL_NUM_BILLS: self.col_name_to_weighted(self.UTIL_ELEC_BILL_NUM_BILLS)})

        # get upgrade ID
        up_id_list = alloc_wts.select([pl.col(self.UPGRADE_ID)]).collect().get_column(self.UPGRADE_ID).unique().to_list()
        # should be a single value
        assert len(up_id_list) == 1
        upgrade_id = int(up_id_list[0])

        # Write to parquet file, hive partition on upgrade to make later processing faster
        if not isinstance(self.output_dir['fs'], s3fs.S3FileSystem):
            os.makedirs(alloc_wts_bills_dir, exist_ok=True)
        collect_tstart = datetime.datetime.now()
        alloc_wts = alloc_wts.collect()
        collect_tend = datetime.datetime.now()
        elapsed_time = (collect_tend - collect_tstart).total_seconds()
        logger.info(f"Collect time for upgrade {upgrade_id}: {elapsed_time} seconds")
        alloc_wts = alloc_wts.drop('upgrade')  # upgrade column will be read from hive partition dir name
        logger.info(f'Caching allocated weights plus bills for upgrade {upgrade_id} to: {alloc_wts_bills_dir}')
        # Cache by state to enable faster reading
        state_pqts = []
        for state_abbv, state_alloc_wts in alloc_wts.group_by(self.STATE_ABBRV):
            state_abbv = state_abbv[0]
            cached_file_name = f'cached_allocated_weights_plus_bills_upgrade{upgrade_id}_{state_abbv}.parquet'
            logger.info(f'Caching {cached_file_name}')
            alloc_wts_bills_state_dir = f'{alloc_wts_bills_dir}/{self.STATE_ABBRV}={state_abbv}'
            if not isinstance(self.output_dir['fs'], s3fs.S3FileSystem):
                os.makedirs(alloc_wts_bills_state_dir, exist_ok=True)
            state_alloc_wts = state_alloc_wts.drop(self.STATE_ABBRV) # state column will be read from hive partition dir name
            cached_file_path = f'{alloc_wts_bills_state_dir}/{cached_file_name}'
            state_pqts.append(cached_file_path)
            with self.output_dir['fs'].open(cached_file_path, "wb") as f:
                state_alloc_wts.write_parquet(f)
        alloc_wts = pl.scan_parquet(state_pqts, hive_partitioning=True, storage_options=self.output_dir['storage_options'])

        return alloc_wts_bills_dir

    def aggregate_allocated_weights_to_geography(self,
                                                alloc_wts,
                                                geography_filters={},
                                                geographic_aggregation_levels=['in.nhgis_tract_gisjoin']):
        logger.info(f'Filtering allocated weights to: {geography_filters} and aggregating to: {geographic_aggregation_levels}')

        # Filter to specified geography
        if len(geography_filters) > 0:
            geo_filter_exprs = [(pl.col(k) == v) for k, v in geography_filters.items()]
            alloc_wts = alloc_wts.filter(geo_filter_exprs)

        # Get names of geography columns to group by
        geo_agg_cols = []
        if geographic_aggregation_levels != ['national']:
            geo_agg_cols = [pl.col(c) for c in geographic_aggregation_levels]

        # Get weighted utility bill columns to aggregate
        conv_fact = self.conv_fact('usd', self.weighted_utility_units)
        cost_cols = (self.UTIL_ELEC_BILL_COSTS + self.COST_STATE_UTIL_COSTS + [self.UTIL_BILL_TOTAL_MEAN])
        weighted_util_cols = [self.col_name_to_weighted(col, self.weighted_utility_units) for col in (cost_cols + [self.UTIL_ELEC_BILL_NUM_BILLS])]

        # Get the bill labels, only applicable at the tract level of aggregation
        bill_label_cols = []
        eia_id_cols = []
        if geographic_aggregation_levels == ['in.nhgis_tract_gisjoin']:
            bill_label_cols = self.UTIL_ELEC_BILL_LABEL
            eia_id_cols = [self.UTIL_BILL_EIA_ID]

        # Sum the weights and weighted utility bills by building IDs within each geography
        wtd_agg_outs = alloc_wts.select(
            [
                pl.col(self.BLDG_WEIGHT),
                pl.col(self.UPGRADE_ID),
                pl.col(self.BLDG_ID),
                pl.col(self.FLR_AREA)
            ]
            + geo_agg_cols
            + weighted_util_cols
            + cost_cols
            + [self.UTIL_ELEC_BILL_NUM_BILLS]
            + bill_label_cols
            + eia_id_cols
        ).group_by(
            [
                pl.col(self.UPGRADE_ID),
                pl.col(self.BLDG_ID)
            ]
            + geo_agg_cols
        ).agg(
            [
                pl.col([self.BLDG_WEIGHT] + weighted_util_cols + cost_cols + [self.UTIL_ELEC_BILL_NUM_BILLS]).sum(),
                pl.col([self.FLR_AREA] + bill_label_cols + eia_id_cols).first()
            ]
        )

        # Calculate as average 'unweighted' utility intensity, e.g. (sum of weighted bills) / (sum of weights * building area)
        wtd_agg_outs = wtd_agg_outs.with_columns(
            [pl.col(self.col_name_to_weighted(col, self.weighted_utility_units)) # sum of (utility cost per building * tract-level weights) in billion usd
               .truediv(
                   pl.col(self.FLR_AREA) # single building area
                     .mul(pl.col(self.BLDG_WEIGHT)) # sum of tract-level weights
                     .mul(conv_fact) # usd to billion usd
               )
               .alias(self.col_name_to_area_intensity(col))
            for col in cost_cols]
        )

        return wtd_agg_outs

    def create_weighted_aggregate_output(self,
                                        up_alloc_wts,
                                        sim_outs,
                                        base_alloc_wts,
                                        geography_filters={},
                                        geographic_aggregation_levels=[],
                                        column_downselection=None):

        # Aggregate the upgrade's allocated weights for this geographic resolution
        up_agg_alloc_wts = self.aggregate_allocated_weights_to_geography(
                                                up_alloc_wts,
                                                geography_filters,
                                                geographic_aggregation_levels
        )

        # Aggregate the baseline's allocated weights for this geographic resolution
        base_agg_alloc_wts = self.aggregate_allocated_weights_to_geography(
                                                base_alloc_wts,
                                                geography_filters,
                                                geographic_aggregation_levels
        )

        # Get names of geography columns to group by
        geo_agg_cols = []
        if geographic_aggregation_levels != ['national']:
            geo_agg_cols = [pl.col(c) for c in geographic_aggregation_levels]

        # Calculate utility bill savings columns on the aggregate data
        up_agg_alloc_wts = self.add_weighted_utility_cost_savings_columns(up_agg_alloc_wts, base_agg_alloc_wts, geo_agg_cols)

        # Drop the raw string utility bill results columns from the simulation outputs
        sim_outs = sim_outs.drop(self.COLS_UTIL_BILL_RESULTS)

        # Join the aggregate allocated weights to the simulation outputs by building ID and upgrade ID
        logger.info("Joining the aggregated weights to simulation results")

        wtd_agg_outs = up_agg_alloc_wts.select(pl.all().exclude(self.FLR_AREA)).join(sim_outs, on=[pl.col(self.UPGRADE_ID), pl.col(self.BLDG_ID)])

        # remove utility cols from unweighted_weighted_map
        cost_cols = (self.UTIL_ELEC_BILL_COSTS + self.COST_STATE_UTIL_COSTS + [self.UTIL_BILL_TOTAL_MEAN])
        for col in (cost_cols + [self.UTIL_ELEC_BILL_NUM_BILLS]):
            self.unweighted_weighted_map.pop(col, None)

        logger.info("Calculating weighted energy savings columns")
        # Calculate the weighted columns
        wtd_agg_outs = self.add_weighted_area_energy_savings_columns(wtd_agg_outs)

        # Cast geography column from Categorical to String for joining
        wtd_agg_outs = wtd_agg_outs.with_columns(
            pl.col(geographic_aggregation_levels[0]).cast(pl.String)
        )

        # Add geospatial data columns based on most informative geography column
        wtd_agg_outs = self.add_geospatial_columns(wtd_agg_outs, geographic_aggregation_levels[0])
        if geographic_aggregation_levels == [self.TRACT_ID]:
            wtd_agg_outs = self.add_cejst_columns(wtd_agg_outs)
            wtd_agg_outs = self.add_ejscreen_columns(wtd_agg_outs)

        # Downselect and order columns
        ordered_cols = self.reorder_columns(self.columns_for_export(wtd_agg_outs, column_downselection))
        wtd_agg_outs = wtd_agg_outs.select(ordered_cols)

        # Drop the dataset and completed_status columns
        # since these aren't useful to the target audience
        # TODO comstockpostproc should control these exports via comstock_column_definitions
        # droping_list = [comstock.DATASET, comstock.COMP_STATUS] + ['out.district_heating.interior_equipment.energy_consumption',
        #                                                             'out.district_heating.interior_equipment.energy_savings',
        #                                                             'out.district_heating.interior_equipment.energy_consumption_intensity',
        #                                                             'out.district_heating.interior_equipment.energy_savings_intensity',
        #                                                             'calc.enduse_group.district_heating.interior_equipment.energy_consumption..kwh',
        #                                                             'calc.percent_savings.district_heating.interior_equipment.energy_consumption..percent',
        #                                                             'calc.percent_savings.district_heating.interior_equipment.energy_consumption_intensity..percent',
        #                                                             'calc.weighted.district_heating.interior_equipment.energy_consumption..tbtu',
        #                                                             'calc.weighted.savings.district_heating.interior_equipment.energy_consumption..tbtu']
        # comstock.data = comstock.data.drop(droping_list)

        # List the final set of columns
        # logger.info('Final columns from create_geospatial_slice_of_metadata:')
        # for c in geo_data.columns:
        #     logger.info(c)

        # Return the LazyFrame for use by plotting, etc.
        assert isinstance(wtd_agg_outs, pl.LazyFrame)
        return wtd_agg_outs

    def export_metadata_and_annual_results_for_upgrade(self, upgrade_id, geo_exports, n_parallel=-1):
        # # Define the geographic partitions to export
        # geo_exports = [
        # {'geo_top_dir': 'national',
        #     'partition_cols': {},
        #     'aggregation_levels': ['national'],
        #    'data_types': ['detailed', 'full', 'basic'],
        #    'file_types': ['csv', 'parquet'],
        # },
        # {'geo_top_dir': 'by_state_and_county',
        #     'partition_cols': {
        #         comstock.STATE_ABBRV: 'state',
        #         comstock.COUNTY_ID: 'county',
        #     },
        #     'aggregation_levels': [None, comstock.COUNTY_ID],  # The only one by at full resolution (no agg)
        #     'data_types': ['full', 'basic'],
        #     'file_types': ['csv', 'parquet'],
        # },
        # {
        #     'geo_top_dir': 'by_state',
        #     'partition_cols': {
        #         comstock.STATE_ABBRV: 'state'
        #     },
        #     'aggregation_levels': [comstock.STATE_ABBRV],
        #     'data_types': ['full', 'basic'],
        #     'file_types': ['csv', 'parquet'],
        # },
        # {'geo_top_dir': 'by_state_and_puma',
        #     'partition_cols': {
        #         comstock.STATE_ABBRV: 'state',
        #         comstock.PUMA_ID: 'puma',
        #     },
        #     'aggregation_levels': [comstock.PUMA_ID],
        #     'data_types': ['full', 'basic'],
        #     'file_types': ['csv', 'parquet'],
        # },
        # NOTE: data_types must be specified from most columns to fewest
        # AKA ['detailed', 'full', 'basic'] to work properly.

        # Export to all geographies
        logger.info(f'Exporting /metadata_and_annual_results and /metadata_and_annual_results_aggregates')
        tstart = datetime.datetime.now()
        for ge in geo_exports:
            ge_tstart = datetime.datetime.now()
            geo_top_dir = ge['geo_top_dir']
            partition_cols = ge['partition_cols']
            aggregation_levels = ge['aggregation_levels']
            data_types = ge['data_types']
            file_types = ge['file_types']
            geo_col_names = list(partition_cols.keys())
            logger.info(f'Exporting: {geo_top_dir} partitioned by: {geo_col_names}, aggregated to: {aggregation_levels}')

            # Get the unique set of combinations of all geography column partitions
            logger.debug('Get the unique set of combinations of all geography column partitions')
            if len(geo_col_names) == 0:
                geo_combos = pl.DataFrame({'geography': ['national']})
                first_geo_combos = pl.DataFrame({'geography': ['national']})
            else:
                alloc_wts = self.get_allocated_weights().clone()
                geo_combos = alloc_wts.select(geo_col_names).unique().collect()
                geo_combos = geo_combos.sort(by=geo_col_names)
                alloc_wts = self.get_allocated_weights().clone()
                first_geo_combos = alloc_wts.select(geo_col_names[0]).unique().collect()
                first_geo_combos = first_geo_combos.sort(by=geo_col_names[0])

            # Make a directory for the geography type
            full_geo_dir = f"{self.output_dir['fs_path']}/metadata_and_annual_results/{geo_top_dir}"
            self.output_dir['fs'].mkdirs(full_geo_dir, exist_ok=True)

            # Make a directory for each data type X file type combo
            if None in aggregation_levels:
                for data_type in data_types:
                    for file_type in file_types:
                        self.output_dir['fs'].mkdirs(f'{full_geo_dir}/{data_type}/{file_type}', exist_ok=True)

            # Make an aggregates directory for the geography type
            full_geo_agg_dir = f"{self.output_dir['fs_path']}/metadata_and_annual_results_aggregates/{geo_top_dir}"
            self.output_dir['fs'].mkdirs(full_geo_agg_dir, exist_ok=True)

            # Make a directory for each data type X file type combo
            for data_type in data_types:
                for file_type in file_types:
                    self.output_dir['fs'].mkdirs(f'{full_geo_agg_dir}/{data_type}/{file_type}', exist_ok=True)

            # Builds a file path for each aggregate based on name, file type, and aggregation level
            def get_file_path(full_geo_agg_dir, full_geo_dir, geo_prefixes, geo_levels, file_type, aggregation_level):
                # Start with either /metadata_and_annual_results or /metadata_and_annual_results_aggregates
                agg_level_dir = full_geo_agg_dir
                if aggregation_level == self.TRACT_ID:
                    agg_level_dir = full_geo_dir
                geo_level_dir = f'{agg_level_dir}/{data_type}/{file_type}'
                if len(geo_levels) > 0:
                    geo_level_dir = f'{geo_level_dir}/' + '/'.join(geo_levels)
                self.output_dir['fs'].mkdirs(geo_level_dir, exist_ok=True)
                file_name = f'upgrade{upgrade_id}'
                # Add geography prefix to filename
                if len(geo_prefixes) > 0:
                    geo_prefix = '_'.join(geo_prefixes)
                    file_name = f'{geo_prefix}_{file_name}'
                # Add aggregate suffix to filename
                if not aggregation_level == self.TRACT_ID:
                    file_name = f'{file_name}_agg'
                # Add data_type suffix to filename
                if data_type == 'basic':
                    file_name = f'{file_name}_{data_type}'
                # Add the filetype extension to filename
                file_name = f'{file_name}.{file_type}'
                # Write the file, depending on filetype
                file_path = f'{geo_level_dir}/{file_name}'

                return file_path

            # Get the allocated weights
            base_alloc_wts_plus_bills = self.get_allocated_weights_plus_util_bills_for_upgrade(0)

            # Get the simulation outputs and allocated weights for this upgrade
            up_sim_outs = self.data.filter((pl.col(self.UPGRADE_ID) == upgrade_id))

            # Add utility bills to the allocated weights
            up_alloc_wts_plus_bills = self.get_allocated_weights_plus_util_bills_for_upgrade(upgrade_id)

            # Write raw data and all aggregation levels
            for aggregation_level in aggregation_levels:
                logger.info(f'Starting aggregation_level: {aggregation_level}')

                # Start with the most expansive set of columns, the downselect later as-needed.
                if 'detailed' in data_types:
                    starting_downselect = 'detailed'
                elif 'full' in data_types:
                    starting_downselect = 'full'
                elif 'basic' in data_types:
                    starting_downselect = 'basic'

                # Handle census tract vs. larger geography aggregation differently because of memory usage
                if aggregation_level == self.TRACT_ID:
                    # Iterate by first level of geographic partitioning, collecting the DataFrame
                    # for this geography then writing files for all the sub-geographies within it.
                    for first_geo_combo in first_geo_combos.iter_rows(named=True):
                        fgc_tstart = datetime.datetime.now()
                        print('')
                        logger.info(f'Creating aggregates for: {first_geo_combo}')

                        # Get the filters for the first level geography
                        first_geo_filters = {}
                        for k, v in first_geo_combo.items():
                            if k == 'geography' and v == 'national':
                                continue
                            first_geo_filters[k] = v

                        # Collect the dataframe for the first level geography
                        agg_lvl_list = [aggregation_level] # TODO move handling of this inside create_geospatial_slice_of_metadata
                        if isinstance(aggregation_level, list):
                            agg_lvl_list = aggregation_level  # Pass list if a list is already supplied
                        wtd_agg_tstart = datetime.datetime.now()
                        wtd_agg_outs = self.create_weighted_aggregate_output(up_alloc_wts_plus_bills,
                                                                            up_sim_outs,
                                                                            base_alloc_wts_plus_bills,
                                                                            first_geo_filters,
                                                                            agg_lvl_list,
                                                                            starting_downselect)
                        logger.info(f"Weighted agg time for {first_geo_combo}: {(datetime.datetime.now() - wtd_agg_tstart).total_seconds()} seconds")
                        collect_tstart = datetime.datetime.now()
                        wtd_agg_outs = wtd_agg_outs.collect()
                        logger.info(f"Collect time for {first_geo_combo}: {(datetime.datetime.now() - collect_tstart).total_seconds()} seconds")

                        # Determine the column subset and order for each data type
                        ordered_cols = {data_type: self.reorder_columns(self.columns_for_export(wtd_agg_outs, data_type)) for data_type in data_types}

                        # Queue writes for each geography
                        combos_to_write = []
                        for geo_combo in geo_combos.iter_rows(named=True):
                            # print(f'geo_combo: {geo_combo}')

                            # Get the filters for the geography
                            geo_filters = {}
                            geo_levels = []
                            geo_prefixes = []
                            for k, v in geo_combo.items():
                                if k == 'geography' and v == 'national':
                                    continue
                                geo_filters[k] = v
                                geo_levels.append(f'{partition_cols[k]}={v}')
                                geo_prefixes.append(v)

                            # Skip geo_combos that aren't in this first-level partitioning. e.g. counties not in a state
                            first_level_geo_combo_val = list(first_geo_filters.values())[0]
                            geo_combo_val = list(geo_filters.values())[0]
                            if not geo_combo_val == first_level_geo_combo_val:
                                # logger.info(f'Skipping {geo_combo} because not in this partition ({geo_combo_val} != {first_level_geo_combo_val})')
                                continue

                            # Filter already-collected dataframe to specified geography
                            if len(geo_filters) > 0:
                                geo_filter_exprs = [(pl.col(k) == v) for k, v in geo_filters.items()]
                                geo_data = wtd_agg_outs.filter(geo_filter_exprs)
                            else:
                                geo_data = wtd_agg_outs

                            # Sort by building ID
                            geo_data = geo_data.sort(by=self.BLDG_ID)

                            # Queue write for each data type
                            for data_type in data_types:

                                # Downselect columns based on the data type
                                geo_data_for_data_type = geo_data.clone().select(ordered_cols[data_type])

                                # Queue write for all selected filetypes
                                for file_type in file_types:
                                    file_path = get_file_path(full_geo_agg_dir, full_geo_dir, geo_prefixes, geo_levels, file_type, aggregation_level)
                                    logger.debug(f"Queuing {file_path}")
                                    combo = (geo_data_for_data_type, self.output_dir, file_type, file_path)
                                    combos_to_write.append(combo)

                        # Write files in parallel
                        logger.info(f'Writing {len(combos_to_write)} files in parallel')
                        write_tstart = datetime.datetime.now()
                        with Parallel(n_jobs=n_parallel) as parallel:
                            parallel(delayed(write_geo_data)(combo) for combo in combos_to_write)
                        logger.info(f"Write time for {first_geo_combo}: {(datetime.datetime.now() - write_tstart).total_seconds()} seconds")
                        # # Attempting to avoid crashes
                        # wtd_agg_outs.clear()
                        # del to_write
                        # time.sleep(2)
                        # gc.collect()
                        logger.info(f"Total time for {first_geo_combo}: {(datetime.datetime.now() - fgc_tstart).total_seconds()} seconds")
                else:
                    # If there is any aggregation, collect a single dataframe with all geographies and savings columns
                    # Memory usage should work on most laptops
                    no_geo_filters = {}
                    agg_lvl_list = [aggregation_level] # TODO move handling of this inside create_geospatial_slice_of_metadata
                    if isinstance(aggregation_level, list):
                        agg_lvl_list = aggregation_level  # Pass list if a list is already supplied
                    wtd_agg_outs = self.create_weighted_aggregate_output(up_alloc_wts_plus_bills,
                                                                        up_sim_outs,
                                                                        base_alloc_wts_plus_bills,
                                                                        no_geo_filters,
                                                                        agg_lvl_list,
                                                                        starting_downselect)
                    collect_tstart = datetime.datetime.now()
                    wtd_agg_outs = wtd_agg_outs.collect()
                    logger.info(f"Collect time for {aggregation_level}: {(datetime.datetime.now() - collect_tstart).total_seconds()} seconds")
                    logger.info(f'There are {wtd_agg_outs.shape[0]:,} total rows at the aggregation level {aggregation_level}')

                    # Determine the column subset and order for each data type
                    ordered_cols = {data_type: self.reorder_columns(self.columns_for_export(wtd_agg_outs, data_type)) for data_type in data_types}

                    # Process each geography and downselect columns
                    combos_to_write = []
                    for geo_combo in geo_combos.iter_rows(named=True):
                        # print(f'geo_combo: {geo_combo}')

                        geo_filters = {}
                        geo_levels = []
                        geo_prefixes = []
                        for k, v in geo_combo.items():
                            if k == 'geography' and v == 'national':
                                continue
                            geo_filters[k] = v
                            geo_levels.append(f'{partition_cols[k]}={v}')
                            geo_prefixes.append(v)

                        # Filter already-collected dataframe to specified geography
                        if len(geo_filters) > 0:
                            geo_filter_exprs = [(pl.col(k) == v) for k, v in geo_filters.items()]
                            geo_data = wtd_agg_outs.filter(geo_filter_exprs)
                        else:
                            geo_data = wtd_agg_outs

                        # Sort by building ID
                        geo_data = geo_data.sort(by=self.BLDG_ID)

                        # Queue write for each data type
                        for data_type in data_types:

                            # Downselect columns further if appropriate
                            data_type_df = geo_data.clone().select(ordered_cols[data_type])

                            # Queue write for all selected filetypes
                            n_rows, n_cols = geo_data.shape
                            for file_type in file_types:
                                file_path = get_file_path(full_geo_agg_dir, full_geo_dir, geo_prefixes, geo_levels, file_type, aggregation_level)
                                logger.debug(f"Queuing {file_path}: n_cols = {n_cols:,}, n_rows = {n_rows:,}")
                                combo = (data_type_df, self.output_dir, file_type, file_path)
                                combos_to_write.append(combo)

                    # Write files in parallel
                    logger.info(f'Writing {len(combos_to_write)} files in parallel')
                    write_tstart = datetime.datetime.now()
                    with Parallel(n_jobs=n_parallel) as parallel:
                        parallel(delayed(write_geo_data)(combo) for combo in combos_to_write)
                    logger.info(f"Write time for {aggregation_level}: {(datetime.datetime.now() - write_tstart).total_seconds()} seconds")

            ge_tend = datetime.datetime.now()
            logger.info(f'Finished exporting: {geo_top_dir}. ')
            logger.info(f'Partitioned by: {geo_col_names}')
            logger.info(f'Geographic aggregation levels: {aggregation_levels}')
            logger.info(f'Time elapsed: {(ge_tend - ge_tstart).total_seconds()} seconds')

        return f'Finished {geo_exports} for upgrade {upgrade_id} in {(datetime.datetime.now() - tstart).total_seconds()} seconds.'

    def create_allocated_weights(self,
                                apportionment: Apportion,
                                base_sim_outs: pl.LazyFrame,
                                keep_n_per_apportionment_group=False,
                                reload_from_cache=False):
        # This function doesn't support already CBECS-weighted self.data - error out
        if self.CBECS_WEIGHTS_APPLIED:
            raise RuntimeError('Unable to apply apportionment weighting after CBECS weighting - reverse order.')

        # Path to cached allocated weights file
        file_name = f'cached_ComStock_alloc_wts.parquet'
        fkt_file_path = f'{self.output_dir["fs_path"]}/{file_name}'
        if isinstance(self.output_dir['fs'], s3fs.S3FileSystem):
            fkt_file_path = f's3://{fkt_file_path}'
        if reload_from_cache:
            # fkt creation is non-deterministic, so recreating it results in a different set of models
            # being used, which is an issue if postprocessing is stopped and restarted.
            # Reloading from cache ensures that the same set of models is used.
            if self.output_dir['fs'].exists(fkt_file_path):
                logger.info(f'Reloading fkt from cache: {fkt_file_path}')
                self.fkt = pl.scan_parquet(fkt_file_path, storage_options=self.output_dir['storage_options'])

                # Join on the missing PUMA ID
                # TODO this should be done in the initial fkt creation; remove once fixed (in 3 places)
                geo_cols = {
                    'nhgis_tract_gisjoin': self.TRACT_ID,
                    'nhgis_puma_gisjoin': self.PUMA_ID,
                }
                file_path = os.path.join(self.truth_data_dir, self.geospatial_lookup_file_name)
                geospatial_data = pl.read_csv(file_path, columns=list(geo_cols.keys()), infer_schema_length=None)
                geospatial_data = geospatial_data.rename(geo_cols)
                geospatial_data = geospatial_data.lazy()
                self.fkt = self.fkt.join(geospatial_data, on=self.TRACT_ID)
            else:
                raise FileNotFoundError(
                f'Cannot find {fkt_file_path} to reload fkt, set reload_from_cache=False.')
        else:
            # Pull the columns required to do the matching plus the annual energy total as a safety blanket
            # TODO this is a superset for convienience - slim down later
            geog_cols = [self.TRACT_ID_AS_SIM, self.COUNTY_ID_AS_SIM, self.STATE_ID_AS_SIM, self.CEN_DIV_AS_SIM, self.CZ_ASHRAE_AS_SIM]
            other_cols = [self.BLDG_ID, self.SAMPLING_REGION, self.BLDG_TYPE, self.HVAC_SYS,
                          self.SH_FUEL, self.SIZE_BIN, self.FLR_AREA, self.TOT_EUI]
            csdf = base_sim_outs.select(pl.col(other_cols + geog_cols))

            # Rename the as-simulated geography columns
            geog_aliases = {
                self.TRACT_ID_AS_SIM: self.TRACT_ID,
                self.COUNTY_ID_AS_SIM: self.COUNTY_ID,
                self.STATE_ID_AS_SIM: self.STATE_ID,
                self.CEN_DIV_AS_SIM: self.CEN_DIV,
                self.CZ_ASHRAE_AS_SIM: self.CZ_ASHRAE,
            }
            csdf = csdf.rename(geog_aliases)

            # raise Exception(f"columns in base_sim_outs are {list(base_sim_outs.columns)} and we are looking for {list([self.BLDG_ID, self.STATE_ID, self.COUNTY_ID, self.TRACT_ID, self.SAMPLING_REGION, self.CZ_ASHRAE, self.BLDG_TYPE, self.HVAC_SYS, self.SH_FUEL, self.SIZE_BIN, self.FLR_AREA, self.TOT_EUI, self.CEN_DIV])}")

            # If anything in this selection is null we're smoked so check twice and fail never
            null_total = csdf.null_count().collect().select(pl.sum_horizontal(pl.all())).to_series().sum()
            if null_total != 0:
                raise RuntimeError('Null data appears in the apportionment truth data polars frame. Please resolve')

            # Cast building type to String
            csdf = csdf.with_columns(pl.col(self.BLDG_TYPE).cast(pl.String))

            # Cast sqft to int32
            csdf = csdf.with_columns(pl.col(self.FLR_AREA).cast(pl.Int32))

            # Create the joined hvac system type and fuel type variable used for sampling bin generation and processing
            csdf = csdf.with_columns(
                pl.concat_str([pl.col(self.HVAC_SYS), pl.col(self.SH_FUEL)], separator='_').alias('hvac_and_fueltype')
            )

            # Create a apportionment group id which will be shared for iteration by both the target (apportionment data) and
            # domain (csdf data).
            # TODO make the apportionment data object a lazy df nativly
            APPO_GROUP_ID = 'appo_group_id'
            apportionment.data.loc[:, 'hvac_and_fueltype'] = apportionment.data.loc[:, 'system_type'] + '_' + apportionment.data.loc[:, 'heating_fuel']
            appo_group_df = apportionment.data.copy(deep=True).loc[
                :, ['sampling_region', 'building_type', 'size_bin', 'hvac_and_fueltype']
            ]
            appo_group_df = appo_group_df.drop_duplicates(keep='first').sort_values(
                by=['sampling_region', 'building_type', 'size_bin', 'hvac_and_fueltype']
            ).reset_index(drop=True).reset_index(names=APPO_GROUP_ID)
            appo_group_df = pl.DataFrame(appo_group_df).lazy()

            # Join apportionment group id into comstock data
            csdf = csdf.join(
                appo_group_df,
                left_on=[self.SAMPLING_REGION, self.BLDG_TYPE, self.SIZE_BIN, 'hvac_and_fueltype'],
                right_on=['sampling_region', 'building_type', 'size_bin', 'hvac_and_fueltype']
            )
            if csdf.select(pl.col(APPO_GROUP_ID).is_null().any()).collect().item() != False:
                raise RuntimeError('Not all combinations of sampling region, bt, and size bin could be matched.')

            # Join apportionment group id into comstock data
            tdf = pl.DataFrame(apportionment.data.copy(deep=True)).lazy()
            tdf = tdf.join(appo_group_df, on=['sampling_region', 'building_type', 'size_bin', 'hvac_and_fueltype'])

            # Identify combination in the truth data not supported by the current sample.
            csdf_groups = pl.Series(csdf.select(pl.col(APPO_GROUP_ID)).unique().collect()).to_list()
            truth_groups = pl.Series(appo_group_df.select(pl.col(APPO_GROUP_ID)).unique().collect()).to_list()
            missing_groups = set(truth_groups) - set(csdf_groups)
            unable_to_match = tdf.filter(pl.col(APPO_GROUP_ID).is_in(missing_groups)).select(pl.len()).collect().item()
            total_to_match = tdf.select(pl.len()).collect().item()
            pct_unmatched = (unable_to_match / total_to_match) * 100
            logger.info(f'Unable to match {unable_to_match:,} out of {total_to_match:,} truth data ({pct_unmatched:.2f}%).')
            if pct_unmatched > 25:
                logger.error(f'The percent of unmatched truth data is very high ({pct_unmatched:.2f}%), consider this when reviewing results.')

            # Provide detailed additional info on missing buckets for review if desired
            logger.info(f'Writing QAQC / Debugging files to {self.output_dir["fs_path"]}')
            file_path = f'{self.output_dir["fs_path"]}/missing_truth_data_buildings.log'
            with self.output_dir['fs'].open(file_path, 'w') as f:
                f.write('The following is a breakdown of missing truth data buildings by bucket attributes:\n')
                for attribute in ['sampling_region', 'building_type', 'size_bin', 'hvac_and_fueltype']:
                    f.write(f'\nAttribute: {attribute}:\n')
                    f.write(f'{pl.Series(tdf.filter(pl.col(APPO_GROUP_ID).is_in(missing_groups)).select(pl.col(attribute).value_counts(sort=True)).collect()).to_list()}'
                        .replace("}, {", "\n\t").replace("[{", "\t").replace("}]", ""))
            attrs = ['sampling_region', 'building_type', 'size_bin', 'hvac_and_fueltype']
            file_path = f'{self.output_dir["fs_path"]}/potential_apportionment_group_optimization.csv'
            with self.output_dir['fs'].open(file_path, 'wb') as f:
                tdf.select([pl.col(col) for col in attrs]).group_by([pl.col(col) for col in attrs]).len().sort(pl.col('len'), descending=True).collect().write_csv(f)
            file_path = f'{self.output_dir["fs_path"]}/debugging_missing_apportionment_groups.csv'
            with self.output_dir['fs'].open(file_path, 'wb') as f:
                tdf.filter(pl.col(APPO_GROUP_ID).is_in(missing_groups)).select([pl.col(col) for col in attrs]).group_by([pl.col(col) for col in attrs]).len().sort(pl.col('len'), descending=True).collect().write_csv(f)

            # Drop unsupported truth data and add an index
            tdf = tdf.filter(pl.col(APPO_GROUP_ID).is_in(missing_groups).not_())
            tdf = tdf.with_row_index()

            # Drop unsupported very-small schools while ensuring at least 3 samples per apportionment group
            # Note we can just drop here because the csdf lazyframe isn't used elsewhere
            # This returns all apportionment groups with three or more schools over 2k square feet, making them 'ok' to
            # remove schools under 2k sqft from them.
            row_count_before = csdf.select(pl.len()).collect().item()
            appo_groups_to_apply_drop_to = pl.Series(
                csdf.select(
                    self.BLDG_TYPE, APPO_GROUP_ID, self.FLR_AREA
                ).filter(
                    (pl.col(self.BLDG_TYPE).is_in(['PrimarySchool', 'SecondarySchool'])) &
                    (pl.col(self.FLR_AREA) > 2001)
                ).group_by(
                    APPO_GROUP_ID
                ).count(
                ).filter(
                    pl.col('count') > 2
                ).select(
                    APPO_GROUP_ID
                ).collect()
            ).to_list()
            # Keep all rows not in the list of above apportionment groups OR over 2k sqft
            csdf = csdf.filter(
                (~pl.col(APPO_GROUP_ID).is_in(appo_groups_to_apply_drop_to)) |
                (pl.col(self.FLR_AREA) > 2001)
            )
            row_count_after = csdf.select(pl.len()).collect().item()
            logger.info(f'Removed {row_count_before - row_count_after} very small schools from cs results')

            # Create a dictionary defining how many elements of which apportionment groups to sample
            samples_per_group = tdf.group_by(APPO_GROUP_ID).len().collect().to_pandas()
            samples_per_group = samples_per_group.set_index(APPO_GROUP_ID).to_dict()['len']

            # Create a dictionary identifying the tdf indicies associated with each apportionment group
            tdf_ids_per_group = tdf.select(pl.col('index'), pl.col(APPO_GROUP_ID)).group_by(pl.col(APPO_GROUP_ID)).agg(pl.col('index')).collect().to_pandas()
            tdf_ids_per_group = tdf_ids_per_group.set_index(APPO_GROUP_ID).to_dict()['index']

            # Create a dictionary of which comstock building ids are associated with each apportionment group
            cs_ids_per_group = csdf.select(pl.col(self.BLDG_ID), pl.col(APPO_GROUP_ID)).group_by(pl.col(APPO_GROUP_ID)).agg(pl.col(self.BLDG_ID)).collect().to_pandas()
            cs_ids_per_group = cs_ids_per_group.set_index(APPO_GROUP_ID).to_dict()[self.BLDG_ID]
            assert(set(samples_per_group.keys()) == set(cs_ids_per_group.keys()))

            # Iterativly sample the groups
            # Keeping apportionment group id for debugging if needed later... Otherwise unnessecary
            logger.info('Apportioning comstock building models for each building in the bootstrapped truth dataset')
            sampled_appo_id = list()
            sampled_td_id = list()
            sampled_cs_id = list()
            for group_id in samples_per_group.keys():
                to_sample = samples_per_group[group_id]
                sampled_appo_id.extend(np.repeat(group_id, to_sample).tolist())
                sampled_td_id.extend(tdf_ids_per_group[group_id].tolist())
                sampled_cs_id.extend(np.random.choice(cs_ids_per_group[group_id], to_sample).tolist())

            # Create the new sampled dataframe (foreign key table)
            fkdf = pd.DataFrame({APPO_GROUP_ID: sampled_appo_id, 'tdf_id': sampled_td_id, self.BLDG_ID: sampled_cs_id})
            fkt = pl.DataFrame(fkdf).lazy()

            # Join tdf onto the sampled results with all upgrades
            logger.info('Joining truth dataset information onto the sampled forign key table')
            fkt = fkt.join(tdf.select(
                pl.col('index').alias('tdf_id').cast(pl.Int64),
                pl.col('tract').alias(self.TRACT_ID),
                pl.col('county').alias(self.COUNTY_ID),
                pl.col('state').alias(self.STATE_ID),
                pl.col('cz').alias(self.CZ_ASHRAE_CEC_MIXED),
                pl.col('cen_div').alias(self.CEN_DIV),
                pl.col('sqft').alias('truth_sqft'),
                pl.col('tract_assignment_type').alias('in.tract_assignment_type'),
                pl.col('building_type').alias(self.BLDG_TYPE)
            ), on=pl.col('tdf_id'))

            # Pull in the sqft calculate weights
            area_by_id = base_sim_outs.select(pl.col(self.FLR_AREA), pl.col(self.BLDG_ID), pl.col(self.UPGRADE_ID))
            area_by_id = area_by_id.filter(pl.col(self.UPGRADE_ID) == 0).drop([self.UPGRADE_ID])
            fkt = fkt.join(area_by_id, on=[pl.col(self.BLDG_ID)])
            logger.info('Calculating apportioned weights')
            bs_coef = apportionment.bootstrap_coefficient
            fkt = fkt.with_columns((pl.col('truth_sqft') / (pl.col(self.FLR_AREA) * bs_coef)).alias(self.BLDG_WEIGHT))

            # Add state abbreviations to the fkt for use in partitioning
            fkt = fkt.with_columns(
                pl.col(self.STATE_ID).replace(self.STATE_NHGIS_TO_ABBRV).alias(self.STATE_ABBRV)
            )

            # Map the mixed ASHRAE and CEC climate zones back to ASHRAE climate zones
            fkt = fkt.with_columns(
                pl.col(self.CZ_ASHRAE_CEC_MIXED).replace(self.MIXED_CZ_TO_ASHRAE_CZ).alias(self.CZ_ASHRAE)
            )

            # Drop unwanted columns from the foreign key table and persist
            fkt = fkt.drop('tdf_id', APPO_GROUP_ID, 'truth_sqft', 'in.tract_assignment_type', self.FLR_AREA)

            # Cache the allocated weights for reuse
            with self.output_dir['fs'].open(fkt_file_path, "wb") as f:
                fkt.collect().write_parquet(f)
            logger.info(f'Caching allocated weights to: {fkt_file_path}')

            # Scan the fkt
            self.fkt = pl.scan_parquet(fkt_file_path, storage_options=self.output_dir['storage_options'])

            self.APPORTIONED = True

            logger.info('Successfully completed the apportionment sampling postprocessing')

    def get_sim_outs_for_upgrade(self, upgrade_id):
        # Ensure this is a valid upgrade ID
        avail_up_ids = pl.Series(self.data.select(pl.col(self.UPGRADE_ID)).unique().collect()).to_list()
        if upgrade_id not in avail_up_ids:
            raise Exception(f"Requested simulation outputs for upgrade_id={upgrade_id} not in self.data. Choose from: {avail_up_ids}")

        # Add the upgrade ID to the fkt, which is identical for every upgrade
        sim_outs = self.data.clone()
        sim_outs = sim_outs.filter((pl.col(self.UPGRADE_ID) == upgrade_id))

        return sim_outs

    def add_weighted_area_energy_savings_columns(self, input_lf):

        assert isinstance(input_lf, pl.LazyFrame)
        # Area - create weighted column
        new_area_col = self.col_name_to_weighted(self.FLR_AREA)
        input_lf = input_lf.with_columns(
                (pl.col(self.FLR_AREA) * pl.col(self.BLDG_WEIGHT)).alias(new_area_col))

        #generate the weighted columns with conventions for Emission, Utility, Energy Enduse group.
        old_unit_to_new_unit = {
            'co2e_kg': self.weighted_ghg_units, #Emission, default : co2e_kg -> co2e_mmt
            'usd': self.weighted_utility_units, #Utility, default : usd -> billion_usd
            'kwh': self.weighted_energy_units, #Energy and Enduse Groups, default : kwh -> tbtu
            'kw': self.weighted_demand_units, #(Peak) Demand, default : kw -> gw (gigawatt)
        }

        # Get the list of existing column names
        existing_col_names = input_lf.collect_schema().names()  # Requires collecting LazyFrame
        logger.debug('Converting units in the weighted columns')
        for col in (self.GHG_FUEL_COLS +
                    [self.ANN_GHG_EGRID, self.ANN_GHG_CAMBIUM] +
                    self.COLS_TOT_ANN_ENGY +
                    self.COLS_GEN_ANN_ENGY +
                    self.COLS_ENDUSE_ANN_ENGY +
                    self.COLS_ENDUSE_GROUP_TOT_ANN_ENGY +
                    self.COLS_ENDUSE_GROUP_ANN_ENGY):

            if not col in existing_col_names:
                logger.warning(f'Missing column needed for adding weighted columns: {col}')
            # assert col in input_lf.columns, f'Missing column needed for adding weighted columns: {col}' # TODO ANDREW handle this

            #based on the unit, we use different conv factor and convert the value to the new column
            old_unit = self.units_from_col_name(col)

            if old_unit not in old_unit_to_new_unit.keys():
                raise Exception("The unit is not in the old_unit_to_new_unit mapping")

            new_col = self.col_name_to_weighted(col, old_unit_to_new_unit[old_unit])
            conv_fact = self.conv_fact(old_unit, old_unit_to_new_unit[old_unit])
            input_lf = input_lf.with_columns(
                (pl.col(col) * pl.col(self.BLDG_WEIGHT) * conv_fact).alias(new_col))
            logger.debug(f'{col} * {self.BLDG_WEIGHT} * {conv_fact} -> {new_col}')

        assert isinstance(input_lf, pl.LazyFrame)

        logger.debug('Adding weighted savings columns')
        #based on the unweighted savings columns, generate the weighted savings columns
        if self.include_upgrades:
            for unweighted_saving_cols, weighted_saving_cols in self.unweighted_weighted_map.items():
                # logger.info(f'Handling {unweighted_saving_cols} to {weighted_saving_cols}')
                if weighted_saving_cols in existing_col_names:
                    logger.info(f'Already added weighted savings column: {weighted_saving_cols}')
                    continue

                old_unit = self.units_from_col_name(unweighted_saving_cols)
                new_unit = self.units_from_col_name(weighted_saving_cols)
                conv_fact = self.conv_fact(old_unit, new_unit)
                input_lf: pl.LazyFrame = input_lf.with_columns((pl.col(unweighted_saving_cols) * pl.col(self.BLDG_WEIGHT) * conv_fact).alias(weighted_saving_cols))
                logger.debug(f'Adding {unweighted_saving_cols} * {self.BLDG_WEIGHT} * {conv_fact} -> {weighted_saving_cols}')

        assert isinstance(input_lf, pl.LazyFrame)

        # Create weighted emissions for each enduse group
        # TODO once end-use emissions are reported, sum those columns directly
        logger.debug('Adding enduse group emissions columns')
        for col in (self.COLS_ENDUSE_GROUP_ANN_ENGY + self.COLS_ENDUSE_GROUP_TOT_ANN_ENGY):
            fuel, enduse_gp = col.replace('calc.enduse_group.', '').replace('.energy_consumption..kwh', '').split('.')
            tot_engy = f'calc.weighted.{fuel}.total.energy_consumption..tbtu'
            enduse_gp_engy = f'calc.weighted.enduse_group.{fuel}.{enduse_gp}.energy_consumption..tbtu'
            tot_ghg = f'calc.weighted.emissions.{fuel}..co2e_mmt'
            enduse_gp_ghg_col = f'calc.weighted.enduse_group.{fuel}.{enduse_gp}.emissions..co2e_mmt'

            if fuel == 'electricity':
                enduse_gp_ghg_col = f'calc.weighted.enduse_group.{fuel}.{enduse_gp}.emissions.egrid_2021_subregion..co2e_mmt'
                tot_ghg = 'calc.weighted.emissions.electricity.egrid_2021_subregion..co2e_mmt'
            elif fuel == 'propane':
                tot_ghg = 'calc.weighted.emissions.propane..co2e_mmt'
            elif fuel == 'fuel_oil':
                tot_ghg = 'calc.weighted.emissions.fuel_oil..co2e_mmt'
            elif fuel == 'site_energy':
                tot_ghg = f'calc.weighted.emissions.total_with_egrid..co2e_mmt'

            # enduse group emissions = total emissions * (enduse group energy / total energy)
            input_lf = input_lf.with_columns([
                pl.when((pl.col(tot_engy) > 0))  # Avoid divide-by-zero
                .then((pl.col(tot_ghg).mul(pl.col(enduse_gp_engy)).truediv(pl.col(tot_engy))))
                .otherwise(0.0)
                .alias(enduse_gp_ghg_col)
            ])

        assert isinstance(input_lf, pl.LazyFrame)

        return input_lf

    def add_weighted_utility_cost_savings_columns(self, input_lf, baseline_lf, geo_agg_cols):
        # the data contains the weighted extracted utility bills for the apportioned tract
        # This method will calculate the weighted utility cost savings by each metric - min, median_low, median_high, mean, max, and state average

        logger.debug('Adding weighted utility cost savings')

        assert isinstance(input_lf, pl.LazyFrame)

        result_cols = self.UTIL_ELEC_BILL_COSTS + self.COST_STATE_UTIL_COSTS + [self.UTIL_BILL_TOTAL_MEAN]
        abs_svgs_cols = {}
        pct_svgs_cols = {}

        val_cols = []

        for col in result_cols:
            weighted_col = self.col_name_to_weighted(col, self.weighted_utility_units)
            val_cols.append(weighted_col)
            abs_svgs_cols[weighted_col] = self.col_name_to_savings(weighted_col, None)
            pct_svgs_cols[weighted_col] = self.col_name_to_percent_savings(weighted_col, 'percent')
            # mapping for column name to intensity savings column name
            intensity_col = self.col_name_to_area_intensity(col)
            val_cols.append(intensity_col)
            abs_svgs_cols[intensity_col] = self.col_name_to_savings(intensity_col, None)
            pct_svgs_cols[intensity_col] = self.col_name_to_percent_savings(intensity_col, 'percent')

        if baseline_lf is None:
            # this is baseline data, add empty savings cols and return
            for weighted_col in (list(abs_svgs_cols.values()) + list(pct_svgs_cols.values())):
                input_lf = input_lf.with_columns(pl.lit(0.0).alias(weighted_col))
            return input_lf

        val_and_id_cols = val_cols + geo_agg_cols + [self.BLDG_ID]

        base_vals = baseline_lf.select(val_and_id_cols).sort([self.BLDG_ID] + geo_agg_cols).clone()
        base_vals = base_vals.rename(lambda col_name: col_name + '_base')

        up_vals = input_lf.select(val_and_id_cols).sort([self.BLDG_ID] + geo_agg_cols).clone()

        # absolute savings
        abs_svgs = pl.concat([up_vals, base_vals], how='horizontal').with_columns(
            [(pl.col(f'{col}_base') - pl.col(col)).alias(abs_svgs_cols[col]) for col in val_cols]
        ).select(list(abs_svgs_cols.values()) + geo_agg_cols + [self.BLDG_ID])

        # percent savings
        pct_svgs = pl.concat([up_vals, base_vals], how='horizontal').with_columns(
            [((pl.col(f'{col}_base') - pl.col(col)) / pl.col(f'{col}_base') * 100).alias(pct_svgs_cols[col]) for col in val_cols]
        ).select(list(pct_svgs_cols.values()) + geo_agg_cols + [self.BLDG_ID])

        pct_svgs = pct_svgs.fill_null(0.0)
        pct_svgs = pct_svgs.fill_nan(0.0)

        abs_svgs = abs_svgs.cast({self.BLDG_ID: pl.Int64})
        pct_svgs = pct_svgs.cast({self.BLDG_ID: pl.Int64})

        input_lf = input_lf.join(abs_svgs, how='left', on=[self.BLDG_ID] + geo_agg_cols)
        input_lf = input_lf.join(pct_svgs, how='left', on=[self.BLDG_ID] + geo_agg_cols)

        return input_lf

    def add_unweighted_savings_columns(self):

        assert isinstance(self.data, pl.DataFrame)

        # Calculate savings for each group of columns using the appropriate units
        for col_group in self.UNWTD_COL_GROUPS:

            val_cols = []
            abs_svgs_cols = {}
            pct_svgs_cols = {}

            for col in col_group['cols']:
                # Mapping from column name to raw savings column name
                val_cols.append(col)
                abs_svgs_cols[col] = self.col_name_to_savings(col, None)
                pct_svgs_cols[col] = self.col_name_to_percent_savings(col, 'percent')
                # Mapping for column name to intensity savings column name
                intensity_col = self.col_name_to_area_intensity(col)
                val_cols.append(intensity_col)
                abs_svgs_cols[intensity_col] = self.col_name_to_savings(intensity_col, None)
                pct_svgs_cols[intensity_col] = self.col_name_to_percent_savings(intensity_col, 'percent')

                # Save a map of columns to create weighted savings for later in processing
                # after weights are assigned.
                self.unweighted_weighted_map.update({
                    self.col_name_to_savings(col, None): self.col_name_to_weighted_savings(col, col_group['weighted_units'])
                    })

            # Keep the building ID and upgrade name columns to use as the index
            val_and_id_cols = val_cols + [self.BLDG_ID, self.UPGRADE_NAME]

            # Get the baseline results
            base_vals = self.data.filter(pl.col(self.UPGRADE_NAME) == self.BASE_NAME).select(val_and_id_cols).sort(self.BLDG_ID).clone()

            # Caculate the savings for each upgrade, including the baseline
            up_abs_svgs = []
            up_pct_svgs = []

            for upgrade_name, up_res in self.data.group_by(self.UPGRADE_NAME):
                upgrade_name = upgrade_name[0]
                up_vals = up_res.select(val_and_id_cols).sort(self.BLDG_ID).clone()

                # Check that building_ids have same order in both DataFrames before division
                base_val_ids = base_vals.get_column(self.BLDG_ID)
                up_val_ids = up_vals.get_column(self.BLDG_ID)
                assert up_val_ids.to_list() == base_val_ids.to_list()

                # Calculate the absolute and percent savings
                abs_svgs = (base_vals[val_cols] - up_vals[val_cols])

                pct_svgs = ((base_vals[val_cols] - up_vals[val_cols]) / base_vals[val_cols]) * 100
                pct_svgs = pct_svgs.fill_null(0.0)
                pct_svgs = pct_svgs.fill_nan(0.0)

                abs_svgs = abs_svgs.with_columns([
                    base_val_ids,
                    pl.lit(upgrade_name).alias(self.UPGRADE_NAME)
                ])
                abs_svgs = abs_svgs.with_columns(pl.col(self.UPGRADE_NAME))

                pct_svgs = pct_svgs.with_columns([
                    base_val_ids,
                    pl.lit(upgrade_name).alias(self.UPGRADE_NAME)
                ])
                pct_svgs = pct_svgs.with_columns(pl.col(self.UPGRADE_NAME))

                abs_svgs = abs_svgs.rename(abs_svgs_cols)
                pct_svgs = pct_svgs.rename(pct_svgs_cols)

                up_abs_svgs.append(abs_svgs)
                up_pct_svgs.append(pct_svgs)

            up_abs_svgs = pl.concat(up_abs_svgs)
            up_pct_svgs = pl.concat(up_pct_svgs)

            # Join the savings columns onto the results
            self.data = self.data.join(up_abs_svgs, how='left', on=[self.UPGRADE_NAME, self.BLDG_ID])
            self.data = self.data.join(up_pct_svgs, how='left', on=[self.UPGRADE_NAME, self.BLDG_ID])

    def remove_sightglass_column_units(self):
        # SightGlass requires that the energy_consumption, energy_consumption_intensity,
        # energy_savings, and energy_savings_intensity columns have no units on the
        # column names. This method removes the units from the appropriate column names.

        def rmv_units(c):
            return c.replace(f'..{self.units_from_col_name(c)}', '')

        crnms = {}  # Column renames
        og_cols = self.data.columns
        for col in (self.COLS_TOT_ANN_ENGY + self.COLS_ENDUSE_ANN_ENGY + self.COLS_GEN_ANN_ENGY):
            # energy_consumption
            if col in og_cols: crnms[col] = rmv_units(col)

            # energy_consumption_intensity
            col_int = self.col_name_to_eui(col)
            if col_int in og_cols: crnms[col_int] = rmv_units(col_int)

            # energy_savings
            col_svg = self.col_name_to_savings(col)
            if col_svg in og_cols: crnms[col_svg] = rmv_units(col_svg)

            # energy_savings_intensity
            col_svg_int = self.col_name_to_eui(col_svg)
            if col_svg_int in og_cols: crnms[col_svg_int] = rmv_units(col_svg_int)

        # peak_demand
        col_peak = 'out.electricity.total.peak_demand..kw'
        if col_peak in og_cols: crnms[col_peak] = rmv_units(col_peak)

        logger.debug('remove_sightglass_column_units')
        for old, new in crnms.items():
            assert old.startswith(new)
            logger.debug(f'{old} -> {new}')

        self.data = self.data.rename(crnms)

    def add_sightglass_column_units(self, lazyframe):
        # SightGlass requires that the energy_consumption, energy_consumption_intensity,
        # energy_savings, and energy_savings_intensity columns have no units on the
        # column names. This method adds those units back to the appropriate column names,
        # which is useful for plotting.

        def rmv_units(c):
            return c.replace(f'..{self.units_from_col_name(c)}', '')

        crnms = {}  # Column renames
        og_cols = lazyframe.columns
        for col in (self.COLS_TOT_ANN_ENGY + self.COLS_ENDUSE_ANN_ENGY + self.COLS_GEN_ANN_ENGY):
            # energy_consumption
            if rmv_units(col) in og_cols: crnms[rmv_units(col)] = col

            # energy_consumption_intensity
            col_int = self.col_name_to_eui(col)
            if rmv_units(col_int) in og_cols: crnms[rmv_units(col_int)] = col_int

            # energy_savings
            col_svg = self.col_name_to_savings(col)
            if rmv_units(col_svg) in og_cols: crnms[rmv_units(col_svg)] = col_svg

            # energy_savings_intensity
            col_svg_int = self.col_name_to_eui(col_svg)
            if rmv_units(col_svg_int) in og_cols: crnms[rmv_units(col_svg_int)] = col_svg_int

        # peak_demand
        c_peak = 'out.electricity.total.peak_demand..kw'
        if rmv_units(c_peak) in og_cols: crnms[rmv_units(c_peak)] = c_peak

        logger.debug('add_sightglass_column_units')
        for old, new in crnms.items():
            assert new.startswith(old)
            logger.debug(f'{old} -> {new}')

        lazyframe = lazyframe.rename(crnms)
        return lazyframe

    def get_comstock_unscaled_monthly_energy_consumption(self):
        """
        From the ComStock run, get the monthly timeseries data into monthly natural gas and electricity energy consumption for each state.
        Scale the monthly consumption to national scale.
        First, scale each building type up to match CBECS sqft for that building type.
        Second, scale the total energy for that total sqft up to match the total of CBECS for ALL building types.
        Return:
            comstock_monthly_consumption (pd.DataFrame): Table of natural gas and electricity consumption by state and month.
        """
        if self.athena_table_name is None:
            logger.debug('No athena_table_name was provided, not attempting to query monthly data from Athena.')
            return True

        # Load or query timeseries ComStock results by state and building type
        file_name = f'comstock_monthly_natural_gas_and_electricity_by_state_and_bldg_type.csv'
        file_path = os.path.join(self.data_dir, file_name)
        if not os.path.exists(file_path):
            # Query Athena for ComStock results
            logger.info('Querying Athena for ComStock monthly energy data by state and building type, this will take several minutes.')
            query = f"""
                SELECT
                "upgrade",
                "month",
                "state_id",
                "building_type",
                sum("total_site_gas_kbtu") AS "total_site_gas_kbtu",
                sum("total_site_electricity_kwh") AS "total_site_electricity_kwh"
                FROM
                (
                    SELECT
                    EXTRACT(MONTH from "time") as "month",
                    SUBSTRING("build_existing_model.county_id", 2, 2) AS "state_id",
                    "build_existing_model.create_bar_from_building_type_ratios_bldg_type_a" as "building_type",
                    "upgrade",
                    "total_site_gas_kbtu",
                    "total_site_electricity_kwh"
                    FROM
                    "{self.athena_table_name}_timeseries"
                    JOIN "{self.athena_table_name}_baseline"
                    ON "{self.athena_table_name}_timeseries"."building_id" = "{self.athena_table_name}_baseline"."building_id"
                    WHERE "build_existing_model.building_type" IS NOT NULL
                )
                GROUP BY
                "upgrade",
                "month",
                "state_id",
                "building_type"
            """
            comstock_unscaled_data = self.athena_client.execute(query)
            comstock_unscaled_data.to_csv(file_path, index=False)

        # Read data from disk
        comstock_unscaled = pl.read_csv(file_path)

        # Rename columns
        comstock_unscaled = comstock_unscaled.rename({'month': 'Month', 'state_id': 'FIPS Code'})

        # Rename upgrade values
        upgrade_data = self.data.select([self.UPGRADE_ID, self.UPGRADE_NAME])
        print(upgrade_data.head())
        upgrade_name_map = dict(zip(upgrade_data[self.UPGRADE_ID], upgrade_data[self.UPGRADE_NAME]))
        comstock_unscaled = comstock_unscaled.with_columns(
            pl.col('upgrade').replace(upgrade_name_map).alias('upgrade_name'),
        )
        print(comstock_unscaled.head())
        #Rename Building_Types
        def rename_buildingtypes(building_type):
            building_type = building_type.replace('_',' ').replace(' ', '')
            return building_type

        comstock_unscaled = comstock_unscaled.with_columns(
            pl.col('building_type').map_elements(lambda x: rename_buildingtypes(x), return_dtype=pl.Utf8).alias('building_type'),
        )

        self.monthly_data = comstock_unscaled

        return comstock_unscaled

    def get_scaled_comstock_monthly_consumption_by_state(self, input_lf):

        if self.monthly_data is None:
            logger.info('No monthly_data exists, not attempting to scale monthly data.')
            return True

        # Load or query monthly ComStock energy consumption by state and building type
        monthly = self.monthly_data

        # Get the scaling factors to take the results of this ComStock run to the national scale
        comstock_scaling_factors: pl.LazyFrame = input_lf.clone().group_by(self.BLDG_TYPE).agg(pl.col(self.BLDG_WEIGHT).mean()).collect()
        #comstock_scaling_factors only have two columns. not costly.
        comstock_scaling_factors = dict(comstock_scaling_factors.iter_rows())

        # Assign the correct per-building-type scaling factor to ComStock monthly data
        monthly = monthly.with_columns((pl.col(self.BLDG_TYPE).replace(comstock_scaling_factors, default=None)).alias('Scaling Factor'))

        # Scale the ComStock energy consumption
        monthly = monthly.with_columns(
            (pl.col('total_site_electricity_kwh').mul(pl.col('Scaling Factor'))).alias('Electricity consumption (kWh)'),
        )

        monthly = monthly.with_columns(
            (pl.col('total_site_gas_kbtu').mul(pl.col('Scaling Factor'))).alias('Natural gas consumption (thous Btu)'),
        )

        # Aggregate ComStock by state and month, combining all building types
        vals = ['Electricity consumption (kWh)', 'Natural gas consumption (thous Btu)']
        cols_to_drop = [self.BLDG_TYPE, 'total_site_electricity_kwh', 'total_site_gas_kbtu', 'Scaling Factor']

        idx = ['FIPS Code', 'Month', 'upgrade', 'upgrade_name']
        monthly = monthly.group_by(idx).sum().drop(cols_to_drop)

        # Add a dataset label column
        monthly = monthly.with_columns([
            pl.lit(self.dataset_name).alias(self.DATASET)
        ])

        # load the state id table
        file_path = os.path.join(self.truth_data_dir, 'state_region_division_table.csv')
        if not os.path.exists(file_path):
            raise AssertionError('State metadata not found, download truth data')
        else:
            state_table = pl.read_csv(file_path)

        # Rename columns
        state_table = state_table.rename({'State': self.STATE_NAME, 'State Code': self.STATE_ABBRV})

        # Append the state metadata
        cols = ['FIPS Code', self.STATE_ABBRV, 'Division']
        monthly = monthly.join(state_table.select(cols), on='FIPS Code', how='left')

        # # Get the energy consumption of the buildings NOT covered by ComStock from CBECS
        # cbecs_gap_elec_tbtu, cbecs_gap_gas_tbtu = self.get_comstock_to_whole_stock_energy_gaps()

        # Using ComStock's existing distribution of energy consumption by state and month,
        # add the energy consumption of the buildings NOT covered by ComStock.
        # This will be called the ComStock Gap Model.
        # Because of the way the stacked bar plots are created, ComStock Gap = ComStock + ComStock Gap
        # comstock_elec_tbtu = comstock['Electricity consumption (kWh)'].sum() * self.kWh_to_kBtu * self.kBtu_to_TBtu
        # comstock_gas_tbtu = comstock['Natural gas consumption (thous Btu)'].sum() * self.kBtu_to_TBtu
        # elec_scale = (cbecs_gap_elec_tbtu + comstock_elec_tbtu) / comstock_elec_tbtu
        # gas_scale = (cbecs_gap_gas_tbtu + comstock_gas_tbtu) / comstock_gas_tbtu
        # comstock_gap = comstock.copy()
        # comstock_gap['Dataset'] = 'ComStock Gap Model'
        # comstock_gap['Electricity consumption (kWh)'] = comstock_gap['Electricity consumption (kWh)'] * elec_scale
        # comstock_gap['Natural gas consumption (thous Btu)'] = comstock_gap['Natural gas consumption (thous Btu)'] * gas_scale


        # self.monthly_data_gap = comstock_gap
        self.monthly_data = monthly
        return True

    def create_long_energy_data(self):
        # Convert energy and emissions data into long format, with a row for each fuel/enduse group combo

        engy_cols = []
        emis_cols = []
        for col in (self.COLS_ENDUSE_GROUP_ANN_ENGY):
            fuel, enduse_gp = col.replace('calc.enduse_group.', '').replace('.energy_consumption..kwh', '').split('.')
            pre = f'calc.weighted.enduse_group.{fuel}.{enduse_gp}'
            enduse_gp_engy = f'{pre}.energy_consumption..tbtu'
            engy_cols.append(enduse_gp_engy)
            # Find the corresponding emissions column
            for c in self.data.columns:
                if c.startswith(f'{pre}.emissions'):
                    emis_cols.append(c)

        # Convert energy columns to long form
        engy_var_col = 'calc.weighted.enduse_group.fuel.enduse_group.energy_consumption..units'
        pre = 'calc.weighted.enduse_group.'
        suf = '..tbtu'
        engy_val_col = f'calc.weighted.energy_consumption..{self.weighted_energy_units}'
        engy = self.data.melt(id_vars=[self.BLDG_ID, self.UPGRADE_ID], value_vars=engy_cols, variable_name=engy_var_col, value_name=engy_val_col)
        engy = engy.with_columns(
            pl.col(engy_var_col).str.strip_prefix(pre).str.strip_suffix(suf).str.split('.').list.get(0).alias('fuel'),
            pl.col(engy_var_col).str.strip_prefix(pre).str.strip_suffix(suf).str.split('.').list.get(1).alias('enduse_group'),
        )

        # Convert emissions columns to long form
        emis_var_col = 'calc.weighted.enduse_group.fuel.enduse_group.emissions..units'
        pre = 'calc.weighted.enduse_group.'
        emis_val_col = f'calc.weighted.emissions..{self.weighted_ghg_units}'
        emis = self.data.melt(id_vars=[self.BLDG_ID, self.UPGRADE_ID], value_vars=emis_cols, variable_name=emis_var_col, value_name=emis_val_col)
        emis = emis.with_columns(
            pl.col(emis_var_col).str.strip_prefix(pre).str.split('.').list.get(0).alias('fuel'),
            pl.col(emis_var_col).str.strip_prefix(pre).str.split('.').list.get(1).alias('enduse_group'),
        )

        # Join long form energy and emissions
        join_cols = [self.BLDG_ID, self.UPGRADE_ID, 'fuel', 'enduse_group']
        engy_emis = engy.join(emis, how='left', on=join_cols)
        # Fill blank emissions (for district heating and cooling) with zeroes
        # TODO remove if emissions cols for district heating and cooling get added
        engy_emis = engy_emis.with_columns(
            pl.col(emis_val_col).fill_null(0.0)
        )
        # Remove rows with zero energy for the fuel/end use group combo to make file shorter
        engy_emis = engy_emis.filter((pl.col(engy_val_col) > 0))
        engy_emis = engy_emis.select(join_cols + [engy_val_col, emis_val_col])
        engy_emis = engy_emis.sort(by=join_cols)

        # Check that the long and wide sums match by fuel and for the total
        fuels_to_check = engy_emis.get_column('fuel').unique().to_list() + ['total']
        for fuel in fuels_to_check:
            # Define column names
            tot_engy_col = f'calc.weighted.{fuel}.total.energy_consumption..tbtu'
            tot_ghg_col = f'calc.weighted.emissions.{fuel}..co2e_mmt'
            if fuel == 'electricity':
                tot_ghg_col = 'calc.weighted.emissions.electricity.egrid_2021_subregion..co2e_mmt'
            elif fuel == 'total':
                tot_engy_col = self.col_name_to_weighted(self.ANN_TOT_ENGY_KBTU, self.weighted_energy_units)
                tot_ghg_col = self.col_name_to_weighted(self.ANN_GHG_EGRID, self.weighted_ghg_units)

            # Energy check
            if fuel == 'total':
                tot_engy_long = engy_emis.select(pl.sum(engy_val_col)).item()
            else:
                tot_engy_long = engy_emis.filter((pl.col('fuel') == fuel)).select(pl.sum(engy_val_col)).item()
            tot_engy_wide = self.data.select(pl.sum(tot_engy_col)).item()
            logger.debug(f'{fuel} long energy {tot_engy_long}')
            logger.debug(f'{fuel} wide energy {tot_engy_wide}')
            assert round(tot_engy_long, 1) == round(tot_engy_wide, 1), f'For {fuel}, long energy {tot_engy_long} does not match wide energy {tot_emis_wide}'
            # Emissions check
            if fuel == 'total':
                tot_emis_long = engy_emis.select(pl.sum(emis_val_col)).item()
            else:
                tot_emis_long = engy_emis.filter((pl.col('fuel') == fuel)).select(pl.sum(emis_val_col)).item()
            tot_emis_wide = self.data.select(pl.sum(tot_ghg_col)).item()
            logger.debug(f'{fuel} long emissions {tot_emis_long}')
            logger.debug(f'{fuel} wide emissions {tot_emis_wide}')
            assert round(tot_emis_long, 1) == round(tot_emis_wide, 1), f'For {fuel}, long emissions {tot_engy_long} do not match wide emissions {tot_emis_wide}'

        # Assign
        self.data_long = engy_emis

    def create_long_loads_data(self):

        total_area = self.data['calc.weighted.sqft'].sum()
        logger.info(f'Total Area: {total_area}')

        # add climate zone groups
        self.add_climate_zone_group()

        # convert load component data to long format, with a row for each fuel/enduse/load component group combo
        load_cols = self.load_component_cols()
        load_intensity_cols = []
        for col in load_cols:
            intensity_col = self.col_name_to_area_intensity(col).replace('out.','calc.')
            load_intensity_cols.append(intensity_col)


        # convert load intensity columns to long format
        load_var_col = 'calc.loads.fuel.period.demand_intensity.component..units'
        load_val_col = 'calc.loads.component_load_intensity..kbtu_per_ft2'
        pre = 'calc.loads.'
        loads_int_long = self.data.melt(id_vars=[self.BLDG_ID, self.UPGRADE_ID, 'Climate Zone Group', self.BLDG_TYPE_GROUP], value_vars=load_intensity_cols, variable_name=load_var_col, value_name=load_val_col)
        loads_int_long = loads_int_long.with_columns(
            pl.col(load_var_col).str.strip_prefix(pre).str.split('.').list.get(0).alias('fuel'),
            pl.col(load_var_col).str.strip_prefix(pre).str.split('.').list.get(1).alias('period'),
            pl.col(load_var_col).str.strip_prefix(pre).str.split('.').list.get(3).alias('component')
        )

        # convert weighted load columns to long format
        weighted_load_cols = []
        for col in load_cols:
            weighted_col = self.col_name_to_weighted(col, 'kbtu')
            weighted_load_cols.append(weighted_col)

        var_col = 'calc.weighted.loads.fuel.period.demand.component..units'
        val_col = 'calc.weighted.loads.component_load..kbtu'
        pre = 'calc.weighted.loads.'
        loads_long = self.data.melt(id_vars=[self.BLDG_ID, self.UPGRADE_ID, 'Climate Zone Group', self.BLDG_TYPE_GROUP], value_vars=weighted_load_cols, variable_name=var_col, value_name=val_col)
        loads_long = loads_long.with_columns(
            pl.col(var_col).str.strip_prefix(pre).str.split('.').list.get(0).alias('fuel'),
            pl.col(var_col).str.strip_prefix(pre).str.split('.').list.get(1).alias('period'),
            pl.col(var_col).str.strip_prefix(pre).str.split('.').list.get(3).alias('component')
        )

        # join intensity and loads cols
        join_cols = [self.BLDG_ID, self.UPGRADE_ID, 'Climate Zone Group', self.BLDG_TYPE_GROUP, 'fuel', 'period', 'component']

        loads_long = loads_long.join(loads_int_long, how='left', on=join_cols)
        loads_long = loads_long.select(join_cols + [load_val_col, val_col])
        loads_long = loads_long.sort(by=self.BLDG_ID)
        print(loads_long.head)
        self.loads_data_long = loads_long

    def export_to_csv_long(self):
        # Exports comstock data to CSV in long format, with rows for each fuel/enduse group combo

        if self.data_long is None:
            self.create_long_energy_data()

        # Save files - separate building energy from characteristics for file size
        # up_ids = self.data.get_column(self.UPGRADE_ID).unique().to_list()
        # up_ids.sort()
        # logger.error(f'Got here {up_ids}')
        # for up_id in up_ids:
        #     logger.error('Got here')
        #     file_name = f'upgrade{up_id:02d}_energy_long.csv'
        #     file_path = os.path.abspath(os.path.join(self.output_dir, file_name))
        #     logger.info(f'Exporting to: {file_path}')
        #     self.data.filter(pl.col(self.UPGRADE_ID) == up_id).write_csv(file_path)

        for cached_parquet in self.cached_parquet:
            file_name = f'{cached_parquet}_energy_long.csv'
            file_path = os.path.abspath(os.path.join(self.output_dir, file_name))
            logger.info(f'Exporting to: {file_path}')
            self.data_long.write_csv(file_path)


    def combine_emissions_cols(self):
        # Create combined emissions columns

        # Fill empty emissions columns with zeroes before summing
        for c in self.data.columns:
            if 'out.emissions.' in c:
                self.data = self.data.with_columns([pl.col(c).fill_null(0.0)])

        # Create two combined emissions columns
        self.data = self.data.with_columns(pl.sum_horizontal(self.COLS_GHG_EGRID).alias(self.ANN_GHG_EGRID))
        self.data = self.data.with_columns(pl.sum_horizontal(self.COLS_GHG_CAMBIUM).alias(self.ANN_GHG_CAMBIUM))

        col_names = [self.ANN_GHG_EGRID, self.ANN_GHG_CAMBIUM]
        self.convert_units(col_names)

    def combine_utility_cols(self):
        # Create combined utility column for mean electricity rate

        ## Fill empty emissions columns with zeroes before summing
        #for c in self.data.columns:
        #    if 'out.emissions.' in c:
        #        self.data = self.data.with_columns([pl.col(c).fill_null(0.0)])

        # Create two combined emissions columns
        self.data = self.data.with_columns(pl.sum_horizontal(self.COLS_UTIL_BILLS).alias(self.UTIL_BILL_TOTAL_MEAN))

        col_names = [self.UTIL_BILL_TOTAL_MEAN]
        self.convert_units(col_names)


    def convert_units(self, col_names):
        # Read the column definitions
        col_def_path = os.path.join(RESOURCE_DIR, COLUMN_DEFINITION_FILE_NAME)
        col_defs = pd.read_csv(col_def_path)

        for col in col_names:
            # Check for unit conversion
            orig_units_per_name = self.units_from_col_name(col)
            col = col.replace(f'..{orig_units_per_name}', '')
            orig_units = col_defs.loc[col_defs['new_col_name'] == col, 'original_units'].item()
            assrt_msg = f'Units in column name {orig_units_per_name} dont match units in column definition {orig_units}'
            assert orig_units == orig_units_per_name, assrt_msg
            new_units = col_defs.loc[col_defs['new_col_name'] == col, 'new_units'].item()
            if pd.isna(orig_units):
                logger.debug('-- Unitless, no unit conversion necessary')
            elif orig_units == new_units:
                logger.debug(f"-- Keeping original units {orig_units}")
            else:
                # Convert the column
                cf = self.conv_fact(orig_units, new_units)
                self.data = self.data.with_columns([(pl.col(col) * cf)])
                logger.info(f"-- Converted units from {orig_units} to {new_units} by multiplying by {cf}")

    def export_data_and_enumeration_dictionary(self):

        assert isinstance(self.data, pl.LazyFrame)

        # Read column definitions
        col_def_path = os.path.join(RESOURCE_DIR, COLUMN_DEFINITION_FILE_NAME)
        col_defs = pl.read_csv(col_def_path)

        # Read enumeration definitions
        enum_def_path = os.path.join(RESOURCE_DIR, ENUM_DEFINITION_FILE_NAME)
        enum_defs = pl.read_csv(enum_def_path)

        # Data dictionary
        col_dicts = []
        all_enums = []
        for col in self.data.columns:
            if col.startswith('applicability.'):
                continue  # measure-within-upgrade applicability column names are dynamic, don't check
            col = col.replace(f'..{self.units_from_col_name(col)}', '')
            try:
                col_def = col_defs.row(by_predicate=(pl.col('new_col_name') == col), named=True)
            except pl.exceptions.NoRowsReturnedError:
                logger.error(f'No definition for {col} in {col_def_path}')
                continue
            except pl.exceptions.TooManyRowsReturnedError:
                logger.error(f'Multiple matches for {col} in {col_def_path}')
                continue

            col_enums = []
            if col_def['data_type'] == 'string':
                str_enums = []
                for enum in self.data.select(col).unique().collect().to_series().to_list():
                    if enum is None:
                        continue  # Don't define blank enumerations
                    try:
                        float(enum)  # Don't define numeric enumerations
                    except ValueError as valerr:
                        if enum == '':
                            continue
                        str_enums.append(str(enum))
                if len(str_enums) > 50:
                    logger.debug(f'Not defining enumerations for {col}, see column definition for pattern')
                    col_enums = str_enums[0:10] + ['...too many to list']
                elif 'utility_bills.' in col:
                    pass  # Don't define utility rate names
                else:
                    col_enums = str_enums
                    all_enums.extend(str_enums)
            col_dicts.append({
                'field_name': col_def['new_col_name'],
                'field_location': 'metadata',
                'data_type': col_def['data_type'],
                'units': col_def['new_units'],
                'field_description': col_def['field_description'],
                'allowable_enumeration': '|'.join(col_enums),
                'in_full_metadata_file': col_def['full_metadata'],
                'in_basic_metadata_file': col_def['basic_metadata']
            })

        data_dictionary = pl.from_dicts(col_dicts)

        # Enumeration dictionary
        enum_dicts = []
        for enum in sorted(set(all_enums)):
            enum_def = enum_defs.filter(pl.col('enumeration') == enum)
            if not len(enum_def) == 1:
                logger.error(f'Found {len(enum_def)} enumeration_definitions for: "{enum}"')
                continue
            enum_def = enum_defs.row(by_predicate=(pl.col('enumeration') == enum), named=True)
            enum_dicts.append({
                'enumeration': enum,
                'enumeration_description': enum_def['enumeration_description']
            })

        if enum_dicts:
            enum_dictionary = pl.from_dicts(enum_dicts)
        else:
            enum_dictionary = pl.DataFrame()

        # Save files
        file_name = f'data_dictionary.tsv'
        file_path = os.path.abspath(os.path.join(self.output_dir, file_name))
        logger.info(f'Exporting data dictionary to: {file_path}')
        data_dictionary.write_csv(file_path, separator='\t')

        file_name = f'enumeration_dictionary.tsv'
        file_path = os.path.abspath(os.path.join(self.output_dir, file_name))
        logger.info(f'Exporting enumeration dictionary to: {file_path}')
        enum_dictionary.write_csv(file_path, separator='\t')


    def sightGlass_metadata_check(self, comstock_data: pl.LazyFrame):
        # Actually I think this function should be a part of utility class, not the main class.
        # Check that the metadata columns are present in the data
        # when the columns are in memory
        err_log = ""

        #df.rows(named=True) = [{'foo': 1, 'bar': 1, 'ham': 0}]

        null_count_per_column: dict = comstock_data.null_count().collect().rows(named=True)[0]

        #check if there are null values in row_segment as polars LazyFrame
        for coln, null_count in null_count_per_column.items():
            if coln.startswith("out.qoi.") or coln.startswith("out.utility_bills.") or coln.startswith('applicability.upgrade_add_pvwatts'):
                continue
            if null_count > 0:
                err_log += f"Null values found in column {coln} with {null_count} null count.\n"

        SIGHTGLASS_REQUIRED_COLS = [self.BLDG_ID, self.UPGRADE_ID,
                                     self.UPGRADE_APPL, self.FLR_AREA, self.BLDG_WEIGHT]

        for col in SIGHTGLASS_REQUIRED_COLS:
            if col not in comstock_data.columns:
                err_log += f'{col} not found in data, which is needed for sightglass\n'

        #Skip pattern, may need delete later:
        pattern = r'out\.electricity\.total\.[a-zA-Z]{3}\.energy_consumption'

        for c in comstock_data.columns:
            if re.search('[^a-z0-9._]', c):
                # (f'Column {c} violates name rules: may only contain . _ 0-9 lowercaseletters (no spaces)')
                err_log += f'Column {c} violates name rules: may only contain . _ 0-9 lowercaseletters (no spaces)\n'

        #Actually that's the perfect case to use regex to check the summary.
        TOTAL_PATTERN = r'out\.([a-zA-Z_]+)\.total\.energy_consumption\.\.kwh'
        ENDUSE_PATTERN = r'out\.([a-zA-Z_]+)\.(?!total)([a-zA-Z_]+)\.energy_consumption\.\.kwh'
        MONTH_PATTERN = r'out\.electricity\.total\.([a-zA-Z]{3})\.energy_consumption'

        #Get the sum of the data
        sum_table: pl.DataFrame = comstock_data.sum().collect().rows(named=True)[0]

        #Find the sum of total culmns for each type fuels, and for each fuel type find the sum of different
        #enduse columns. And record them in a dictionary like: {fuel_type: total_energy}
        fuel_total, end_use_total, month_total = {}, {}, {}
        for c in comstock_data.columns:
            if re.match(TOTAL_PATTERN, c):
                fuel_type = re.match(TOTAL_PATTERN, c).group(1)
                if c == self.ANN_TOT_ENGY_KBTU:
                    #absolutely we don't need the total to be added into the
                    #sum again out.site_energy.total.energy_consumption..kwh should be the sum
                    #of all the other energy's type sum.
                    continue
                fuel_total[fuel_type] = sum_table[c]
            elif re.match(ENDUSE_PATTERN, c):
                fuel_type = re.match(ENDUSE_PATTERN, c).group(1)
                end_use_total[fuel_type] = end_use_total.get(fuel_type, 0) + sum_table[c]
            elif re.match(MONTH_PATTERN, c):
                month = re.match(MONTH_PATTERN, c).group(1)
                month_total[month] = sum_table[c]

        logger.info(f"Fuel total: {fuel_total}, Enduse total: {end_use_total}, Month total: {month_total}")
        # Check that the total site energy is the sum of the fuel totals
        for fuel, total in end_use_total.items():
            if not total == pytest.approx(fuel_total[fuel], rel=0.01):
                err_log += f'Fuel total for {fuel} does not match sum of enduse columns\n'
        if not sum(fuel_total.values()) == pytest.approx(sum_table[self.ANN_TOT_ENGY_KBTU], rel=0.01):
            err_log += f'Site total {sum(fuel_total.values())} does not match sum of fuel totals {sum_table[self.ANN_TOT_ENGY_KBTU]}\n'
        if not sum(month_total.values()) == pytest.approx(sum_table[self.ANN_TOT_ELEC_KBTU], rel=0.01):
            err_log += 'Electricity total does not match sum of month totals\n'

        if err_log:
            raise ValueError(err_log)<|MERGE_RESOLUTION|>--- conflicted
+++ resolved
@@ -1985,36 +1985,7 @@
         self.data = self.data.with_columns((pl.col(self.BLDG_TYPE).cast(pl.Utf8).replace(bldg_type_groups, default=None)).alias(self.BLDG_TYPE_GROUP))
         self.data = self.data.with_columns(pl.col(self.BLDG_TYPE_GROUP))
 
-<<<<<<< HEAD
-    def add_climate_zone_group(self):
-        cz_groups = {
-            '1A': 'Hot (Zones 1-3)',
-            '2A': 'Hot (Zones 1-3)',
-            '2B': 'Hot (Zones 1-3)',
-            '3A': 'Hot (Zones 1-3)',
-            '3B': 'Hot (Zones 1-3)',
-            '3C': 'Hot (Zones 1-3)',
-            '4A': 'Mixed (Zone 4)',
-            '4B': 'Mixed (Zone 4)',
-            '4C': 'Mixed (Zone 4)',
-            '5A': 'Cold (Zones 5-8)',
-            '5B': 'Cold (Zones 5-8)',
-            '6A': 'Cold (Zones 5-8)',
-            '6B': 'Cold (Zones 5-8)',
-            '7':  'Cold (Zones 5-8)',
-            '7A': 'Cold (Zones 5-8)',
-            '7B': 'Cold (Zones 5-8)',
-            '8': 'Cold (Zones 5-8)',
-            '8A': 'Cold (Zones 5-8)',
-        }
-
-        self.data = self.data.with_columns((pl.col(self.CZ_ASHRAE).cast(pl.Utf8).replace(cz_groups, default=None)).alias('Climate Zone Group'))
-        self.data = self.data.with_columns(pl.col('Climate Zone Group').cast(pl.Categorical))
-
-    def add_national_scaling_weights(self, cbecs: CBECS, remove_non_comstock_bldg_types_from_cbecs: bool):
-=======
     def create_allocated_weights_scaled_to_cbecs(self, cbecs: CBECS, baseline_simulation_outputs: pl.LazyFrame, baseline_allocated_weights: pl.LazyFrame, remove_non_comstock_bldg_types_from_cbecs: bool):
->>>>>>> 04e455d3
         # Remove CBECS entries for building types not included in the ComStock run
         # comstock_bldg_types = self.data[self.BLDG_TYPE].unique()
         # assert "calc.weighted.utility_bills.total_mean_bill..billion_usd" in self.data.columns
