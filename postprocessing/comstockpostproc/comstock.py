# ComStock™, Copyright (c) 2023 Alliance for Sustainable Energy, LLC. All rights reserved.
# See top level LICENSE.txt file for license terms.
import os
from functools import lru_cache

import boto3
import botocore
import glob
import json
import logging
import numpy as np
import pandas as pd
import polars as pl
import re
import datetime

from comstockpostproc.naming_mixin import NamingMixin
from comstockpostproc.units_mixin import UnitsMixin
from comstockpostproc.cbecs import CBECS
from comstockpostproc.eia import EIA
from comstockpostproc.ami import AMI
from comstockpostproc.gas_correction_model import GasCorrectionModelMixin
from comstockpostproc.s3_utilities_mixin import S3UtilitiesMixin
from buildstock_query import BuildStockQuery

logger = logging.getLogger(__name__)


COLUMN_DEFINITION_FILE_NAME = 'comstock_column_definitions.csv'
ENUM_DEFINITION_FILE_NAME = 'comstock_enumeration_definitions.csv'
CURRENT_DIR = os.path.dirname(os.path.abspath(__file__))
RESOURCE_DIR = os.path.join(CURRENT_DIR, 'resources')

#Find columns marked for full analysis metadata export in column definitions
def full_metadata_columns():
    col_defs = pl.scan_csv(os.path.join(RESOURCE_DIR, COLUMN_DEFINITION_FILE_NAME))
    export_cols = col_defs.filter(pl.col('full_metadata') == True).select(['new_col_name', 'new_units'])
    return export_cols.collect()

# Find columns marked for basic metadata export in column definitions
def basic_metadata_columns():
    col_defs = pl.scan_csv(os.path.join(RESOURCE_DIR, COLUMN_DEFINITION_FILE_NAME))
    export_cols = col_defs.filter(pl.col('basic_metadata') == True).select(['new_col_name', 'new_units'])
    export_cols = export_cols.collect()

    # Add a column that has full name including units
    names_with_units = []
    for row in export_cols.iter_rows(named=True):
        col = row['new_col_name']
        units = row['new_units']
        if col == 'calc.weighted.sqft':
            units = None  # Special case column
        # Build the full the column name (including units)
        if units is None:
            names_with_units.append(col)
        else:
            names_with_units.append(f'{col}..{units}')
    export_cols = export_cols.with_columns(pl.Series(name="name_with_units", values=names_with_units))

    return export_cols

# ComStock in a constructor class for processing ComStock results
class ComStock(NamingMixin, UnitsMixin, GasCorrectionModelMixin, S3UtilitiesMixin):
    def __init__(self, s3_base_dir, comstock_run_name, comstock_run_version, comstock_year, athena_table_name,
        truth_data_version, buildstock_csv_name = 'buildstock.csv', acceptable_failure_percentage=0.01, drop_failed_runs=True,
        color_hex=NamingMixin.COLOR_COMSTOCK_BEFORE, weighted_energy_units='tbtu', weighted_ghg_units='co2e_mmt', skip_missing_columns=False,
        reload_from_csv=False, make_comparison_plots=True, include_upgrades=True, upgrade_ids_to_skip=[], rename_upgrades=False):
        """
        A class to load and transform ComStock data for export, analysis, and comparison.
        Args:

            comstock_run_s3_dir (str): The location of the ComStock run on S3
            comstock_run_name (str): The name of the ComStock run, used to look
            up the data on S3
            comstock_year (int): The year represented by this ComStock run
            comstock_run_version (str): The version string for this ComStock run
            to differentiate it from other ComStock runs
        """

        # Initialize members
        self.comstock_run_name = comstock_run_name
        self.comstock_run_version = comstock_run_version
        self.year = comstock_year
        self.truth_data_version = truth_data_version
        self.dataset_name = f'ComStock {self.comstock_run_version} {self.year}'
        self.data_dir = os.path.join(CURRENT_DIR, '..', 'comstock_data', self.comstock_run_version)
        self.truth_data_dir = os.path.join(CURRENT_DIR, '..', 'truth_data', self.truth_data_version)
        self.output_dir = os.path.join(CURRENT_DIR, '..', 'output', self.dataset_name)
        self.results_file_name = 'results_up00.parquet'
        self.building_type_mapping_file_name = f'CBECS_2012_to_comstock_nems_aeo_building_types.csv'
        self.buildstock_file_name = buildstock_csv_name
        self.ejscreen_file_name = 'EJSCREEN_Tract_2020_USPR.csv'
        self.egrid_file_name = 'egrid_emissions_2019.csv'
        self.cejst_file_name = '1.0-communities.csv'
        self.hvac_metadata_file_name = 'hvac_metadata.csv'
        self.rename_upgrades = rename_upgrades
        self.rename_upgrades_file_name = 'rename_upgrades.json'
        self.athena_table_name = athena_table_name
        self.data = None
        self.monthly_data = None
        self.monthly_data_gap = None
        self.ami_timeseries_data = None
        self.color = color_hex
        self.building_type_weights = None
        self.weighted_energy_units = weighted_energy_units
        self.weighted_ghg_units = weighted_ghg_units
        self.skip_missing_columns = skip_missing_columns
        self.include_upgrades = include_upgrades
        self.upgrade_ids_to_skip = upgrade_ids_to_skip
        self.s3_client = boto3.client('s3', config=botocore.client.Config(max_pool_connections=50))
        if self.athena_table_name is not None:
            self.athena_client = BuildStockQuery(workgroup='eulp',
                                                 db_name='enduse',
                                                 buildstock_type='comstock',
                                                 table_name=self.athena_table_name,
                                                 skip_reports=True)
        self.make_comparison_plots = make_comparison_plots
        logger.info(f'Creating {self.dataset_name}')

        # Make directories
        for p in [self.data_dir, self.truth_data_dir, self.output_dir]:
            if not os.path.exists(p):
                os.makedirs(p)

        # S3 location
        self.s3_inpath = None
        if s3_base_dir is not None:
            self.s3_inpath = f"s3://{s3_base_dir}/{self.comstock_run_name}/{self.comstock_run_name}"

        # Load and transform data, preserving all columns
        self.download_data()
        pl.enable_string_cache()
        if reload_from_csv:
            if os.path.exists(os.path.join(self.output_dir, 'ComStock wide.parquet')):
                file_path = os.path.join(self.output_dir, 'ComStock wide.parquet')
                logger.info(f'Reloading data from: {file_path}')
                self.data = pl.read_parquet(file_path)
            elif os.path.exists(os.path.join(self.output_dir, 'ComStock wide.csv')):
                file_path = os.path.join(self.output_dir, 'ComStock wide.csv')
                logger.info(f'Reloading data from: {file_path}')
                self.data = pl.read_csv(file_path, dtypes={self.UPGRADE_ID: pl.Int64}, infer_schema_length=10000)
                self.data = self.reduce_df_memory(self.data)
            else:
                raise FileNotFoundError(
                f'Cannot find wide .csv or .parquet in {self.output_dir} to reload data, set reload_from_csv=False.')
        else:
            # Import columns from buildstock, results.csv, and other files
            self.load_data(acceptable_failure_percentage, drop_failed_runs)
            self.add_buildstock_csv_columns()
            self.add_geospatial_columns()  # TODO remove geospatial join once reliably in buildstock.csv
            self.add_ejscreen_columns()
            self.add_cejst_columns()
            self.data = self.downselect_imported_columns(self.data)
            self.rename_columns_and_convert_units()
            self.set_column_data_types()
            # Calculate/generate columns based on imported columns
            # self.add_aeo_nems_building_type_column()  # TODO POLARS figure out apply function
            self.add_missing_energy_columns()
            self.add_enduse_total_energy_columns()
            self.add_energy_intensity_columns()
            self.add_bill_intensity_columns()
            self.add_energy_rate_columns()
            self.add_normalized_qoi_columns()
            self.add_vintage_column()
            self.add_dataset_column()
            # self.add_upgrade_building_id_column()  # TODO POLARS figure out apply function
            self.add_hvac_metadata()
            self.add_building_type_group()
            self.data = self.reduce_df_memory(self.data)
            self.add_enduse_fuel_group_columns()
            self.add_enduse_group_columns()
            self.add_addressable_segments_columns()
            self.combine_emissions_cols()
            self.add_metadata_index_col()
            self.get_comstock_unscaled_monthly_energy_consumption()

            # logger.debug('\nComStock columns after adding all data:')
            # for c in self.data.columns:
            #     logger.debug(c)

    def download_data(self):
        # baseline/results_up00.parquet
        results_data_path = os.path.join(self.data_dir, self.results_file_name)
        if not os.path.exists(results_data_path):
            s3_path = f"{self.s3_inpath}/baseline/{self.results_file_name}"
            logger.info(f'Downloading: {s3_path}')
            data = pd.read_parquet(s3_path, engine="pyarrow")
            data.to_parquet(results_data_path)

        # upgrades/upgrade=*/results_up*.parquet
        if self.include_upgrades:
            if len(glob.glob(f'{self.data_dir}/results_up*.parquet')) < 2:
                if self.s3_inpath is None:
                    logger.info('The s3 path passed to the constructor is invalid, '
                                'cannot check for results_up**.parquet files to download')
                else:
                    s3_path_items = self.s3_inpath.lstrip('s3://').split('/')
                    bucket_name = s3_path_items[0]
                    prfx = '/'.join(s3_path_items[1:])
                    prfx = f'{prfx}/upgrades'
                    resp = self.s3_client.list_objects_v2(Bucket=bucket_name, Prefix=prfx)
                    for obj in resp.get("Contents"):
                        obj_path = obj['Key']
                        obj_name = obj_path.split('/')[-1]
                        m = re.search('results_up(.*).parquet', obj_name)
                        if not m:
                            continue
                        upgrade_id = m.group(1)
                        if upgrade_id in self.upgrade_ids_to_skip:
                            logger.info(f'Skipping data download for upgrade {upgrade_id}')
                            continue
                        results_data_path = os.path.join(self.data_dir, obj_name)
                        if not os.path.exists(results_data_path):
                            s3_path = f"s3://{bucket_name}/{obj_path}"
                            logger.info(f'Downloading: {s3_path}')
                            data = pd.read_parquet(s3_path, engine="pyarrow")
                            data.to_parquet(results_data_path)

        # buildstock.csv
        buildstock_csv_path = os.path.join(self.data_dir, self.buildstock_file_name)
        if not os.path.exists(buildstock_csv_path):
            raise FileNotFoundError(
            f'Missing buildstock.csv file. Manually download and place in {os.path.abspath(self.data_dir)}')

        # EJSCREEN
        ejscreen_data_path = os.path.join(self.truth_data_dir, self.ejscreen_file_name)
        if not os.path.exists(ejscreen_data_path):
            s3_file_path = f'truth_data/{self.truth_data_version}/EPA/EJSCREEN/{self.ejscreen_file_name}'
            self.read_delimited_truth_data_file_from_S3(s3_file_path, ',')

        # egrid emissions factors
        egrid_data_path = os.path.join(self.truth_data_dir, self.egrid_file_name)
        if not os.path.exists(egrid_data_path):
            s3_file_path = f'truth_data/{self.truth_data_version}/EPA/eGRID/{self.egrid_file_name}'
            self.read_delimited_truth_data_file_from_S3(s3_file_path, ',')

        # CEJST (CEQ's official EJ/J40 designations)
        cejst_data_path = os.path.join(self.truth_data_dir, self.cejst_file_name)
        if not os.path.exists(cejst_data_path):
            s3_file_path = f'truth_data/{self.truth_data_version}/EPA/CEJST/{self.cejst_file_name}'
            self.read_delimited_truth_data_file_from_S3(s3_file_path, ',')

    def download_timeseries_data_for_ami_comparison(self, ami, reload_from_csv=True, save_individual_regions=False):
        if reload_from_csv:
            file_name = f'Timeseries for AMI long.csv'
            file_path = os.path.join(self.output_dir, file_name)
            if not os.path.exists(file_path):
                 raise FileNotFoundError(
                    f'Cannot find {file_path} to reload data, set reload_from_csv=False to create CSV.')
            logger.info(f'Reloading from CSV: {file_path}')
            self.ami_timeseries_data = pd.read_csv(file_path, low_memory=False, index_col='timestamp', parse_dates=True)
        else:
            athena_end_uses = list(map(lambda x: self.END_USES_TIMESERIES_DICT[x], self.END_USES))
            athena_end_uses.append('total_site_electricity_kwh')
            all_timeseries_df = pd.DataFrame()
            for region in ami.ami_region_map:
                region_file_path_long = os.path.join(self.output_dir, region['source_name'] + '_building_type_timeseries_long.csv')
                if os.path.isfile(region_file_path_long) and reload_from_csv and save_individual_regions:
                    logger.info(f"timeseries data in long format for {region['source_name']} already exists at {region_file_path_long}")
                    continue

                ts_agg = self.athena_client.agg.aggregate_timeseries(enduses=athena_end_uses,
                                                                     group_by=['build_existing_model.building_type', 'time'],
                                                                     restrict=[('build_existing_model.county_id', region['county_ids'])])
                if ts_agg['time'].dtype == 'Int64':
                    # Convert bigint to timestamp type if necessary
                    ts_agg['time'] = pd.to_datetime(ts_agg['time']/1e9, unit='s')

                # region_file_path_wide = os.path.join(self.output_dir, region['source_name'] + '_building_type_timeseries_wide.csv')
                # ts_agg.to_csv(region_file_path_wide, index=False)
                # logger.info(f"Saved enduse timeseries in wide format for {region['source_name']} to {region_file_path_wide}")

                timeseries_df = self.convert_timeseries_to_long(ts_agg, region['county_ids'], region['source_name'], save_individual_region=save_individual_regions)
                timeseries_df['region_name'] = region['source_name']
                all_timeseries_df = pd.concat([all_timeseries_df, timeseries_df])

            data_path = os.path.join(self.output_dir, 'Timeseries for AMI long.csv')
            all_timeseries_df.to_csv(data_path, index=True)
            self.ami_timeseries_data = all_timeseries_df

    def convert_timeseries_to_long(self, agg_df, county_ids, output_name, save_individual_region=False):
        # rename columns
        agg_df = agg_df.set_index('time')
        agg_df = agg_df.rename(columns={
            "build_existing_model.building_type": "building_type",
            "electricity_exterior_lighting_kwh": "exterior_lighting",
            "electricity_interior_lighting_kwh": "interior_lighting",
            "electricity_interior_equipment_kwh": "interior_equipment",
            "electricity_water_systems_kwh": "water_systems",
            "electricity_heat_recovery_kwh": "heat_recovery",
            "electricity_fans_kwh": "fans",
            "electricity_pumps_kwh": "pumps",
            "electricity_cooling_kwh": "cooling",
            "electricity_heating_kwh": "heating",
            "electricity_refrigeration_kwh": "refrigeration",
            "total_site_electricity_kwh": "total"
        })

        # aggregate by hour
        agg_df['year'] = agg_df.index.year
        agg_df['month'] = agg_df.index.month
        agg_df['day'] = agg_df.index.day
        agg_df['hour'] = agg_df.index.hour
        agg_df = agg_df.groupby(['building_type', 'year', 'month', 'day', 'hour']).sum().reset_index()
        agg_df['timestamp'] = agg_df.apply(
            lambda r: datetime.datetime(
                r['year'],
                r['month'],
                r['day']
            ) +
            datetime.timedelta(hours=r['hour']),
            axis=1
        )
        agg_df = agg_df.drop(['year', 'month', 'day', 'hour', 'units_count'], axis=1)
        agg_df = agg_df.set_index('timestamp')
        agg_df = agg_df[agg_df.index.dayofyear != 366]

        # melt into long format
        val_vars = [
            'exterior_lighting',
            'interior_lighting',
            'interior_equipment',
            'water_systems',
            'heat_recovery',
            'fans',
            'pumps',
            'cooling',
            'heating',
            'refrigeration',
            'total'
        ]
        agg_df = pd.melt(
            agg_df.reset_index(),
            id_vars=[
                'timestamp',
                'building_type',
                'sample_count'
            ],
            value_vars=val_vars,
            var_name='enduse',
            value_name='kwh'
        ).set_index('timestamp')
        agg_df = agg_df.rename(columns={'sample_count': 'bldg_count'})

        # size get data
        # note that this is a Polars dataframe, not a Pandas dataframe
        self.data = self.data.with_columns([pl.col('in.nhgis_county_gisjoin').cast(pl.Utf8)])
        size_df = self.data.filter(self.data['in.nhgis_county_gisjoin'].is_in(county_ids))
        size_df = size_df.select(['in.comstock_building_type', 'in.sqft', 'calc.weighted.sqft'])

        # Cast columns to match dtype of lists
        size_df = size_df.with_columns([
            pl.col('in.comstock_building_type').cast(pl.Utf8),
            pl.col('in.sqft').cast(pl.Float64),
            pl.col('calc.weighted.sqft').cast(pl.Float64)
        ])

        size_df = size_df.group_by('in.comstock_building_type').agg(pl.col(['in.sqft', 'calc.weighted.sqft']).sum())
        size_df = size_df.with_columns((pl.col('calc.weighted.sqft')/pl.col('in.sqft')).alias('weight'))
        size_df = size_df.with_columns((pl.col('in.comstock_building_type').replace(self.BLDG_TYPE_TO_SNAKE_CASE, default=None)).alias('building_type'))
        # file_path = os.path.join(self.output_dir, output_name + '_building_type_size.csv')
        # size_df.write_csv(file_path)

        weight_dict = dict(zip(size_df['building_type'].to_list(), size_df['weight'].to_list()))
        weight_size_dict = dict(zip(size_df['building_type'].to_list(), size_df['calc.weighted.sqft'].to_list()))
        agg_df['kwh_weighted'] = agg_df['kwh'] * agg_df['building_type'].map(weight_dict)

        # calculate kwh/sf
        agg_df['kwh_per_sf'] = agg_df.apply(lambda row: row['kwh_weighted'] / weight_size_dict.get(row['building_type'], 1), axis=1)
        agg_df = agg_df.drop(['kwh', 'kwh_weighted'], axis=1)

        # save out long data format
        if save_individual_region:
            output_file_path = os.path.join(self.output_dir, output_name + '_building_type_timeseries_long.csv')
            agg_df.to_csv(output_file_path, index=True)
            logger.info(f"Saved enduse timeseries in long format for {output_name} to {output_file_path}")

        return agg_df

    def reduce_df_memory(self, df):

        logger.debug(f'Memory before reduce_df_memory: {df.estimated_size()}')
        # Set dtypes to reduce in-memory size

        # Categorical
        for col, dt in df.schema.items():
            # Only consider categorizing string columns
            # because they have the biggest memory footprint
            if not dt == pl.Utf8:
                continue
            # Check the first value in the column
            first_val = df.get_column(col).head(1).to_list()[0]
            logger.debug(f'For {col}, first_val `{first_val}` is a {type(first_val)}')
            # If the first value is None, don't categorize
            if first_val is None:
                continue
            # If the first value is numeric, don't categorize
            try:
                float(first_val)
            except ValueError as e:
                # if len(df.get_column(col).unique()) < 20:
                logger.debug(f'Converting {col} to Categorical, first_val `{first_val}` is a string')
                df = df.with_columns(pl.col(col).cast(pl.Categorical))

        logger.debug(f'Memory after reduce_df_memory: {df.estimated_size()}')

        return df

    def load_data(self, acceptable_failure_percentage=0.01, drop_failed_runs=True):
        # Ensure that the baseline results exist
        data_file_path = os.path.join(self.data_dir, self.results_file_name)
        if not os.path.exists(data_file_path):
            raise FileNotFoundError(
                f'Missing {data_file_path}, cannot load ComStock data')

        # Read the buildstock.csv to determine number of simulations expected
        buildstock = pl.read_csv(os.path.join(self.data_dir, self.buildstock_file_name), infer_schema_length=10000)
        buildstock.rename({'Building': 'sample_building_id'})
        buildstock_bldg_count = buildstock.shape[0]
        logger.info(f'{buildstock_bldg_count} models in buildstock.csv')

        # Create a list of results to eventually combine
        all_failed_ids = set()
        base_failed_ids = set()
        upgrade_id_to_results = {}

        # Load results, identify failed runs
        for results_path in glob.glob(os.path.join(self.data_dir, 'results_up*.parquet')):
            upgrade_id = np.int64(os.path.basename(results_path).replace('results_up', '').replace('.parquet', ''))

            # Skip specified upgrades
            if upgrade_id in self.upgrade_ids_to_skip:
                logger.info(f'Skipping upgrade {upgrade_id}')
                continue

            # Load upgrade results
            logger.info(f'Reading results_up{upgrade_id}')
            up_res = pl.read_parquet(results_path)
            up_res = up_res.with_columns([
                pl.lit(upgrade_id).alias(self.UPGRADE_ID)
            ])

            # Set a few columns for the baseline
            if upgrade_id == 0:
                up_res = up_res.with_columns([pl.lit(self.BASE_NAME).alias('apply_upgrade.upgrade_name')])
                a_up_col = 'apply_upgrade.applicable'
                if up_res[a_up_col].dtype == pl.Boolean:
                    up_res = up_res.with_columns([pl.lit(True).alias(a_up_col)])
                    logger.debug('Adding apply_upgrade.applicable to baseline as Boolean')
                elif up_res[a_up_col].dtype == pl.Utf8:
                    up_res = up_res.with_columns([pl.lit('True').alias(a_up_col)])
                    logger.debug('Adding apply_upgrade.applicable to baseline as String')

            # Fill Nulls in measure-within-upgrade applicability columns with False
            for c, dt in up_res.schema.items():
                if 'applicable' in c:
                    if dt == pl.Null:
                        logger.debug(f'For {c}: Nulls set to False (Boolean) in baseline')
                        up_res = up_res.with_columns([pl.col(c).fill_null(pl.lit(False))])
                    elif dt == pl.Utf8:
                        logger.debug(f'For {c}: Nulls set to "False" (String) in baseline')
                        up_res = up_res.with_columns([pl.col(c).fill_null(pl.lit("False"))])
                        up_res = up_res.with_columns([pl.when(pl.col(c).str.lengths() == 0).then(pl.lit('False')).otherwise(pl.col(c)).keep_name()])

            # Convert columns with only 'True' and/or 'False' strings to Boolean
            for col, dt in up_res.schema.items():
                if not dt == pl.Utf8:
                    continue
                # Get all the values in a column, including null/blank rows
                col_vals = up_res.get_column(col).unique().str.to_lowercase().to_list()
                if len(col_vals) > 10:  # Contains more than true/false if more than 10 values
                    continue
                # Downselect to only string values (exclude Nulls)
                lower_col_vals = [c.lower() for c in col_vals if isinstance(c, str)]
                # Any combination of null, true, and false is considered a boolean column
                bool_possibilities = [set(['true', 'false']), set(['true']), set(['false'])]
                if set(lower_col_vals) in bool_possibilities:
                    up_res = up_res.with_columns(pl.col(col).str.to_lowercase().replace({"false": False, "true": True}, default=None))

            # Downselect columns to reduce memory use
            up_res = self.downselect_imported_columns(up_res)

            # Reduce DF memory by converting some columns to boolean or category
            up_res = self.reduce_df_memory(up_res)

            # Check that the results length matches buildstock.csv length
            if not len(up_res) == buildstock_bldg_count:
                logger.warning(f"There were {buildstock_bldg_count} buildings in the buildstock.csv but only {len(up_res)} in the results.csv ({round((len(up_res)/buildstock_bldg_count)*100, 2)}%).")
                logger.warning("    This likely means that one or more jobs timed out while running buildstockbatch and didn't make it to the results.csv file.")
                logger.warning("    Run    tail -n 5 job.out-*    inside the project directory to review the job.out files.")

                # Add building IDs that are missing to the list of "failed" buildings
                missing_ids = [id for id in buildstock['sample_building_id'] if id not in up_res.index]
                all_failed_ids.update(missing_ids)

            # Identify buildings that failed
            # or were "successful" but have no results (happens when long-running building jobs are manually killed)
            up_fail_ids = up_res.select(
                pl.col('building_id').filter(pl.col(self.COMP_STATUS) == 'Fail')
            )

            site_engy_col = 'simulation_output_report.total_site_energy_mbtu'
            up_fake_success_ids = up_res.select(
                pl.col('building_id').filter((pl.col(self.COMP_STATUS) == 'Success') & (pl.col(site_engy_col).is_null()))
            )

            up_null_success_ids = up_res.select(
                pl.col('building_id').filter(pl.col(self.COMP_STATUS).is_null())
            )

            up_fail_ids = up_fail_ids.get_column('building_id').unique().to_list()
            up_fail_ids.extend(up_fake_success_ids.get_column('building_id').unique().to_list())
            up_fail_ids.extend(up_null_success_ids.get_column('building_id').unique().to_list())
            all_failed_ids.update(up_fail_ids)
            if upgrade_id == 0:
                base_failed_ids.update(up_fail_ids)

            # Check the upgrade failure percentage and error if too high
            num_up_failures = len(up_fail_ids)
            num_up_total = up_res.shape[0]
            pct_up_failed = num_up_failures / num_up_total
            if pct_up_failed > acceptable_failure_percentage:
                err_msg = (f'Upgrade {upgrade_id} failure rate was {pct_up_failed} ({num_up_failures} of {num_up_total} simulations), '
                    f'which is above the specified acceptable limit of {acceptable_failure_percentage}.')
                logger.error(err_msg)
                raise Exception(err_msg)

            # Find buildings that failed in the upgrade but not the baseline
            failed_in_up_success_in_base = [id for id in up_fail_ids if id not in base_failed_ids]
            if len(failed_in_up_success_in_base) > 0:
                logger.info(f'{len(failed_in_up_success_in_base)} models that were successful in the baseline failed in upgrade {upgrade_id}')

            # Find buildings that failed in the baseline but not the upgrade
            failed_in_base_success_in_up = [id for id in base_failed_ids if id not in up_fail_ids]
            if len(failed_in_base_success_in_up) > 0:
                logger.info(f'{len(failed_in_base_success_in_up)} models that were successful in upgrade {upgrade_id} failed in the baseline')

            if drop_failed_runs:
                # Drop failed baseline runs
                up_res = up_res.filter(~pl.col('building_id').is_in(base_failed_ids))

                # Drop failed upgrades runs
                up_res = up_res.filter(~pl.col('building_id').is_in(up_fail_ids))

            upgrade_id_to_results[upgrade_id] = up_res

        # Process results
        results_dfs = []
        for upgrade_id, up_res in upgrade_id_to_results.items():
            logger.info(f'Processing upgrade {upgrade_id}')
            # Drop all buildings that failed in ANY run, baseline or upgrade
            up_res = up_res.filter(~pl.col('building_id').is_in(all_failed_ids))

            # Get the baseline results
            base_res = upgrade_id_to_results[0]  # .filter(~pl.col('building_id').is_in(all_failed_ids))

            # Merge the building characteristics from the baseline results to the upgrade results
            bldg_char_cols = [c for c in base_res.columns if c not in up_res.columns]
            bldg_char_cols.append('building_id')
            if not upgrade_id == 0:
                up_res = up_res.join(base_res.select(bldg_char_cols), how='left', on='building_id')

            # Split upgrade results into applicable (Success) and not applicable (Invalid)
            up_res_applic = up_res.filter(pl.col(self.COMP_STATUS) == 'Success')
            up_res_na = up_res.filter(pl.col(self.COMP_STATUS) == 'Invalid')

            # Applicable results go straight
            up_res_applic = up_res_applic.select(sorted(up_res_applic.columns))
            up_res_applic = self.reduce_df_memory(up_res_applic)

            # Cast utility columns to float64 to avoid data type inconsistancies
<<<<<<< HEAD
            pattern_util_rate_name = re.compile(r'utility_bills\.electricity_rate_\d+_name')
            pattern_util_cost = re.compile(r'utility_bills\.electricity_rate_\d+_bill_dollars')
=======
            pattern_util_rate_name = re.compile(r'utility_bills.*_rate.*_name')
            pattern_util_cost = re.compile(r'utility_bills.*_rate.*_bill_dollars')
>>>>>>> b2576ce1
            for col, dt in up_res_applic.schema.items():
                if pattern_util_rate_name.match(col):
                    up_res_applic = up_res_applic.with_columns([pl.col(col).cast(pl.Utf8)])
                elif pattern_util_cost.match(col):
                    up_res_applic = up_res_applic.with_columns([pl.col(col).cast(pl.Float64)])

            results_dfs.append(up_res_applic)

            # For buildings where the upgrade did NOT apply, add annual results columns from the Baseline run
            # The columns completed_status = "Invalid" and apply_upgrade.applicable = FALSE enable identification later,
            # and any savings calculated for these runs will be zero because upgrade == baseline
            if up_res_na.shape[0] == 0:
                # Don't try to join an empty dataframe
                continue
            shared_cols = [c for c in base_res.columns if c in up_res.columns]
            cols_to_leave_alone = [
                'job_id',
                'started_at',
                'completed_at',
                self.COMP_STATUS,
                'apply_upgrade.applicable',
                'apply_upgrade.upgrade_name',
                self.UPGRADE_ID,
                'apply_upgrade.reference_scenario',
                self.upgrade_ids_to_skip
            ]
            cols_to_replace = [c for c in shared_cols if c not in cols_to_leave_alone]
            cols_to_keep = [c for c in base_res.columns if c not in cols_to_replace]
            cols_to_keep.append('building_id')
            up_res_na = up_res_na.select(cols_to_keep).join(
                base_res.select(cols_to_replace), how='left', on='building_id'
            )

            # Sort the columns so concat will work
            up_res_na = up_res_na.select(sorted(up_res_na.columns))
            up_res_na = self.reduce_df_memory(up_res_na)

            # Cast utility columns to float64 to avoid data type inconsistancies
<<<<<<< HEAD
            pattern_util_rate_name = re.compile(r'utility_bills\.electricity_rate_\d+_name')
            pattern_util_cost = re.compile(r'utility_bills\.electricity_rate_\d+_bill_dollars')
=======
            pattern_util_rate_name = re.compile(r'utility_bills.*_rate.*_name')
            pattern_util_cost = re.compile(r'utility_bills.*_rate.*_bill_dollars')
>>>>>>> b2576ce1
            for col, dt in up_res_na.schema.items():
                if pattern_util_rate_name.match(col):
                    up_res_na = up_res_na.with_columns([pl.col(col).cast(pl.Utf8)])
                elif pattern_util_cost.match(col):
                    up_res_na = up_res_na.with_columns([pl.col(col).cast(pl.Float64)])
            results_dfs.append(up_res_na)

        self.data = pl.concat(results_dfs, how='diagonal')

        # Reduce DF memory by converting some columns to boolean or category
        self.data = self.reduce_df_memory(self.data)

        # Show the dataset size
        logger.debug(f'Memory after load_data: {self.data.estimated_size()}')

    def add_buildstock_csv_columns(self):
        # Add columns from the buildstock.csv

        # Find columns in the buildstock.csv columns marked for export in column definitions
        col_def_path = os.path.join(RESOURCE_DIR, COLUMN_DEFINITION_FILE_NAME)
        col_defs = pd.read_csv(col_def_path)
        col_defs = col_defs[(col_defs['location'] == 'buildstock.csv') & (col_defs['full_metadata'] == True)]
        col_def_names = col_defs['original_col_name'].tolist()

        # For backwards compatibility, add renamed columns here
        old_to_new = {
            'climate_zone_ashrae_2004': 'climate_zone_ashrae_2006'
        }
        for old, new in old_to_new.items():
            if new in col_def_names:
                col_def_names.append(old)

        # Read the buildstock.csv and join columns onto annual results by building ID
        buildstock_csv_path = os.path.join(self.data_dir, self.buildstock_file_name)
        headers = pd.read_csv(buildstock_csv_path, nrows=0).columns.tolist()
        if 'sample_building_id' in headers:
            col_def_names.append('sample_building_id')  # Older buildstockbatch versions, used for join only
        elif 'Building' in headers:
            col_def_names.append('Building')  # Newer buildstockbatch versions, used for join only

        cols_to_keep = []
        for c in col_def_names:
            if c in headers:
                cols_to_keep.append(c)
            else:
                logger.warning(f'Column {c} requested but not found in buildstock.csv, removing from col_def_names')

        buildstock = pl.read_csv(buildstock_csv_path, columns=cols_to_keep, infer_schema_length=10000)

        # For backwards compatibility
        buildstock = buildstock.rename({'Building': 'sample_building_id'})
        for old, new in old_to_new.items():
            if old in buildstock.columns:
                logger.info(f'Found old column name {old} from buildstock.csv and replacing it to {new}')
                buildstock = buildstock.rename({old: new})

        buildstock = self.reduce_df_memory(buildstock)

        self.data = self.data.join(buildstock, left_on='building_id', right_on='sample_building_id', how='left')

        # Show the dataset size
        logger.debug(f'Memory after add_buildstock_csv_columns: {self.data.estimated_size()}')

    def add_geospatial_columns(self):
        # Skip this step if geospatial columns already present from buildstock.csv
        if 'nhgis_tract_gisjoin' in self.data:
            return True

        # Join the geospatial columns added by Amy
        file_name = 'results_up00_geospatial.csv.gz'
        file_path = os.path.join(self.data_dir, file_name)

        # Skip geospatial columns if the file doesn't exist
        if not os.path.exists(file_path):
            if self.skip_missing_columns:
                return True
            else:
                err_msg = (f'The geospatial columns (nhgis_tract_gisjoin, nhgis_county_gisjoin, etc.) '
                    f'were not found in the buildstock.csv. Either:'
                    f'A) add these to the buildstock.csv, '
                    f'B) add them to a separate file called results_up00_geospatial.csv.gz and put it into {self.data_dir}, '
                    f'C) set these columns to FALSE in the full_metadata column of, '
                    f'the {COLUMN_DEFINITION_FILE_NAME} file, or '
                    f'D) set skip_missing_columns=True in the ComStock constructor.')
                logger.error(err_msg)
                raise Exception(err_msg)

        geo_cols = [
            'building_id',
            'nhgis_tract_gisjoin',
            'nhgis_county_gisjoin',
            'nhgis_puma_gisjoin',
            'state_name',
            'state_abbreviation',
            'census_division_name',
            'census_region_name',
            'census_division_name_recs',
            'american_housing_survey_region',
            'weather_file_2018',
            'weather_file_TMY3',
            'climate_zone_building_america',
            'climate_zone_ashrae_2006',
            'iso_region',
            'reeds_balancing_area',
            'resstock_county_id',
            'resstock_puma_id',
            'resstock_custom_region',
        ]
        comstock_geo = pl.read_csv(file_path, columns=geo_cols)
        comstock_geo = self.reduce_df_memory(comstock_geo)

        self.data = self.data.join(comstock_geo, on='building_id', how='left')

        # Show the dataset size
        logger.debug(f'Memory after add_geospatial_columns: {self.data.estimated_size()}')

    def add_ejscreen_columns(self):
        # Add the EJ Screen data

        if not 'nhgis_tract_gisjoin' in self.data:
            logger.warning(('Because the nhgis_tract_gisjoin column is missing '
                'from the data, EJSCREEN characteristics cannot be joined.'))
            return True

        # Read the column definitions
        col_def_path = os.path.join(RESOURCE_DIR, COLUMN_DEFINITION_FILE_NAME)
        col_defs = pd.read_csv(col_def_path)

        # Find all columns to export from EJSCREEN
        col_defs = col_defs[(col_defs['location'] == 'ejscreen') & (col_defs['full_metadata'] == True)]
        col_def_names = col_defs['original_col_name'].tolist()
        col_def_names.append('ID')  # Used for join only

        # Read the buildstock.csv and join columns onto annual results by building ID
        file_name = 'EJSCREEN_Tract_2020_USPR.csv'
        file_path = os.path.join(self.truth_data_dir, file_name)
        ejscreen = pl.read_csv(file_path, columns=col_def_names, dtypes={'ID': str})

        # Convert EJSCREEN census tract ID to gisjoin format
        @lru_cache()
        def nhgis_tract_gisjoin_from_census_id(id):
            # STATE+COUNTY+TRACT
            # 2+3+6=11
            state = id[0:2]
            county = id[2:5]
            tract = id[5:11]
            gisjoin = f'G{state}0{county}0{tract}'
            # logger.debug(f'OG {id}')
            # logger.debug(f'AP {state}{county}{tract}')
            # logger.debug(f'N  {gisjoin}')
            return gisjoin

        # ejscreen['nhgis_tract_gisjoin'] = ejscreen.apply(lambda row: nhgis_tract_gisjoin_from_census_id(row['ID']))

        ejscreen = ejscreen.with_columns(
            pl.col('ID').map_elements(lambda x: nhgis_tract_gisjoin_from_census_id(x)).alias('nhgis_tract_gisjoin'),
        )

        ejscreen = self.reduce_df_memory(ejscreen)

        # Merge in the EJSCREEN columns
        self.data = self.data.join(ejscreen, on='nhgis_tract_gisjoin', how='left')

        # Fill nulls in EJSCREEN columns with zeroes; not all tracts have an EJSCREEN mapping
        for c in col_def_names:
            self.data = self.data.with_columns([pl.col(c).fill_null(0.0)])

        # Show the dataset size
        logger.debug(f'Memory after add_ejscreen_columns: {self.data.estimated_size()}')

    def add_cejst_columns(self):
        # Add the CEJST data
        cejst_geo_column = 'Census tract 2010 ID'
        tract_col = 'nhgis_tract_gisjoin'
        if not tract_col in self.data:
            logger.warning(('Because the nhgis_tract_gisjoin column is missing '
                'from the data, CEJST characteristics cannot be joined.'))
            return True

        # Read the column definitions
        col_def_path = os.path.join(RESOURCE_DIR, COLUMN_DEFINITION_FILE_NAME)
        col_defs = pd.read_csv(col_def_path)

        # Find all columns to export from CEJST
        # Pull all cejst columns listed for export in the comstock column definition csv file
        col_defs = col_defs[(col_defs['location'] == 'cejst') & (col_defs['full_metadata'] == True)]
        col_def_names = col_defs['original_col_name'].tolist()
        col_def_names.append(cejst_geo_column)
        col_def_types = {}
        for c in col_def_names:
            col_def_types[c] = str

        # Read the buildstock.csv and join columns onto annual results by building ID
        file_name = self.cejst_file_name
        file_path = os.path.join(self.truth_data_dir, file_name)
        cejst = pl.read_csv(file_path, columns=col_def_names, dtypes=col_def_types)

        # Convert CEJST census tract ID to gisjoin format
        @lru_cache()
        def nhgis_tract_gisjoin_from_census_id(id):
            # STATE+COUNTY+TRACT
            # 2+3+6=11
            state = id[0:2]
            county = id[2:5]
            tract = id[5:11]
            gisjoin = f'G{state}0{county}0{tract}'
            # logger.debug(f'OG {id}')
            # logger.debug(f'AP {state}{county}{tract}')
            # logger.debug(f'N  {gisjoin}')
            return gisjoin

        cejst = cejst.with_columns(
            pl.col(cejst_geo_column).map_elements(lambda x: nhgis_tract_gisjoin_from_census_id(x)).alias(tract_col),
        )

        cejst = self.reduce_df_memory(cejst)

        # Merge in the CEJST columns
        self.data = self.data.join(cejst, on=tract_col, how='left')

        # Show the dataset size
        logger.debug(f'Memory after add_cejst_columns: {self.data.estimated_size()}')

    def add_addressable_segments_columns(self):
        hvac_group_map = {
            # Multizone CAV/VAV
            'Central Multi-zone VAV RTU_Boiler _ACC': 'Multizone CAV/VAV',
            'Central Multi-zone VAV RTU_Boiler _DX': 'Multizone CAV/VAV',
            'Central Multi-zone VAV RTU_Boiler _District': 'Multizone CAV/VAV',
            'Central Multi-zone VAV RTU_Boiler _WCC': 'Multizone CAV/VAV',
            'Central Multi-zone VAV RTU_District_ACC': 'Multizone CAV/VAV',
            'Central Multi-zone VAV RTU_District_DX': 'Multizone CAV/VAV',
            'Central Multi-zone VAV RTU_District_District': 'Multizone CAV/VAV',
            'Central Multi-zone VAV RTU_District_WCC': 'Multizone CAV/VAV',
            'Central Multi-zone VAV RTU_Electric Resistance_ACC': 'Multizone CAV/VAV',
            'Central Multi-zone VAV RTU_Electric Resistance_DX': 'Multizone CAV/VAV',
            'Central Multi-zone VAV RTU_Electric Resistance_District': 'Multizone CAV/VAV',
            'Central Multi-zone VAV RTU_Electric Resistance_WCC': 'Multizone CAV/VAV',
            'Central Multi-zone VAV RTU_Furnace_DX': 'Multizone CAV/VAV',
            # Small Packaged Unit
            'Central Single-zone RTU_ASHP_ASHP': 'Small Packaged Unit',
            'Central Single-zone RTU_Boiler _DX': 'Small Packaged Unit',
            'Central Single-zone RTU_Boiler _Evaporative Cooling': 'Small Packaged Unit',
            'Central Single-zone RTU_District_DX': 'Small Packaged Unit',
            'Central Single-zone RTU_District_District': 'Small Packaged Unit',
            'Central Single-zone RTU_Electric Resistance_DX': 'Small Packaged Unit',
            'Central Single-zone RTU_Electric Resistance_District': 'Small Packaged Unit',
            'Central Single-zone RTU_Electric Resistance_Evaporative Cooling': 'Small Packaged Unit',
            'Central Single-zone RTU_Furnace_DX': 'Small Packaged Unit',
            'Central Single-zone RTU_Furnace_Evaporative Cooling': 'Small Packaged Unit',
            # Zone-by-Zone
            'DOAS+Zone terminal equipment_ASHP_ASHP': 'Zone-by-Zone',
            'DOAS+Zone terminal equipment_Boiler _ACC': 'Zone-by-Zone',
            'DOAS+Zone terminal equipment_Boiler _District': 'Zone-by-Zone',
            'DOAS+Zone terminal equipment_Boiler _WCC': 'Zone-by-Zone',
            'DOAS+Zone terminal equipment_District_ACC': 'Zone-by-Zone',
            'DOAS+Zone terminal equipment_District_District': 'Zone-by-Zone',
            'DOAS+Zone terminal equipment_District_WCC': 'Zone-by-Zone',
            'DOAS+Zone terminal equipment_Electric Resistance_ACC': 'Zone-by-Zone',
            'DOAS+Zone terminal equipment_Electric Resistance_District': 'Zone-by-Zone',
            'DOAS+Zone terminal equipment_Electric Resistance_WCC': 'Zone-by-Zone',
            'DOAS+Zone terminal equipment_GSHP_GSHP': 'Zone-by-Zone',
            'DOAS+Zone terminal equipment_WSHP_WSHP': 'Zone-by-Zone',
            'Zone terminal equipment_ASHP_ASHP': 'Zone-by-Zone',
            'Zone terminal equipment_Boiler _DX': 'Zone-by-Zone',
            'Zone terminal equipment_District_DX': 'Zone-by-Zone',
            'Zone terminal equipment_Electric Resistance_DX': 'Zone-by-Zone',
            'Zone terminal equipment_Furnace_DX': 'Zone-by-Zone',
            'Zone terminal equipment_Furnace_None': 'Zone-by-Zone',
            # Other HVAC
            'None_Boiler _None': 'Other HVAC',
            'None_Electric Resistance_None': 'Other HVAC',
            # Residential Style Central Systems
            'Residential forced air_Furnace_DX': 'Residential Style Central Systems',
            'Residential forced air_Furnace_None': 'Residential Style Central Systems'
            }

        self.data = self.data.with_columns((pl.col('in.hvac_combined_type').cast(pl.Utf8).replace(hvac_group_map, default=None)).alias('in.hvac_category'))

        # Define building type groups relevant to segmentation
        non_food_svc = ['RetailStandalone', 'Warehouse','SmallOffice', 'LargeHotel', 'MediumOffice', 'PrimarySchool',
            'Hospital', 'SmallHotel', 'Outpatient', 'SecondarySchool', 'LargeOffice']

        food_svc = ['QuickServiceRestaurant', 'FullServiceRestaurant', 'RetailStripmall']

        non_lodging = ['QuickServiceRestaurant', 'RetailStripmall', 'RetailStandalone', 'Warehouse',
            'SmallOffice', 'MediumOffice', 'PrimarySchool',
            'FullServiceRestaurant', 'Hospital', 'Outpatient',
            'SecondarySchool', 'LargeOffice']

        lodging = ['SmallHotel', 'LargeHotel']

        # Cast columns used in is_in() statements below to match dtype of lists
        self.data = self.data.with_columns([
            pl.col('in.comstock_building_type').cast(pl.Utf8),
            pl.col('in.hvac_category').cast(pl.Utf8),
            pl.col('in.hvac_heat_type').cast(pl.Utf8)
        ])

        # Assign segment
        self.data = self.data.with_columns([
            # Segment A
            pl.when(
            (pl.col('in.comstock_building_type').is_in(non_food_svc)) &
            (pl.col('in.hvac_category') == 'Small Packaged Unit'))
            .then(pl.lit(self.SEG_A))
            # Segment B
            .when(
            (pl.col('in.comstock_building_type').is_in(food_svc)) &
            (pl.col('in.hvac_category') == 'Small Packaged Unit'))
            .then(pl.lit(self.SEG_B))
            # Segment C
            # NOTE see the space after Boiler... this is an artifact of previous code!
            .when(
            (pl.col('in.hvac_heat_type').is_in(['Boiler ', 'District'])) &
            (pl.col('in.hvac_category') == 'Multizone CAV/VAV'))
            .then(pl.lit(self.SEG_C))
            # Segment D
            .when(
            (pl.col('in.comstock_building_type').is_in(lodging)) &
            (pl.col('in.hvac_category') == 'Zone-by-Zone'))
            .then(pl.lit(self.SEG_D))
            # Segment E
            .when(
            (pl.col('in.hvac_heat_type') == 'Electric Resistance') &
            (pl.col('in.hvac_category') == 'Multizone CAV/VAV'))
            .then(pl.lit(self.SEG_E))
            # Segment F
            .when(
            (pl.col('in.hvac_heat_type') == 'Furnace') &
            (pl.col('in.hvac_category') == 'Multizone CAV/VAV'))
            .then(pl.lit(self.SEG_F))
            # Segment G
            .when(
            (pl.col('in.hvac_category') == 'Residential Style Central Systems'))
            .then(pl.lit(self.SEG_G))
            # Segment H
            .when(
            (pl.col('in.comstock_building_type').is_in(non_lodging)) &
            (pl.col('in.hvac_category') == 'Zone-by-Zone'))
            .then(pl.lit(self.SEG_H))
            # Segment I
            .when(
            (pl.col('in.hvac_category') == 'Other HVAC'))
            .then(pl.lit(self.SEG_I))
            # Catchall - should not hit this, every building should have a segment
            .otherwise(pl.lit('ERROR'))
            # Assign the column name
            .alias(self.SEG_NAME)
        ])

        # Check that no rows have a segment "ERROR" assigned
        errs = self.data.select((pl.col(self.SEG_NAME).filter(pl.col(self.SEG_NAME) == 'ERROR').count()))
        num_errs = errs.get_column(self.SEG_NAME).sum()
        if num_errs > 0:
            raise Exception(f'Errors in assigning addressable segments to {num_errs} buildings, fix logic.')

    def add_enduse_group_columns(self):
        self.data = self.data.with_columns(pl.sum_horizontal(self.COLS_HVAC_ENERGY).alias(self.ANN_HVAC_GROUP_KBTU))
        self.data = self.data.with_columns(pl.sum_horizontal(self.COLS_LTG_ELEC_ENDUSE).alias(self.ANN_LTG_GROUP_KBTU))
        self.data = self.data.with_columns(pl.sum_horizontal(self.COLS_INTEQUIP_ENERGY).alias(self.ANN_INTEQUIP_GROUP_KBTU))
        self.data = self.data.with_columns(pl.sum_horizontal(self.COLS_REFRIG_ELEC_ENDUSE).alias(self.ANN_REFRIG_GROUP_KBTU))
        self.data = self.data.with_columns(pl.sum_horizontal(self.COLS_SWH_ENERGY).alias(self.ANN_SWH_GROUP_KBTU))

        self.convert_units(self.COLS_ENDUSE_GROUP_ANN_ENGY)

    def add_enduse_fuel_group_columns(self):
        # HVAC columns
        self.data = self.data.with_columns(pl.sum_horizontal(self.COLS_HVAC_ELEC_ENDUSE).alias(self.ANN_ELEC_HVAC_GROUP_KBTU))
        self.data = self.data.with_columns(pl.sum_horizontal(self.COLS_HVAC_GAS_ENDUSE).alias(self.ANN_GAS_HVAC_GROUP_KBTU))
        self.data = self.data.with_columns(pl.sum_horizontal(self.COLS_HVAC_DISTHTG_ENDUSE).alias(self.ANN_DISTHTG_HVAC_GROUP_KBTU))
        self.data = self.data.with_columns(pl.sum_horizontal(self.COLS_HVAC_DISTCLG_ENDUSE).alias(self.ANN_DISTCLG_HVAC_GROUP_KBTU))
        self.data = self.data.with_columns(pl.sum_horizontal(self.COLS_HVAC_OTHER_ENDUSE).alias(self.ANN_OTHER_HVAC_GROUP_KBTU))

        # Lighting column
        self.data = self.data.with_columns(pl.sum_horizontal(self.COLS_LTG_ELEC_ENDUSE).alias(self.ANN_ELEC_LTG_GROUP_KBTU))

        # Interior equipment columns
        self.data = self.data.with_columns(pl.sum_horizontal(self.COLS_INTEQUIP_ELEC_ENDUSE).alias(self.ANN_ELEC_INTEQUIP_GROUP_KBTU))
        self.data = self.data.with_columns(pl.sum_horizontal(self.COLS_INTEQUIP_GAS_ENDUSE).alias(self.ANN_GAS_INTEQUIP_GROUP_KBTU))
        self.data = self.data.with_columns(pl.sum_horizontal(self.COLS_INTEQUIP_DISTHTG_ENDUSE).alias(self.ANN_DISTHTG_INTEQUIP_GROUP_KBTU))
        self.data = self.data.with_columns(pl.sum_horizontal(self.COLS_INTEQUIP_OTHER_ENDUSE).alias(self.ANN_OTHER_INTEQUIP_GROUP_KBTU))

        # Refrigeration columns
        self.data = self.data.with_columns(pl.sum_horizontal(self.COLS_REFRIG_ELEC_ENDUSE).alias(self.ANN_ELEC_REFRIG_GROUP_KBTU))

        # SWH columns
        self.data = self.data.with_columns(pl.sum_horizontal(self.COLS_SWH_ELEC_ENDUSE).alias(self.ANN_ELEC_SWH_GROUP_KBTU))
        self.data = self.data.with_columns(pl.sum_horizontal(self.COLS_SWH_GAS_ENDUSE).alias(self.ANN_GAS_SWH_GROUP_KBTU))
        self.data = self.data.with_columns(pl.sum_horizontal(self.COLS_SWH_DISTHTG_ENDUSE).alias(self.ANN_DISTHTG_SWH_GROUP_KBTU))
        self.data = self.data.with_columns(pl.sum_horizontal(self.COLS_SWH_OTHER_ENDUSE).alias(self.ANN_OTHER_SWH_GROUP_KBTU))

        col_names = [
            self.ANN_ELEC_HVAC_GROUP_KBTU,
            self.ANN_GAS_HVAC_GROUP_KBTU,
            self.ANN_DISTHTG_HVAC_GROUP_KBTU,
            self.ANN_DISTCLG_HVAC_GROUP_KBTU,
            self.ANN_OTHER_HVAC_GROUP_KBTU,
            self.ANN_ELEC_LTG_GROUP_KBTU,
            self.ANN_ELEC_INTEQUIP_GROUP_KBTU,
            self.ANN_DISTHTG_INTEQUIP_GROUP_KBTU,
            self.ANN_OTHER_INTEQUIP_GROUP_KBTU,
            self.ANN_GAS_INTEQUIP_GROUP_KBTU,
            self.ANN_ELEC_REFRIG_GROUP_KBTU,
            self.ANN_ELEC_SWH_GROUP_KBTU,
            self.ANN_GAS_SWH_GROUP_KBTU,
            self.ANN_DISTHTG_SWH_GROUP_KBTU,
            self.ANN_OTHER_SWH_GROUP_KBTU
        ]

        self.convert_units(col_names)

    def downselect_imported_columns(self, df):
        # Downselect to the columns marked for export in column definitions
        logger.debug(f'Memory before downselect_columns: {df.estimated_size()}')
        col_defs_path = os.path.join(RESOURCE_DIR, COLUMN_DEFINITION_FILE_NAME)
        col_defs = pl.scan_csv(col_defs_path)
        col_def_names = col_defs.filter((pl.col('full_metadata') == True) & (~pl.col('location').is_in(['calculated'])))
        col_def_names = col_def_names.select('original_col_name').collect()
        col_def_names = col_def_names.to_series().to_list()

        # Handle missing columns
        cols_to_keep = []
        cols_missing = []
        for c in col_def_names:
            if c in df:
                cols_to_keep.append(c)
            else:
                cols_missing.append(c)

        if len(cols_missing) > 0 and not self.skip_missing_columns:
            logger.error(f'Columns requested for export in {COLUMN_DEFINITION_FILE_NAME} but not found in data:')
            for c in cols_missing:
                logger.error(f'Column "{c}" was requested but not found in data')
            raise Exception(f'Columns missing, see ERRORs above. Set "skip_missing_columns=True" to ignore missing columns.')

        # Check all available columns
        col_defs = pl.scan_csv(col_defs_path)
        col_def_names = col_defs.filter(~pl.col('location').is_in(['calculated']))
        col_def_names = col_def_names.select('original_col_name').collect()
        col_def_names = col_def_names.to_series().to_list()
        for c in df.columns:
            if c not in col_def_names:
                if re.match(r'simulation_output_report\.apply_upgrade_.*_applicable', c):
                    # Add the measure-within-upgrade applicability columns,
                    # whose names are based on the measures included and therefore
                    # cannot be specified in the column definitions
                    if self.include_upgrades:
                        cols_to_keep.append(c)
                else:
                    # Report columns available in the data but not listed in the column definitions
                    logger.debug(f'Column {c} is available but was not listed in in {COLUMN_DEFINITION_FILE_NAME}')

        # df = df[cols_to_keep]
        df = df.select(cols_to_keep)

        logger.debug(f'Memory after downselect_columns: {df.estimated_size()}')

        return df

    def downselect_columns_for_full_metadata_export(self, ):
        export_cols = full_metadata_columns()

        col_defs = pl.read_csv(os.path.join(RESOURCE_DIR, COLUMN_DEFINITION_FILE_NAME))
        all_cols = col_defs.select('new_col_name').to_series().to_list()
        for c in self.data.columns:
            c = c.split('..')[0]  # column name without units
            if c.startswith('applicability.'):
                continue  # measure-within-upgrade applicability column names are dynamic, don't check
            if c not in all_cols:
                logger.warning(f'No entry for {c} in {COLUMN_DEFINITION_FILE_NAME}')

        cols_to_keep = []
        cols_missing = []
        for export_col_name, export_col_units in export_cols.iter_rows():
            expected_unitless_cols = [self.FLR_AREA, self.col_name_to_weighted(self.FLR_AREA)]
            if (export_col_units is None) or (export_col_name in expected_unitless_cols):
                export_col_name_units = export_col_name
            else:
                export_col_name_units = f'{export_col_name}..{export_col_units}'

            if export_col_name_units in self.data.columns:
                cols_to_keep.append(export_col_name_units)
            else:
                cols_missing.append(export_col_name_units)

        if len(cols_missing) > 0:
            logger.error(f'Columns requested for export in {COLUMN_DEFINITION_FILE_NAME} but not found in data:')
            logger.info('\n\n\n Columns found in data:')
            for c in self.data.columns:
                logger.info(f'Found "{c}" in data')
            logger.info('\n\n\n Columns requested but not found:')
            for c in cols_missing:
                logger.error(f'Missing "{c}" in data')
            raise Exception(f'Columns requested for export are missing, see ERRORs and available columns above.')

        self.data = self.data.select(cols_to_keep)

        logger.debug(f'Memory after downselect_columns_for_metadata_export: {self.data.estimated_size()}')


    def reorder_data_columns(self):
        # Reorder columns for easier comprehension

        # These columns are required for SightGlass and should be at the front of the data
        special_cols = [
            self.META_IDX,
            self.BLDG_ID,
            self.UPGRADE_ID,
            self.BLDG_WEIGHT,
            self.FLR_AREA,
            self.col_name_to_weighted(self.FLR_AREA),
            self.UPGRADE_NAME,
            self.UPGRADE_APPL
        ]
        front_cols = [c for c in special_cols if c in self.data.columns]

        # These columns may or may not be present depending on the run
        for opt_col in [self.COMP_STATUS, self.DATASET]:
            if opt_col in self.data.columns:
                front_cols.append(opt_col)

        def diff_lists(li1, li2):
            li_dif = [i for i in li1 + li2 if (i not in li1) or (i not in li2)]
            return li_dif

        oth_cols = diff_lists(self.data.columns, front_cols)
        oth_cols.sort()

        # These geography columns should be close together for convenience
        # but have no obvious pattern to match against
        possible_geog_cols = [
            'in.ashrae_iecc_climate_zone_2004',
            'in.building_america_climate_zone',
            'in.cambium_grid_region',
            'in.census_division_name',
            'in.census_region_name',
            'in.iso_rto_region',
            'in.nhgis_county_gisjoin',
            'in.nhgis_puma_gisjoin',
            'in.nhgis_tract_gisjoin',
            'in.reeds_balancing_area',
            'in.county_name',
            'in.state',
            'in.state_name',
            'in.cluster_id',
            'in.cluster_name'
        ]

        # Lists of columns
        applicability = []
        geogs = []
        ins = []
        out_engy_cons_svgs = []
        out_peak = []
        out_intensity = []
        out_emissions = []
        out_utility = []
        out_qoi = []
        out_params = []
        calc = []

        for c in oth_cols:
            if c.startswith('applicability.'):
                applicability.append(c)
            elif c in possible_geog_cols:
                geogs.append(c)
            elif c.startswith('in.'):
                ins.append(c)
            elif c.startswith('out.qoi.'):
                out_qoi.append(c)
            elif c.startswith('out.emissions.'):
                out_emissions.append(c)
            elif c.startswith('out.utility_bills.'):
                out_utility.append(c)
            elif c.startswith('out.params.'):
                out_params.append(c)
            elif c.startswith('calc.'):
                calc.append(c)
            elif (c.endswith('.energy_consumption')
                  or c.endswith('.energy_consumption..kwh')
                  or c.endswith('.energy_savings')
                  or c.endswith('.energy_savings..kwh')):
                out_engy_cons_svgs.append(c)
            elif (c.endswith('peak_demand') or c.endswith('peak_demand..kw')):
                out_peak.append(c)
            elif (c.endswith('.energy_consumption_intensity')
                  or c.endswith('.energy_consumption_intensity..kwh_per_ft2')
                  or c.endswith('.energy_savings_intensity')
                  or c.endswith('.energy_savings_intensity..kwh_per_ft2')):
                out_intensity.append(c)
            else:
                logger.error(f'Didnt find an order for column: {c}')

        sorted_cols = front_cols + applicability + geogs + ins + out_engy_cons_svgs + out_peak + out_intensity + out_qoi + out_emissions + out_utility + out_params + calc

        self.data = self.data.select(sorted_cols)

        return True

    def rename_columns_and_convert_units(self):
        # Rename columns per comstock_column_definitions.csv

        # Read the column definitions
        col_defs = pl.read_csv(os.path.join(RESOURCE_DIR, COLUMN_DEFINITION_FILE_NAME))
        col_defs = col_defs.filter((pl.col('full_metadata') == True) & (~pl.col('location').is_in(['calculated'])))
        for col_def in col_defs.iter_rows(named=True):
            orig_name = col_def['original_col_name']
            new_name = col_def['new_col_name']
            if pd.isna(new_name):
                err_msg = f'Requested export of column {orig_name}, but no new name was specified'
                logger.error(err_msg)
                raise Exception(err_msg)

            logger.debug(f"Processing {orig_name}")

            # Skip missing columns if specified
            if self.skip_missing_columns:
                if not orig_name in self.data.columns:
                    logger.warning(f'Column {orig_name} was requested as an input but not found in data, skipping')
                    continue

            # Check for unit conversion
            orig_units = col_def['original_units']
            new_units = col_def['new_units']
            if pd.isna(orig_units):
                logger.debug('-- Unitless, no unit conversion necessary')
            elif orig_units == new_units:
                logger.debug(f"-- Keeping original units {orig_units}")
            else:
                # Convert the column
                cf = self.conv_fact(orig_units, new_units)
                self.data = self.data.with_columns([(pl.col(orig_name) * cf)])
                logger.debug(f"-- Converted units from {orig_units} to {new_units} by multiplying by {cf}")

            # Append new units to column name, using .. separator for easier parsing
            if not pd.isna(orig_units):
                new_name = f'{new_name}..{new_units}'

            # Rename the column
            logger.debug(f'-- New name = {new_name}')
            self.data = self.data.rename({orig_name: new_name})

        # Rename the measure-within-upgrade applicability columns
        if self.include_upgrades:
            for orig_name in self.data.columns:
                if re.match(r'simulation_output_report\.apply_upgrade_.*_applicable', orig_name):
                    # Rename the column
                    new_name = orig_name.replace('simulation_output_report.apply_upgrade_', 'applicability.')
                    new_name = new_name.replace('_applicable', '')
                    logger.debug(f'-- New name = {new_name}')
                    self.data = self.data.rename({orig_name: new_name})

        # Remove the units from the floor area column for Sightglass compatibility
        if 'in.sqft..ft2' in self.data.columns:
            self.data = self.data.rename({'in.sqft..ft2': self.FLR_AREA})

        # Rename the upgrades if specified
        if self.rename_upgrades:
            rename_upgrades_path = os.path.join(self.data_dir, self.rename_upgrades_file_name)
            if not os.path.exists(rename_upgrades_path):
                raise FileNotFoundError(
                f'Missing {rename_upgrades_path}. Either set rename_upgrades=False or add json with "old_name": "new_name" pairs.')
            with open(rename_upgrades_path, "r") as f:
                upgrade2upgrade = json.load(f)
                logger.info(f'Renaming upgrades')
                for old, new in upgrade2upgrade.items():
                    logger.debug(f'{old} -> {new}')
                self.data = self.data.with_columns((pl.col(self.UPGRADE_NAME).replace(upgrade2upgrade, default=None)).alias(self.UPGRADE_NAME))
                self.data = self.data.with_columns(pl.col(self.UPGRADE_NAME).cast(pl.Categorical))

        logger.debug(f'Memory after rename_columns_and_convert_units: {self.data.estimated_size()}')

    def set_column_data_types(self):
        # Set dtypes for some columns

        # Upgrade ID must be Athena bigint (np.int64)
        self.data = self.data.with_columns(pl.col(self.UPGRADE_ID).cast(pl.Int64))

        # TODO base list of columns to convert on column dictionary CSV?
        for col in (self.COLS_TOT_ANN_ENGY + [self.FLR_AREA]):
            self.data = self.data.with_columns(pl.col(col).cast(pl.Float64))

        # No in.foo column may be a bigint because python cannot serialize bigints to JSON
        # when determining unique in.foo values for SightGlass filters.
        self.data = self.data.with_columns(pl.col(self.YEAR_BUILT).cast(pl.Utf8).cast(pl.Categorical))

    def add_missing_energy_columns(self):
        # Put in zeroes for end-use columns that aren't used in ComStock yet
        for engy_col in (self.COLS_TOT_ANN_ENGY + self.COLS_ENDUSE_ANN_ENGY):
            if not engy_col in self.data:
                logger.debug(f'Adding missing energy column: {engy_col}')
                self.data = self.data.with_columns([
                    pl.lit(0.0).alias(engy_col)
                ])

    def add_enduse_total_energy_columns(self):
        # Create columns for all energy across fuels for heating and cooling

        # Heating
        self.data = self.data.with_columns(pl.sum_horizontal(self.COLS_HEAT_ENDUSE).alias(self.ANN_HEAT_GROUP_KBTU))

        # Cooling
        self.data = self.data.with_columns(pl.sum_horizontal(self.COLS_COOL_ENDUSE).alias(self.ANN_COOL_GROUP_KBTU))

    def add_energy_intensity_columns(self):
        # Create EUI column for each annual energy column
        for engy_col in (self.COLS_TOT_ANN_ENGY + self.COLS_ENDUSE_ANN_ENGY):
            # Divide energy by area to create intensity
            eui_col = self.col_name_to_eui(engy_col)
            self.data = self.data.with_columns(
                (pl.col(engy_col) / pl.col(self.FLR_AREA)).alias(eui_col))

    def add_bill_intensity_columns(self):
        # Create bill per area column for each annual utility bill column
        for bill_col in self.COLS_UTIL_BILLS:
            # Put in np.nan for bill columns that aren't part of ComStock
            if not bill_col in self.data:
                self.data = self.data.with_columns([pl.lit(None).alias(bill_col)])

            # Divide bill by area to create intensity
            per_area_col = self.col_name_to_area_intensity(bill_col)
            self.data = self.data.with_columns(
                (pl.col(bill_col) / pl.col(self.FLR_AREA)).alias(per_area_col))

    def add_energy_rate_columns(self):
        # Create energy rate column for each annual utility bill column
        for bill_col in self.COLS_UTIL_BILLS:
            # Get the corresponding energy consumption column
            bill_to_engy_col = {
                self.UTIL_BILL_ELEC: self.ANN_TOT_ELEC_KBTU,
                self.UTIL_BILL_GAS: self.ANN_TOT_GAS_KBTU,
                self.UTIL_BILL_FUEL_OIL: None,
                self.UTIL_BILL_PROPANE: None
            }
            # Only create rate columns for fuels with bills and annual consumption
            engy_col = bill_to_engy_col[bill_col]
            if not engy_col:
                continue
            # Divide bill by consumption to create rate
            rate_col = self.col_name_to_energy_rate(bill_col)
            self.data = self.data.with_columns(
                (pl.col(bill_col) / pl.col(engy_col)).alias(rate_col))

    def add_normalized_qoi_columns(self):
        dict_cols = []

        dict_cols_max = {self.QOI_MAX_SHOULDER_USE_NORMALIZED:self.QOI_MAX_SHOULDER_USE,
        self.QOI_MAX_SUMMER_USE_NORMALIZED:self.QOI_MAX_SUMMER_USE,
        self.QOI_MAX_WINTER_USE_NORMALIZED:self.QOI_MAX_WINTER_USE}
        dict_cols.append(dict_cols_max)

        dict_cols_min = {self.QOI_MIN_SHOULDER_USE_NORMALIZED:self.QOI_MIN_SHOULDER_USE,
        self.QOI_MIN_SUMMER_USE_NORMALIZED:self.QOI_MIN_SUMMER_USE,
        self.QOI_MIN_WINTER_USE_NORMALIZED:self.QOI_MIN_WINTER_USE}
        dict_cols.append(dict_cols_min)

        for dict in dict_cols:
            for new,orig in dict.items():
                # Create QOI columns normalized by square footage
                # self.data[new] = (self.data[orig] / self.data[self.FLR_AREA]) * 1000
                self.data = self.data.with_columns(
                    (pl.col(orig) / pl.col(self.FLR_AREA) * 1000).alias(new))

    def add_aeo_nems_building_type_column(self):
        # Add the AEO and NEMS building type for each row of CBECS

        # Load the building type mapping file
        file_path = os.path.join(RESOURCE_DIR, self.building_type_mapping_file_name)
        bldg_type_map = pd.read_csv(file_path, index_col='ComStock Intermediate Building Type')

        @lru_cache()
        def comstock_to_aeo_bldg_type(cstock_bldg_type, sqft, bldg_type_map):
            # Get the CBECS properties
            if 'Office' in cstock_bldg_type:
                # Office type is based on size
                if sqft <= 50_000:
                    aeo_bldg_type = 'Office - Small'
                else:
                    aeo_bldg_type = 'Office - Large'
            else:
                # Other building types are direct mappings
                aeo_bldg_type = bldg_type_map['NEMS and AEO Intermediate Building Type'].loc[cstock_bldg_type][0]
            return aeo_bldg_type

        # self.data[self.AEO_BLDG_TYPE] = self.data.apply(lambda row: comstock_to_aeo_bldg_type(row, bldg_type_map), axis=1)
        self.data = self.data.with_columns(
            self.data.select([self.BLDG_TYPE, self.FLR_AREA]).apply(lambda x: comstock_to_aeo_bldg_type(x[0], x[1], bldg_type_map)).alias(self.AEO_BLDG_TYPE)
        )

        # self.data[self.AEO_BLDG_TYPE] = self.data[self.AEO_BLDG_TYPE].astype('category')
        self.data = self.data.with_columns(pl.col(self.AEO_BLDG_TYPE).cast(pl.Categorical))

    def add_vintage_column(self):
    # Adds decadal vintage bins used in CBECS 2018

        def vintage_bin_from_year(year):
            year = int(year)
            if year < 1946:
                vint = 'Before 1946'
            elif year < 1960:
                vint = '1946 to 1959'
            elif year < 1970:
                vint = '1960 to 1969'
            elif year < 1980:
                vint = '1970 to 1979'
            elif year < 1990:
                vint = '1980 to 1989'
            elif year < 2000:
                vint = '1990 to 1999'
            elif year < 2013:
                vint = '2000 to 2012'
            elif year < 2019:
                vint = '2013 to 2018'
            else:
                vint = '2019 or newer'
            return vint

        # self.data[self.VINTAGE] = self.data.apply(lambda row: vintage_bin_from_year(row[]), axis=1)
        self.data = self.data.with_columns(
            pl.col(self.YEAR_BUILT).map_elements(lambda x: vintage_bin_from_year(x)).alias(self.VINTAGE),
        )
        self.data = self.data.with_columns(pl.col(self.VINTAGE).cast(pl.Categorical))

    def add_floor_area_category_column(self):
    # Adds floor area bins used in CBECS 2018

        def floor_area_bin_from_area(sqft):
            if sqft <= 5_000:
                bin = '1,001 to 5,000 square feet'
            elif sqft <= 10_000:
                bin = '5,001 to 10,000 square feet'
            elif sqft <= 25_000:
                bin = '10,001 to 25,000 square feet'
            elif sqft <= 50_000:
                bin = '25,001 to 50,000 square feet'
            elif sqft <= 100_000:
                bin = '50,001 to 100,000 square feet'
            elif sqft <= 200_000:
                bin = '100,001 to 200,000 square feet'
            elif sqft <= 500_000:
                bin = '200,001 to 500,000 square feet'
            elif sqft <= 1_000_000:
                bin = '500,001 to 1 million square feet'
            else:
                bin = 'Over 1 million square feet'
            return bin

        self.data = self.data.with_columns(
            pl.col(self.FLR_AREA).apply(lambda x: floor_area_bin_from_area(x)).alias(self.FLR_AREA_CAT),
        )
        self.data = self.data.with_columns(pl.col(self.FLR_AREA).cast(pl.Categorical))

    def add_dataset_column(self):
        self.data = self.data.with_columns([
            pl.lit(self.dataset_name).alias(self.DATASET)
        ])
        self.data = self.data.with_columns(pl.col(self.DATASET).cast(pl.Categorical))

    def add_upgrade_building_id_column(self):
    # Adds column that combines building ID and upgrade ID for easier joins of wide and long data

        def combine_building_upgrade_id(row):
            return np.int64(f'{row[self.BLDG_ID]}{row[self.UPGRADE_ID]}')

        self.data[self.BLDG_UP_ID] = self.data.apply(lambda row: combine_building_upgrade_id(row), axis=1)

    def add_hvac_metadata(self):
        # Read the HVAC metadata
        hvac_metadata_path = os.path.join(RESOURCE_DIR, self.hvac_metadata_file_name)
        hvac = pd.read_csv(hvac_metadata_path, na_filter=False)

        # add column for ventilation
        dict_vent = dict(zip(hvac['system_type'], hvac['ventilation_type']))
        self.data = self.data.with_columns((pl.col('in.hvac_system_type').cast(pl.Utf8).replace(dict_vent, default=None)).alias('in.hvac_vent_type'))
        self.data = self.data.with_columns(pl.col('in.hvac_vent_type').cast(pl.Categorical))

        # add column for heating
        dict_heat = dict(zip(hvac['system_type'], hvac['primary_heating']))
        self.data = self.data.with_columns((pl.col('in.hvac_system_type').cast(pl.Utf8).replace(dict_heat, default=None)).alias('in.hvac_heat_type'))
        self.data = self.data.with_columns(pl.col('in.hvac_heat_type').cast(pl.Categorical))

        # add column for cooling
        dict_cool = dict(zip(hvac['system_type'], hvac['primary_cooling']))
        self.data = self.data.with_columns((pl.col('in.hvac_system_type').cast(pl.Utf8).replace(dict_cool, default=None)).alias('in.hvac_cool_type'))
        self.data = self.data.with_columns(pl.col('in.hvac_cool_type').cast(pl.Categorical))

        # hvac combined
        self.data = self.data.with_columns(pl.concat_str(['in.hvac_vent_type', 'in.hvac_heat_type', 'in.hvac_cool_type'], separator='_').alias('in.hvac_combined_type'))

    def add_building_type_group(self):
        # Add a building type group

        bldg_type_groups = {
            'FullServiceRestaurant': 'Food Service',
            'QuickServiceRestaurant': 'Food Service',
            'RetailStripmall': 'Mercantile',
            'RetailStandalone': 'Mercantile',
            'SmallOffice': 'Office',
            'MediumOffice': 'Office',
            'LargeOffice': 'Office',
            'PrimarySchool': 'Education',
            'SecondarySchool': 'Education',
            'Outpatient': 'Healthcare',
            'Hospital': 'Healthcare',
            'SmallHotel': 'Lodging',
            'LargeHotel': 'Lodging',
            'Warehouse': 'Warehouse and Storage',
        }

        self.data = self.data.with_columns((pl.col(self.BLDG_TYPE).cast(pl.Utf8).replace(bldg_type_groups, default=None)).alias(self.BLDG_TYPE_GROUP))
        self.data = self.data.with_columns(pl.col(self.BLDG_TYPE_GROUP).cast(pl.Categorical))

    def add_national_scaling_weights(self, cbecs: CBECS, remove_non_comstock_bldg_types_from_cbecs: bool):
        # Remove CBECS entries for building types not included in the ComStock run
        comstock_bldg_types = self.data[self.BLDG_TYPE].unique()
        bldg_types_to_keep = []
        for bt in cbecs.data[self.BLDG_TYPE].unique():
            if bt in comstock_bldg_types:
                bldg_types_to_keep.append(bt)
        if remove_non_comstock_bldg_types_from_cbecs:
            # Modify CBECS to remove building types not covered by ComStock
            cbecs.data = cbecs.data[cbecs.data[self.BLDG_TYPE].isin(bldg_types_to_keep)]
            cbecs = cbecs.data.copy(deep=True)
        else:
            # Make a copy of CBECS, leaving the original unchanged
            cbecs = cbecs.data[cbecs.data[self.BLDG_TYPE].isin(bldg_types_to_keep)].copy(deep=True)

        # Calculate scaling factors used to scale ComStock results to CBECS square footages
        # Only includes successful ComStock simulations, so the failure rate will
        # change scaling factors between ComStock runs depending on which models failed.

        # Total sqft of each building type, CBECS
        wt_area_col = self.col_name_to_weighted(self.FLR_AREA)
        cbecs_bldg_type_sqft = cbecs[[wt_area_col, self.BLDG_TYPE]].groupby([self.BLDG_TYPE]).sum()
        logger.debug('CBECS floor area by building type')
        logger.debug(cbecs_bldg_type_sqft)

        # Total sqft of each building type, ComStock
        baseline_data = self.data.filter(pl.col(self.UPGRADE_NAME) == self.BASE_NAME).clone()
        comstock_bldg_type_sqft = baseline_data.group_by(self.BLDG_TYPE).agg([pl.col(self.FLR_AREA).sum()])
        comstock_bldg_type_sqft = comstock_bldg_type_sqft.to_pandas().set_index(self.BLDG_TYPE)
        logger.debug('ComStock Baseline floor area by building type')
        logger.debug(comstock_bldg_type_sqft)

        # Calculate scaling factor for each building type based on floor area (not building/model count)
        sf = pd.concat([cbecs_bldg_type_sqft, comstock_bldg_type_sqft], axis = 1)
        sf[self.BLDG_WEIGHT] = sf[wt_area_col]/sf[self.FLR_AREA]
        bldg_type_scale_factors = sf[self.BLDG_WEIGHT].to_dict()
        if np.nan in bldg_type_scale_factors:
            wrn_msg = (f'A NaN value was found in the scaling factors, which means that a building type was missing '
                    f'in either the CBECS or ComStock (more likely for a test run) data.')
            logger.warning(wrn_msg)
            del bldg_type_scale_factors[np.nan]

        # Report any scaling factor greater than some threshold.
        # In situations with high failure rates of a single building,
        # the scaling factor will be high, and the results are likely to be
        # heavily skewed toward the few successful simulations of that building type.
        logger.info(f'{self.dataset_name} scaling factors - scale ComStock results to CBECS floor area')
        for bldg_type, scaling_factor in bldg_type_scale_factors.items():
            logger.info(f'--- {bldg_type}: {round(scaling_factor, 2)}')
            if scaling_factor > 15:
                wrn_msg = (f'The scaling factor for {bldg_type} is high, which indicates either a test run <350k models '
                    f'or significant failed runs for this building type.  Comparisons to CBECS will likely be invalid.')
                logger.warning(wrn_msg)

        # For reference/comparison, here are the weights from the ComStock V1 runs
        # PROD_V1_COMSTOCK_WEIGHTS = {
        #     'small_office': 9.625838016683277,
        #     'medium_office': 9.625838016683277,
        #     'large_office': 9.625838016683277,
        #     'full_service_restaurant': 11.590605715816617,
        #     'hospital': 8.751376462064501,
        #     'large_hotel': 7.5550651530546435,
        #     'outpatient': 5.369615068860124,
        #     'primary_school': 13.871553017909118,
        #     'quick_service_restaurant': 9.065844311687599,
        #     'retail': 2.816749212502974,
        #     'secondary_school': 6.958371476467069,
        #     'small_hotel': 5.062001512453252,
        #     'strip_mall': 2.1106205675100735,
        #     'warehouse': 2.1086048544461304
        # }

        # Assign scaling factors to each ComStock run
        self.building_type_weights = bldg_type_scale_factors
        self.data = self.data.with_columns((pl.col(self.BLDG_TYPE).cast(pl.Utf8).replace(bldg_type_scale_factors, default=None)).alias(self.BLDG_WEIGHT))

        # Apply the weight to scale the area and energy columns
        self.add_weighted_area_and_energy_columns()

        # After adding weighted energy columns, calculate savings
        if self.include_upgrades:
            # Skip if savings columns are already in the data, which can happen when load_from_csv=True
            wtg_tot_engy_col = self.col_name_to_weighted_savings(self.ANN_TOT_ENGY_KBTU, self.weighted_energy_units)
            if wtg_tot_engy_col in self.data.columns:
                logger.info('Energy savings columns already in data')
            else:
                self.add_weighted_energy_savings_columns()

        # Adding weighting factors to the monthly data
        self.get_scaled_comstock_monthly_consumption_by_state()

        return bldg_type_scale_factors

    def add_weighted_area_and_energy_columns(self):
        # Area - create weighted column
        new_area_col = self.col_name_to_weighted(self.FLR_AREA)
        self.data = self.data.with_columns(
                (pl.col(self.FLR_AREA) * pl.col(self.BLDG_WEIGHT)).alias(new_area_col))

        # Emissions
        for col in (self.GHG_FUEL_COLS + [self.ANN_GHG_EGRID, self.ANN_GHG_CAMBIUM]):
            # Weight and convert to MMT
            new_col = self.col_name_to_weighted(col, self.weighted_ghg_units)
            old_units = self.units_from_col_name(col)
            new_units = self.weighted_ghg_units
            conv_fact = self.conv_fact(old_units, new_units)
            self.data = self.data.with_columns(
                (pl.col(col) * pl.col(self.BLDG_WEIGHT) * conv_fact).alias(new_col))

        # Energy
        for col in (self.COLS_TOT_ANN_ENGY + self.COLS_ENDUSE_ANN_ENGY):
            # Weight and convert to TBtu
            new_col = self.col_name_to_weighted(col, self.weighted_energy_units)
            old_units = self.units_from_col_name(col)
            new_units = self.weighted_energy_units
            conv_fact = self.conv_fact(old_units, new_units)
            self.data = self.data.with_columns(
                (pl.col(col) * pl.col(self.BLDG_WEIGHT) * conv_fact).alias(new_col))

        # Enduse Groups
        for col in (self.COLS_ENDUSE_GROUP_TOT_ANN_ENGY + self.COLS_ENDUSE_GROUP_ANN_ENGY):
            # Weight and convert to TBtu
            new_col = self.col_name_to_weighted(col, self.weighted_energy_units)
            old_units = self.units_from_col_name(col)
            new_units = self.weighted_energy_units
            conv_fact = self.conv_fact(old_units, new_units)
            self.data = self.data.with_columns(
                (pl.col(col) * pl.col(self.BLDG_WEIGHT) * conv_fact).alias(new_col))

        # Create weighted emissions for each enduse group
        # TODO once end-use emissions are reported, sum those columns directly
        for col in (self.COLS_ENDUSE_GROUP_ANN_ENGY + self.COLS_ENDUSE_GROUP_TOT_ANN_ENGY):
            fuel, enduse_gp = col.replace('calc.enduse_group.', '').replace('.energy_consumption..kwh', '').split('.')
            if fuel in ['district_heating', 'district_cooling']:
                continue  # ComStock has no emissions for district heating or cooling

            tot_engy = f'calc.weighted.{fuel}.total.energy_consumption..tbtu'
            enduse_gp_engy = f'calc.weighted.enduse_group.{fuel}.{enduse_gp}.energy_consumption..tbtu'
            tot_ghg = f'calc.weighted.emissions.{fuel}..co2e_mmt'
            enduse_gp_ghg_col = f'calc.weighted.enduse_group.{fuel}.{enduse_gp}.emissions..co2e_mmt'

            if fuel == 'electricity':
                enduse_gp_ghg_col = f'calc.weighted.enduse_group.{fuel}.{enduse_gp}.emissions.egrid_2021_subregion..co2e_mmt'
                tot_ghg = 'calc.weighted.emissions.electricity.egrid_2021_subregion..co2e_mmt'
            elif fuel == 'site_energy':
                tot_ghg = f'calc.weighted.emissions.total_with_egrid..co2e_mmt'

            # enduse group emissions = total emissions * (enduse group energy / total energy)
            if fuel == 'other_fuel':
                # Add propane and fuel oil emissions together because energy is reported combined as other_fuel
                propane_ghg = f'calc.weighted.emissions.propane..co2e_mmt'
                fuel_oil_ghg = f'calc.weighted.emissions.fuel_oil..co2e_mmt'
                tot_ghg_expr = (pl.col(propane_ghg).add(pl.col(fuel_oil_ghg)))
                self.data = self.data.with_columns(
                    (tot_ghg_expr.mul(pl.col(enduse_gp_engy)).truediv(pl.col(tot_engy))).alias(enduse_gp_ghg_col),
                )
            else:
                self.data = self.data.with_columns(
                    (pl.col(tot_ghg).mul(pl.col(enduse_gp_engy)).truediv(pl.col(tot_engy))).alias(enduse_gp_ghg_col),
                )

    def add_weighted_energy_savings_columns(self):
        # Select energy columns to calculate savings for
        engy_cols = []
        abs_svgs_cols = {}
        pct_svgs_cols = {}
        wtd_pct_svgs_cols_to_drop = []

        for col in (self.COLS_TOT_ANN_ENGY + self.COLS_ENDUSE_ANN_ENGY):
            for wtg_method in ['weighted', 'unweighted']:
                if wtg_method == 'weighted':
                    wtd_col = self.col_name_to_weighted(col, self.weighted_energy_units)
                    engy_cols.append(wtd_col)
                    abs_svgs_cols[wtd_col] = self.col_name_to_weighted_savings(col, self.weighted_energy_units)
                    pct_svgs_cols[wtd_col] = self.col_name_to_weighted_percent_savings(col, 'percent')
                    wtd_pct_svgs_cols_to_drop.append(self.col_name_to_weighted_percent_savings(col, 'percent'))
                else:
                    # for non eui columns
                    engy_cols.append(col)
                    abs_svgs_cols[col] = self.col_name_to_savings(col, None)
                    pct_svgs_cols[col] = self.col_name_to_percent_savings(col, 'percent')
                    # add eui savings for all unweighted eui columns
                    eui_col = self.col_name_to_eui(col)
                    engy_cols.append(eui_col)
                    abs_svgs_cols[eui_col] = self.col_name_to_savings(eui_col, None)
                    pct_svgs_cols[eui_col] = self.col_name_to_percent_savings(eui_col, 'percent')

        # Keep the building ID and upgrade name columns to use as the index
        engy_and_id_cols = engy_cols + [self.BLDG_ID, self.UPGRADE_NAME]

        # Get the baseline results
        base_engy = self.data.filter(pl.col(self.UPGRADE_NAME) == self.BASE_NAME).select(engy_and_id_cols).sort(self.BLDG_ID).clone()

        # Caculate the savings for each upgrade, including the baseline
        up_abs_svgs = []
        up_pct_svgs = []

        for upgrade_name, up_res in self.data.groupby(self.UPGRADE_NAME):

            up_engy = up_res.select(engy_and_id_cols).sort(self.BLDG_ID).clone()

            # Check that building_ids have same order in both DataFrames before division
            base_engy_ids = base_engy.get_column(self.BLDG_ID)
            up_engy_ids = up_engy.get_column(self.BLDG_ID)
            assert up_engy_ids.to_list() == base_engy_ids.to_list()

            # Calculate the absolute and percent energy savings
            abs_svgs = (base_engy[engy_cols] - up_engy[engy_cols])

            pct_svgs = ((base_engy[engy_cols] - up_engy[engy_cols]) / base_engy[engy_cols])
            pct_svgs = pct_svgs.fill_null(0.0)
            pct_svgs = pct_svgs.fill_nan(0.0)

            abs_svgs = abs_svgs.with_columns([
                base_engy_ids,
                pl.lit(upgrade_name).alias(self.UPGRADE_NAME)
            ])
            abs_svgs = abs_svgs.with_columns(pl.col(self.UPGRADE_NAME).cast(pl.Categorical))

            pct_svgs = pct_svgs.with_columns([
                base_engy_ids,
                pl.lit(upgrade_name).alias(self.UPGRADE_NAME)
            ])
            pct_svgs = pct_svgs.with_columns(pl.col(self.UPGRADE_NAME).cast(pl.Categorical))

            abs_svgs = abs_svgs.rename(abs_svgs_cols)
            pct_svgs = pct_svgs.rename(pct_svgs_cols)

            # Drop the weighted percent savings columns
            pct_svgs = pct_svgs.drop(wtd_pct_svgs_cols_to_drop)

            up_abs_svgs.append(abs_svgs)
            up_pct_svgs.append(pct_svgs)

        up_abs_svgs = pl.concat(up_abs_svgs)
        up_pct_svgs = pl.concat(up_pct_svgs)

        # Join the savings columns onto the results
        self.data = self.data.join(up_abs_svgs, how='left', on=[self.UPGRADE_NAME, self.BLDG_ID])
        self.data = self.data.join(up_pct_svgs, how='left', on=[self.UPGRADE_NAME, self.BLDG_ID])

    def add_metadata_index_col(self):
        # Adds a column from 0 to the number of rows across all upgrades
        # For example, 350k rows * (1 baseline + 1 upgrades) = 0 to 749,999

        n_rows = self.data.shape[0]
        idx_vals = [*range(0, n_rows, 1)]
        self.data = self.data.with_columns([
            pl.Series(name=self.META_IDX, values=idx_vals)
        ])

    def remove_sightglass_column_units(self):
        # SightGlass requires that the energy_consumption, energy_consumption_intensity,
        # energy_savings, and energy_savings_intensity columns have no units on the
        # column names. This method removes the units from the appropriate column names.

        def rmv_units(c):
            return c.replace(f'..{self.units_from_col_name(c)}', '')

        crnms = {}  # Column renames
        og_cols = self.data.columns
        for col in (self.COLS_TOT_ANN_ENGY + self.COLS_ENDUSE_ANN_ENGY):
            # energy_consumption
            if col in og_cols: crnms[col] = rmv_units(col)

            # energy_consumption_intensity
            col_int = self.col_name_to_eui(col)
            if col_int in og_cols: crnms[col_int] = rmv_units(col_int)

            # energy_savings
            col_svg = self.col_name_to_savings(col)
            if col_svg in og_cols: crnms[col_svg] = rmv_units(col_svg)

            # energy_savings_intensity
            col_svg_int = self.col_name_to_eui(col_svg)
            if col_svg_int in og_cols: crnms[col_svg_int] = rmv_units(col_svg_int)

        # peak_demand
        col_peak = 'out.electricity.total.peak_demand..kw'
        if col_peak in og_cols: crnms[col_peak] = rmv_units(col_peak)

        logger.debug('remove_sightglass_column_units')
        for old, new in crnms.items():
            assert old.startswith(new)
            logger.debug(f'{old} -> {new}')

        self.data = self.data.rename(crnms)

    def add_sightglass_column_units(self):
        # SightGlass requires that the energy_consumption, energy_consumption_intensity,
        # energy_savings, and energy_savings_intensity columns have no units on the
        # column names. This method adds those units back to the appropriate column names,
        # which is useful for plotting.

        def rmv_units(c):
            return c.replace(f'..{self.units_from_col_name(c)}', '')

        crnms = {}  # Column renames
        og_cols = self.data.columns
        for col in (self.COLS_TOT_ANN_ENGY + self.COLS_ENDUSE_ANN_ENGY):
            # energy_consumption
            if rmv_units(col) in og_cols: crnms[rmv_units(col)] = col

            # energy_consumption_intensity
            col_int = self.col_name_to_eui(col)
            if rmv_units(col_int) in og_cols: crnms[rmv_units(col_int)] = col_int

            # energy_savings
            col_svg = self.col_name_to_savings(col)
            if rmv_units(col_svg) in og_cols: crnms[rmv_units(col_svg)] = col_svg

            # energy_savings_intensity
            col_svg_int = self.col_name_to_eui(col_svg)
            if rmv_units(col_svg_int) in og_cols: crnms[rmv_units(col_svg_int)] = col_svg_int

        # peak_demand
        c_peak = 'out.electricity.total.peak_demand..kw'
        if rmv_units(c_peak) in og_cols: crnms[rmv_units(c_peak)] = c_peak

        logger.debug('add_sightglass_column_units')
        for old, new in crnms.items():
            assert new.startswith(old)
            logger.debug(f'{old} -> {new}')

        self.data = self.data.rename(crnms)

    def get_comstock_unscaled_monthly_energy_consumption(self):
        """
        From the ComStock run, get the monthly timeseries data into monthly natural gas and electricity energy consumption for each state.
        Scale the monthly consumption to national scale.
        First, scale each building type up to match CBECS sqft for that building type.
        Second, scale the total energy for that total sqft up to match the total of CBECS for ALL building types.
        Return:
            comstock_monthly_consumption (pd.DataFrame): Table of natural gas and electricity consumption by state and month.
        """
        if self.athena_table_name is None:
            logger.info('No athena_table_name was provided, not attempting to query monthly data from Athena.')
            return True

        # Load or query timeseries ComStock results by state and building type
        file_name = f'comstock_monthly_natural_gas_and_electricity_by_state_and_bldg_type.csv'
        file_path = os.path.join(self.data_dir, file_name)
        if not os.path.exists(file_path):
            # Query Athena for ComStock results
            logger.info('Querying Athena for ComStock monthly energy data by state and building type, this will take several minutes.')
            query = f"""
                SELECT
                "upgrade",
                "month",
                "state_id",
                "building_type",
                sum("total_site_gas_kbtu") AS "total_site_gas_kbtu",
                sum("total_site_electricity_kwh") AS "total_site_electricity_kwh"
                FROM
                (
                    SELECT
                    EXTRACT(MONTH from from_unixtime("time"/1e9)) as "month",
                    SUBSTRING("build_existing_model.county_id", 2, 2) AS "state_id",
                    "build_existing_model.create_bar_from_building_type_ratios_bldg_type_a" as "building_type",
                    "upgrade",
                    "total_site_gas_kbtu",
                    "total_site_electricity_kwh"
                    FROM
                    "{self.athena_table_name}_timeseries"
                    JOIN "{self.athena_table_name}_baseline"
                    ON "{self.athena_table_name}_timeseries"."building_id" = "{self.athena_table_name}_baseline"."building_id"
                    WHERE "build_existing_model.building_type" IS NOT NULL
                )
                GROUP BY
                "upgrade",
                "month",
                "state_id",
                "building_type"
            """
            comstock_unscaled_data = self.athena_client.execute(query)
            comstock_unscaled_data.to_csv(file_path, index=False)

        # Read data from disk
        comstock_unscaled = pl.read_csv(file_path)

        # Rename columns
        comstock_unscaled = comstock_unscaled.rename({'month': 'Month', 'state_id': 'FIPS Code'})

        # Rename upgrade values
        upgrade_data = self.data.select([self.UPGRADE_ID, self.UPGRADE_NAME])
        print(upgrade_data.head())
        upgrade_name_map = dict(zip(upgrade_data[self.UPGRADE_ID], upgrade_data[self.UPGRADE_NAME]))
        comstock_unscaled = comstock_unscaled.with_columns(
            pl.col('upgrade').replace(upgrade_name_map).alias('upgrade_name'),
        )
        print(comstock_unscaled.head())
        #Rename Building_Types
        def rename_buildingtypes(building_type):
            building_type = building_type.replace('_',' ').replace(' ', '')
            return building_type

        comstock_unscaled = comstock_unscaled.with_columns(
            pl.col('building_type').map_elements(lambda x: rename_buildingtypes(x)).alias('building_type'),
        )

        self.monthly_data = comstock_unscaled

        return comstock_unscaled

    def get_scaled_comstock_monthly_consumption_by_state(self):

        if self.monthly_data is None:
            logger.info('No monthly_data exists, not attempting to scale monthly data.')
            return True

        # Load or query monthly ComStock energy consumption by state and building type
        monthly = self.monthly_data

        # Get the scaling factors to take the results of this ComStock run to the national scale
        comstock_scaling_factors = self.data.group_by(self.BLDG_TYPE).agg(pl.col(self.BLDG_WEIGHT).mean())
        comstock_scaling_factors = dict(comstock_scaling_factors.iter_rows())

        # Assign the correct per-building-type scaling factor to ComStock monthly data
        monthly = monthly.with_columns((pl.col('building_type').replace(comstock_scaling_factors, default=None)).alias('Scaling Factor'))

        # Scale the ComStock energy consumption
        monthly = monthly.with_columns(
            (pl.col('total_site_electricity_kwh').mul(pl.col('Scaling Factor'))).alias('Electricity consumption (kWh)'),
        )

        monthly = monthly.with_columns(
            (pl.col('total_site_gas_kbtu').mul(pl.col('Scaling Factor'))).alias('Natural gas consumption (thous Btu)'),
        )

        # Aggregate ComStock by state and month, combining all building types
        vals = ['Electricity consumption (kWh)', 'Natural gas consumption (thous Btu)']
        cols_to_drop = ['building_type', 'total_site_electricity_kwh', 'total_site_gas_kbtu', 'Scaling Factor']

        idx = ['FIPS Code', 'Month', 'upgrade', 'upgrade_name']
        monthly = monthly.group_by(idx).sum().drop(cols_to_drop)

        # Add a dataset label column
        monthly = monthly.with_columns([
            pl.lit(self.dataset_name).alias(self.DATASET)
        ])

        # load the state id table
        file_path = os.path.join(self.truth_data_dir, 'state_region_division_table.csv')
        if not os.path.exists(file_path):
            raise AssertionError('State metadata not found, download truth data')
        else:
            state_table = pl.read_csv(file_path)

        # Rename columns
        state_table = state_table.rename({'State': self.STATE_NAME, 'State Code': self.STATE_ABBRV})

        # Append the state metadata
        cols = ['FIPS Code', self.STATE_ABBRV, 'Division']
        monthly = monthly.join(state_table.select(cols), on='FIPS Code', how='left')

        # # Get the energy consumption of the buildings NOT covered by ComStock from CBECS
        # cbecs_gap_elec_tbtu, cbecs_gap_gas_tbtu = self.get_comstock_to_whole_stock_energy_gaps()

        # Using ComStock's existing distribution of energy consumption by state and month,
        # add the energy consumption of the buildings NOT covered by ComStock.
        # This will be called the ComStock Gap Model.
        # Because of the way the stacked bar plots are created, ComStock Gap = ComStock + ComStock Gap
        # comstock_elec_tbtu = comstock['Electricity consumption (kWh)'].sum() * self.kWh_to_kBtu * self.kBtu_to_TBtu
        # comstock_gas_tbtu = comstock['Natural gas consumption (thous Btu)'].sum() * self.kBtu_to_TBtu
        # elec_scale = (cbecs_gap_elec_tbtu + comstock_elec_tbtu) / comstock_elec_tbtu
        # gas_scale = (cbecs_gap_gas_tbtu + comstock_gas_tbtu) / comstock_gas_tbtu
        # comstock_gap = comstock.copy()
        # comstock_gap['Dataset'] = 'ComStock Gap Model'
        # comstock_gap['Electricity consumption (kWh)'] = comstock_gap['Electricity consumption (kWh)'] * elec_scale
        # comstock_gap['Natural gas consumption (thous Btu)'] = comstock_gap['Natural gas consumption (thous Btu)'] * gas_scale


        # self.monthly_data_gap = comstock_gap
        self.monthly_data = monthly
        return monthly

    def export_to_csv_wide(self):
        # Exports comstock data to CSV in wide format

        # Reorder the columns before exporting
        self.reorder_data_columns()

        file_name = f'ComStock wide.csv'
        file_path = os.path.join(self.output_dir, file_name)
        logger.info(f'Exporting to: {file_path}')
        self.data.write_csv(file_path)

        # Export dictionaries corresponding to the exported columns
        self.export_data_and_enumeration_dictionary()

    def export_to_parquet_wide(self):
        # Exports comstock data to parquet in wide format

        # Reorder the columns before exporting
        self.reorder_data_columns()

        up_ids = self.data.get_column(self.UPGRADE_ID).unique().to_list()
        up_ids.sort()
        for up_id in up_ids:
            file_name = f'ComStock wide upgrade{up_id}.parquet'
            file_path = os.path.join(self.output_dir, file_name)
            logger.info(f'Exporting to: {file_path}')
            self.data.filter(pl.col(self.UPGRADE_ID) == up_id).write_parquet(file_path)

        # Export dictionaries corresponding to the exported columns
        self.export_data_and_enumeration_dictionary()

    def export_to_csv_long(self):
        # Exports comstock data to CSV in long format, with rows for each end use
        # TODO POLARS implement export_to_csv_long

        # Convert ComStock into long format, with a new row for each Fuel.Enduse combination
        engy_cols = []
        for col in (self.COLS_ENDUSE_ANN_ENGY):
            engy_cols.append(self.col_name_to_weighted(col, self.weighted_energy_units))

        bldg_cols = []
        for c in self.data.columns:
            if not 'out.' in c:
                bldg_cols.append(c)

        var_col = 'type.fuel.enduse.energy_consumption..units'
        val_col = 'weighted_energy_consumption'
        dl = pd.melt(self.data, id_vars=[self.BLDG_UP_ID, self.UPGRADE_ID, 'in.state_abbreviation'], value_vars=engy_cols, var_name=var_col, value_name=val_col)

        # Remove rows with zero values for the fuel type/end use combo
        dl = dl.loc[dl[val_col] > 0]

        # Sort by building and upgrade ID
        dl.sort_values(self.BLDG_UP_ID, inplace=True)

        # Separate'type.fuel.enduse.energy_consumption..units' into multiple columns
        def split_col_name(col_name):
            p = self.engy_col_name_to_parts(col_name)

            return [p['fuel'], p['enduse'], p['enduse_group'], p['units'], ]

        dl['fuel'], dl['enduse'], dl['enduse_group'], dl['weighted_energy_consumption_units'] = zip(*dl[var_col].apply(split_col_name))

        # Drop the combined type.fuel.enduse.energy_consumption..units column
        dl.drop(var_col, axis=1, inplace=True)

        # Save files - separate building energy from characteristics for file size
        file_name = f'ComStock energy long.csv'
        file_path = os.path.join(self.output_dir, file_name)
        dl.to_csv(file_path, index=False)

    def combine_emissions_cols(self):
        # Create combined emissions columns

        # Fill empty emissions columns with zeroes before summing
        for c in self.data.columns:
            if 'out.emissions.' in c:
                self.data = self.data.with_columns([pl.col(c).fill_null(0.0)])

        # Create two combined emissions columns
        self.data = self.data.with_columns(pl.sum_horizontal(self.COLS_GHG_EGRID).alias(self.ANN_GHG_EGRID))
        self.data = self.data.with_columns(pl.sum_horizontal(self.COLS_GHG_CAMBIUM).alias(self.ANN_GHG_CAMBIUM))

        col_names = [self.ANN_GHG_EGRID, self.ANN_GHG_CAMBIUM]
        self.convert_units(col_names)

    def convert_units(self, col_names):
        # Read the column definitions
        col_def_path = os.path.join(RESOURCE_DIR, COLUMN_DEFINITION_FILE_NAME)
        col_defs = pd.read_csv(col_def_path)

        for col in col_names:
            # Check for unit conversion
            orig_units_per_name = self.units_from_col_name(col)
            col = col.replace(f'..{orig_units_per_name}', '')
            orig_units = col_defs.loc[col_defs['new_col_name'] == col, 'original_units'].item()
            assrt_msg = f'Units in column name {orig_units_per_name} dont match units in column definition {orig_units}'
            assert orig_units == orig_units_per_name, assrt_msg
            new_units = col_defs.loc[col_defs['new_col_name'] == col, 'new_units'].item()
            if pd.isna(orig_units):
                logger.debug('-- Unitless, no unit conversion necessary')
            elif orig_units == new_units:
                logger.debug(f"-- Keeping original units {orig_units}")
            else:
                # Convert the column
                cf = self.conv_fact(orig_units, new_units)
                self.data = self.data.with_columns([(pl.col(col) * cf)])
                logger.info(f"-- Converted units from {orig_units} to {new_units} by multiplying by {cf}")

    def export_data_and_enumeration_dictionary(self):
        # Read column definitions
        col_def_path = os.path.join(RESOURCE_DIR, COLUMN_DEFINITION_FILE_NAME)
        col_defs = pl.read_csv(col_def_path)

        # Read enumeration definitions
        enum_def_path = os.path.join(RESOURCE_DIR, ENUM_DEFINITION_FILE_NAME)
        enum_defs = pl.read_csv(enum_def_path)

        # Data dictionary
        col_dicts = []
        all_enums = []
        for col in self.data.columns:
            if col.startswith('applicability.'):
                continue  # measure-within-upgrade applicability column names are dynamic, don't check
            col = col.replace(f'..{self.units_from_col_name(col)}', '')
            try:
                col_def = col_defs.row(by_predicate=(pl.col('new_col_name') == col), named=True)
            except pl.exceptions.NoRowsReturnedError as nrrerr:
                logger.error(f'No definition for {col} in {col_def_path}')
                continue

            col_enums = []
            if col_def['data_type'] == 'string':
                str_enums = []
                for enum in self.data.select(col).unique().to_series().to_list():
                    if enum is None:
                        continue  # Don't define blank enumerations
                    try:
                        float(enum)  # Don't define numeric enumerations
                    except ValueError as valerr:
                        if enum == '':
                            continue
                        str_enums.append(str(enum))
                if len(str_enums) > 50:
                    logger.debug(f'Not defining enumerations for {col}, see column definition for pattern')
                    col_enums = str_enums[0:10] + ['...too many to list']
                elif 'utility_bills.' in col:
                    pass  # Don't define utility rate names
                else:
                    col_enums = str_enums
                    all_enums.extend(str_enums)
            col_dicts.append({
                'field_name': col_def['new_col_name'],
                'field_location': 'metadata',
                'data_type': col_def['data_type'],
                'units': col_def['new_units'],
                'field_description': col_def['field_description'],
                'allowable_enumeration': '|'.join(col_enums),
            })

        data_dictionary = pl.from_dicts(col_dicts)

        # Enumeration dictionary
        enum_dicts = []
        for enum in sorted(set(all_enums)):
            enum_def = enum_defs.filter(pl.col('enumeration') == enum)
            if not len(enum_def) == 1:
                logger.error(f'Found {len(enum_def)} enumeration_definitions for: "{enum}"')
                continue
            enum_def = enum_defs.row(by_predicate=(pl.col('enumeration') == enum), named=True)
            enum_dicts.append({
                'enumeration': enum,
                'enumeration_description': enum_def['enumeration_description']
            })
        enum_dictionary = pl.from_dicts(enum_dicts)

        # Save files
        file_name = f'data_dictionary.tsv'
        file_path = os.path.join(self.output_dir, file_name)
        logger.info(f'Exporting data dictionary to: {file_path}')
        data_dictionary.write_csv(file_path, separator='\t')

        file_name = f'enumeration_dictionary.tsv'
        file_path = os.path.join(self.output_dir, file_name)
        logger.info(f'Exporting enumeration dictionary to: {file_path}')
        enum_dictionary.write_csv(file_path, separator='\t')<|MERGE_RESOLUTION|>--- conflicted
+++ resolved
@@ -569,13 +569,8 @@
             up_res_applic = self.reduce_df_memory(up_res_applic)
 
             # Cast utility columns to float64 to avoid data type inconsistancies
-<<<<<<< HEAD
-            pattern_util_rate_name = re.compile(r'utility_bills\.electricity_rate_\d+_name')
-            pattern_util_cost = re.compile(r'utility_bills\.electricity_rate_\d+_bill_dollars')
-=======
             pattern_util_rate_name = re.compile(r'utility_bills.*_rate.*_name')
             pattern_util_cost = re.compile(r'utility_bills.*_rate.*_bill_dollars')
->>>>>>> b2576ce1
             for col, dt in up_res_applic.schema.items():
                 if pattern_util_rate_name.match(col):
                     up_res_applic = up_res_applic.with_columns([pl.col(col).cast(pl.Utf8)])
@@ -614,13 +609,8 @@
             up_res_na = self.reduce_df_memory(up_res_na)
 
             # Cast utility columns to float64 to avoid data type inconsistancies
-<<<<<<< HEAD
-            pattern_util_rate_name = re.compile(r'utility_bills\.electricity_rate_\d+_name')
-            pattern_util_cost = re.compile(r'utility_bills\.electricity_rate_\d+_bill_dollars')
-=======
             pattern_util_rate_name = re.compile(r'utility_bills.*_rate.*_name')
             pattern_util_cost = re.compile(r'utility_bills.*_rate.*_bill_dollars')
->>>>>>> b2576ce1
             for col, dt in up_res_na.schema.items():
                 if pattern_util_rate_name.match(col):
                     up_res_na = up_res_na.with_columns([pl.col(col).cast(pl.Utf8)])
