--- conflicted
+++ resolved
@@ -70,11 +70,7 @@
         self.egrid_file_name = 'egrid_emissions_2019.csv'
         self.cejst_file_name = '1.0-communities.csv'
         self.geospatial_lookup_file_name = 'spatial_tract_lookup_table_publish_v8.csv'
-<<<<<<< HEAD
-        self.tract_to_util_map_file_name = 'tract_to_elec_util_v2.csv'
-=======
         self.tract_to_util_map_file_name = 'tract_to_elec_util.csv'
->>>>>>> b53f699f
         self.hvac_metadata_file_name = 'hvac_metadata.csv'
         self.rename_upgrades = rename_upgrades
         self.rename_upgrades_file_name = 'rename_upgrades.json'
@@ -1551,11 +1547,7 @@
             else:
                 logger.error(f'Didnt find an order for column: {c}')
 
-<<<<<<< HEAD
-        sorted_cols = front_cols + applicability + geogs + ins + out_engy_cons_svgs + out_peak + out_intensity + out_qoi + out_ghg_emissions + out_pollution_emissions + out_utility + out_params + calc
-=======
-        sorted_cols = front_cols + applicability + geogs + ins + out_engy_cons_svgs + out_peak + out_gen + out_intensity + out_qoi + out_emissions + out_utility + out_params + calc
->>>>>>> b53f699f
+        sorted_cols = front_cols + applicability + geogs + ins + out_engy_cons_svgs + out_peak + out_gen + out_intensity + out_qoi + out_ghg_emissions + out_pollution_emissions + out_utility + out_params + calc
 
         input_df = input_df.select(sorted_cols)
 
@@ -2128,8 +2120,9 @@
                                                                                 baseline_fkt_plus,
                                                                                 geography_filters={},
                                                                                 geographic_aggregation_levels=agg_cols,
-<<<<<<< HEAD
                                                                                 column_downselection='full')
+
+            up_aggs.append(up_agg)
 
             # Select only columns needed for plotting
             up_agg = up_agg.select(self.plotting_columns())
@@ -2147,13 +2140,6 @@
 
         # Scan plotting_data to create one huge LazyFrame
         self.plotting_data = pl.scan_parquet(up_agg_paths, hive_partitioning=True)
-=======
-                                                                                column_downselection=None)
-            up_aggs.append(up_agg)
-
-        # Combine all upgrades into a single LazyFrame
-        self.plotting_data = pl.concat(up_aggs)
->>>>>>> b53f699f
 
         return self.plotting_data
 
@@ -3157,11 +3143,7 @@
 
         # percent savings
         pct_svgs = pl.concat([up_vals, base_vals], how='horizontal').with_columns(
-<<<<<<< HEAD
-            [((pl.col(f'{col}_base') - pl.col(col)) / pl.col(f'{col}_base')).alias(pct_svgs_cols[col]) for col in val_cols]
-=======
             [((pl.col(f'{col}_base') - pl.col(col)) / pl.col(f'{col}_base') * 100).alias(pct_svgs_cols[col]) for col in val_cols]
->>>>>>> b53f699f
         ).select(list(pct_svgs_cols.values()) + geo_agg_cols + [self.BLDG_ID])
 
         pct_svgs = pct_svgs.fill_null(0.0)
@@ -3179,8 +3161,6 @@
 
         assert isinstance(self.data, pl.DataFrame)
 
-<<<<<<< HEAD
-=======
         col_groups = [
             # Energy
             {
@@ -3220,7 +3200,6 @@
             }
         ]
 
->>>>>>> b53f699f
         # Calculate savings for each group of columns using the appropriate units
         for col_group in self.UNWTD_COL_GROUPS:
 
