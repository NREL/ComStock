--- conflicted
+++ resolved
@@ -1307,10 +1307,9 @@
         # HVAC columns
         self.data = self.data.with_columns(pl.sum_horizontal(self.COLS_HVAC_ELEC_ENDUSE).alias(self.ANN_ELEC_HVAC_GROUP_KBTU))
         self.data = self.data.with_columns(pl.sum_horizontal(self.COLS_HVAC_GAS_ENDUSE).alias(self.ANN_GAS_HVAC_GROUP_KBTU))
-        self.data = self.data.with_columns(pl.sum_horizontal(self.COLS_HVAC_PROPANE_ENDUSE).alias(self.ANN_PROPANE_HVAC_GROUP_KBTU))
-        self.data = self.data.with_columns(pl.sum_horizontal(self.COLS_HVAC_FUELOIL_ENDUSE).alias(self.ANN_FUELOIL_HVAC_GROUP_KBTU))
         self.data = self.data.with_columns(pl.sum_horizontal(self.COLS_HVAC_DISTHTG_ENDUSE).alias(self.ANN_DISTHTG_HVAC_GROUP_KBTU))
         self.data = self.data.with_columns(pl.sum_horizontal(self.COLS_HVAC_DISTCLG_ENDUSE).alias(self.ANN_DISTCLG_HVAC_GROUP_KBTU))
+        self.data = self.data.with_columns(pl.sum_horizontal(self.COLS_HVAC_OTHER_ENDUSE).alias(self.ANN_OTHER_HVAC_GROUP_KBTU))
 
         # Lighting column
         self.data = self.data.with_columns(pl.sum_horizontal(self.COLS_LTG_ELEC_ENDUSE).alias(self.ANN_ELEC_LTG_GROUP_KBTU))
@@ -1318,9 +1317,8 @@
         # Interior equipment columns
         self.data = self.data.with_columns(pl.sum_horizontal(self.COLS_INTEQUIP_ELEC_ENDUSE).alias(self.ANN_ELEC_INTEQUIP_GROUP_KBTU))
         self.data = self.data.with_columns(pl.sum_horizontal(self.COLS_INTEQUIP_GAS_ENDUSE).alias(self.ANN_GAS_INTEQUIP_GROUP_KBTU))
-        self.data = self.data.with_columns(pl.sum_horizontal(self.COLS_INTEQUIP_PROPANE_ENDUSE).alias(self.ANN_PROPANE_INTEQUIP_GROUP_KBTU))
-        self.data = self.data.with_columns(pl.sum_horizontal(self.COLS_INTEQUIP_FUELOIL_ENDUSE).alias(self.ANN_FUELOIL_INTEQUIP_GROUP_KBTU))
         self.data = self.data.with_columns(pl.sum_horizontal(self.COLS_INTEQUIP_DISTHTG_ENDUSE).alias(self.ANN_DISTHTG_INTEQUIP_GROUP_KBTU))
+        self.data = self.data.with_columns(pl.sum_horizontal(self.COLS_INTEQUIP_OTHER_ENDUSE).alias(self.ANN_OTHER_INTEQUIP_GROUP_KBTU))
 
         # Refrigeration columns
         self.data = self.data.with_columns(pl.sum_horizontal(self.COLS_REFRIG_ELEC_ENDUSE).alias(self.ANN_ELEC_REFRIG_GROUP_KBTU))
@@ -1328,29 +1326,25 @@
         # SWH columns
         self.data = self.data.with_columns(pl.sum_horizontal(self.COLS_SWH_ELEC_ENDUSE).alias(self.ANN_ELEC_SWH_GROUP_KBTU))
         self.data = self.data.with_columns(pl.sum_horizontal(self.COLS_SWH_GAS_ENDUSE).alias(self.ANN_GAS_SWH_GROUP_KBTU))
-        self.data = self.data.with_columns(pl.sum_horizontal(self.COLS_SWH_PROPANE_ENDUSE).alias(self.ANN_PROPANE_SWH_GROUP_KBTU))
-        self.data = self.data.with_columns(pl.sum_horizontal(self.COLS_SWH_FUELOIL_ENDUSE).alias(self.ANN_FUELOIL_SWH_GROUP_KBTU))
         self.data = self.data.with_columns(pl.sum_horizontal(self.COLS_SWH_DISTHTG_ENDUSE).alias(self.ANN_DISTHTG_SWH_GROUP_KBTU))
+        self.data = self.data.with_columns(pl.sum_horizontal(self.COLS_SWH_OTHER_ENDUSE).alias(self.ANN_OTHER_SWH_GROUP_KBTU))
 
         col_names = [
             self.ANN_ELEC_HVAC_GROUP_KBTU,
             self.ANN_GAS_HVAC_GROUP_KBTU,
-            self.ANN_PROPANE_HVAC_GROUP_KBTU,
-            self.ANN_FUELOIL_HVAC_GROUP_KBTU,
             self.ANN_DISTHTG_HVAC_GROUP_KBTU,
             self.ANN_DISTCLG_HVAC_GROUP_KBTU,
+            self.ANN_OTHER_HVAC_GROUP_KBTU,
             self.ANN_ELEC_LTG_GROUP_KBTU,
             self.ANN_ELEC_INTEQUIP_GROUP_KBTU,
             self.ANN_DISTHTG_INTEQUIP_GROUP_KBTU,
+            self.ANN_OTHER_INTEQUIP_GROUP_KBTU,
             self.ANN_GAS_INTEQUIP_GROUP_KBTU,
-            self.ANN_PROPANE_INTEQUIP_GROUP_KBTU,
-            self.ANN_FUELOIL_INTEQUIP_GROUP_KBTU,
             self.ANN_ELEC_REFRIG_GROUP_KBTU,
             self.ANN_ELEC_SWH_GROUP_KBTU,
             self.ANN_GAS_SWH_GROUP_KBTU,
-            self.ANN_PROPANE_SWH_GROUP_KBTU,
-            self.ANN_FUELOIL_SWH_GROUP_KBTU,
-            self.ANN_DISTHTG_SWH_GROUP_KBTU
+            self.ANN_DISTHTG_SWH_GROUP_KBTU,
+            self.ANN_OTHER_SWH_GROUP_KBTU
         ]
 
         self.convert_units(col_names)
@@ -2182,12 +2176,7 @@
         util_bills_by_eia_id = meta_data.select(
             [self.BLDG_ID, self.UTIL_BILL_ELEC_RESULTS, self.FLR_AREA]
         )
-<<<<<<< HEAD
-
-        geo_data = geo_data.join(util_results, on=self.BLDG_ID, how='left')
-=======
         # util_bills_by_eia_id = util_bills_by_eia_id.collect().lazy()  # TODO may help memory pressure?
->>>>>>> 2086ab7d
 
         # load tract to utility mapping
         file_path = os.path.join(self.truth_data_dir, self.tract_to_util_map_file_name)
@@ -2206,12 +2195,6 @@
         util_bills_by_eia_id = util_bills_by_eia_id.with_columns(
             pl.col(self.UTIL_BILL_ELEC_RESULTS).str.split(":").alias(tsc)
         )
-<<<<<<< HEAD
-
-        # for each row, select the state average utility cost based on the allocated state
-        state_expr = r"\|{}:(.+?)\|"
-=======
->>>>>>> 2086ab7d
 
         # Define column names based on  measure output
         # NOTE: Column name order must match the order in utility_bills/measure.rb!
@@ -2300,8 +2283,6 @@
             for column in self.UTIL_ELEC_BILL_VALS]
         )
 
-<<<<<<< HEAD
-=======
         geo_data = geo_data.with_columns(
             [pl.col(column).cast(pl.Int64) for column in self.UTIL_ELEC_BILL_COSTS]
         )
@@ -2309,7 +2290,6 @@
         # Create combined utility column for mean electricity rate
         geo_data = geo_data.with_columns(pl.sum_horizontal(self.COLS_UTIL_BILLS).alias(self.UTIL_BILL_TOTAL_MEAN))
 
->>>>>>> 2086ab7d
         # calculate the weighted utility bill columns directly on the fkt
         conv_fact = self.conv_fact('usd', self.weighted_utility_units)
         cost_cols = (self.UTIL_ELEC_BILL_COSTS + self.COST_STATE_UTIL_COSTS + [self.UTIL_BILL_TOTAL_MEAN])
@@ -3155,10 +3135,6 @@
             for weighted_col in (list(abs_svgs_cols.values()) + list(pct_svgs_cols.values())):
                 input_lf = input_lf.with_columns(pl.lit(0.0).alias(weighted_col))
             return input_lf
-<<<<<<< HEAD
-
-=======
->>>>>>> 2086ab7d
 
         val_and_id_cols = val_cols + geo_agg_cols + [self.BLDG_ID]
 
