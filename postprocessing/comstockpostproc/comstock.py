# ComStock™, Copyright (c) 2023 Alliance for Sustainable Energy, LLC. All rights reserved.
# See top level LICENSE.txt file for license terms.
import os
from functools import lru_cache

import boto3
import botocore
import glob
import json
import logging
import numpy as np
import pandas as pd
import polars as pl
import re
import datetime

from comstockpostproc.naming_mixin import NamingMixin
from comstockpostproc.units_mixin import UnitsMixin
from comstockpostproc.cbecs import CBECS
from comstockpostproc.eia import EIA
<<<<<<< HEAD
=======
from comstockpostproc.ami import AMI
>>>>>>> d4778e68
from comstockpostproc.gas_correction_model import GasCorrectionModelMixin
from comstockpostproc.s3_utilities_mixin import S3UtilitiesMixin
from buildstock_query import BuildStockQuery

logger = logging.getLogger(__name__)


COLUMN_DEFINITION_FILE_NAME = 'comstock_column_definitions.csv'
ENUM_DEFINITION_FILE_NAME = 'comstock_enumeration_definitions.csv'
CURRENT_DIR = os.path.dirname(os.path.abspath(__file__))
RESOURCE_DIR = os.path.join(CURRENT_DIR, 'resources')

#Find columns marked for full analysis metadata export in column definitions
def full_metadata_columns():
    col_defs = pl.scan_csv(os.path.join(RESOURCE_DIR, COLUMN_DEFINITION_FILE_NAME))
    export_cols = col_defs.filter(pl.col('full_metadata') == True).select(['new_col_name', 'new_units'])
    return export_cols.collect()

# Find columns marked for basic metadata export in column definitions
def basic_metadata_columns():
    col_defs = pl.scan_csv(os.path.join(RESOURCE_DIR, COLUMN_DEFINITION_FILE_NAME))
    export_cols = col_defs.filter(pl.col('basic_metadata') == True).select(['new_col_name', 'new_units'])
    export_cols = export_cols.collect()

    # Add a column that has full name including units
    names_with_units = []
    for row in export_cols.iter_rows(named=True):
        col = row['new_col_name']
        units = row['new_units']
        if col == 'calc.weighted.sqft':
            units = None  # Special case column
        # Build the full the column name (including units)
        if units is None:
            names_with_units.append(col)
        else:
            names_with_units.append(f'{col}..{units}')
    export_cols = export_cols.with_columns(pl.Series(name="name_with_units", values=names_with_units))

    return export_cols

# ComStock in a constructor class for processing ComStock results
class ComStock(NamingMixin, UnitsMixin, GasCorrectionModelMixin, S3UtilitiesMixin):
    def __init__(self, s3_base_dir, comstock_run_name, comstock_run_version, comstock_year, athena_table_name,
        truth_data_version, buildstock_csv_name = 'buildstock.csv', acceptable_failure_percentage=0.01, drop_failed_runs=True,
        color_hex=NamingMixin.COLOR_COMSTOCK_BEFORE, weighted_energy_units='tbtu', weighted_ghg_units='co2e_mmt', skip_missing_columns=False,
        reload_from_csv=False, make_comparison_plots=True, include_upgrades=True, upgrade_ids_to_skip=[], rename_upgrades=False):
        """
        A class to load and transform ComStock data for export, analysis, and comparison.
        Args:

            comstock_run_s3_dir (str): The location of the ComStock run on S3
            comstock_run_name (str): The name of the ComStock run, used to look
            up the data on S3
            comstock_year (int): The year represented by this ComStock run
            comstock_run_version (str): The version string for this ComStock run
            to differentiate it from other ComStock runs
        """

        # Initialize members
        self.comstock_run_name = comstock_run_name
        self.comstock_run_version = comstock_run_version
        self.year = comstock_year
        self.truth_data_version = truth_data_version
        self.dataset_name = f'ComStock {self.comstock_run_version} {self.year}'
        self.data_dir = os.path.join(CURRENT_DIR, '..', 'comstock_data', self.comstock_run_version)
        self.truth_data_dir = os.path.join(CURRENT_DIR, '..', 'truth_data', self.truth_data_version)
        self.output_dir = os.path.join(CURRENT_DIR, '..', 'output', self.dataset_name)
        self.results_file_name = 'results_up00.parquet'
        self.building_type_mapping_file_name = f'CBECS_2012_to_comstock_nems_aeo_building_types.csv'
        self.buildstock_file_name = buildstock_csv_name
        self.ejscreen_file_name = 'EJSCREEN_Tract_2020_USPR.csv'
        self.egrid_file_name = 'egrid_emissions_2019.csv'
        self.cejst_file_name = '1.0-communities.csv'
        self.hvac_metadata_file_name = 'hvac_metadata.csv'
        self.rename_upgrades = rename_upgrades
        self.rename_upgrades_file_name = 'rename_upgrades.json'
        self.athena_table_name = athena_table_name
        self.data = None
        self.monthly_data = None
        self.monthly_data_gap = None
<<<<<<< HEAD
=======
        self.ami_timeseries_data = None
>>>>>>> d4778e68
        self.color = color_hex
        self.building_type_weights = None
        self.weighted_energy_units = weighted_energy_units
        self.weighted_ghg_units = weighted_ghg_units
        self.skip_missing_columns = skip_missing_columns
        self.include_upgrades = include_upgrades
        self.upgrade_ids_to_skip = upgrade_ids_to_skip
<<<<<<< HEAD
        self.s3_client = boto3.client('s3')
        if self.athena_table_name is not None:
            self.athena_client = BuildStockQuery(workgroup='eulp',db_name='enduse', table_name=self.athena_table_name, skip_reports=True)
=======
        self.s3_client = boto3.client('s3', config=botocore.client.Config(max_pool_connections=50))
        if self.athena_table_name is not None:
            self.athena_client = BuildStockQuery(workgroup='eulp',
                                                 db_name='enduse',
                                                 buildstock_type='comstock',
                                                 table_name=self.athena_table_name,
                                                 skip_reports=True)
>>>>>>> d4778e68
        self.make_comparison_plots = make_comparison_plots
        logger.info(f'Creating {self.dataset_name}')

        # Make directories
        for p in [self.data_dir, self.truth_data_dir, self.output_dir]:
            if not os.path.exists(p):
                os.makedirs(p)

        # S3 location
        self.s3_inpath = None
        if s3_base_dir is not None:
            self.s3_inpath = f"s3://{s3_base_dir}/{self.comstock_run_name}/{self.comstock_run_name}"

        # Load and transform data, preserving all columns
        self.download_data()
        pl.enable_string_cache()
        if reload_from_csv:
            if os.path.exists(os.path.join(self.output_dir, 'ComStock wide.parquet')):
                file_path = os.path.join(self.output_dir, 'ComStock wide.parquet')
                logger.info(f'Reloading data from: {file_path}')
                self.data = pl.read_parquet(file_path)
            elif os.path.exists(os.path.join(self.output_dir, 'ComStock wide.csv')):
                file_path = os.path.join(self.output_dir, 'ComStock wide.csv')
                logger.info(f'Reloading data from: {file_path}')
                self.data = pl.read_csv(file_path, dtypes={self.UPGRADE_ID: pl.Int64}, infer_schema_length=5000)
                self.data = self.reduce_df_memory(self.data)
            else:
                raise FileNotFoundError(
                f'Cannot find wide .csv or .parquet in {self.output_dir} to reload data, set reload_from_csv=False.')
        else:
            # Import columns from buildstock, results.csv, and other files
            self.load_data(acceptable_failure_percentage, drop_failed_runs)
            self.add_buildstock_csv_columns()
            self.add_geospatial_columns()  # TODO remove geospatial join once reliably in buildstock.csv
            self.add_ejscreen_columns()
            self.add_cejst_columns()
            self.data = self.downselect_imported_columns(self.data)
            self.rename_columns_and_convert_units()
            self.set_column_data_types()
            # Calculate/generate columns based on imported columns
            # self.add_aeo_nems_building_type_column()  # TODO POLARS figure out apply function
            self.add_missing_energy_columns()
            self.add_enduse_total_energy_columns()
            self.add_energy_intensity_columns()
            self.add_normalized_qoi_columns()
            self.add_vintage_column()
            self.add_dataset_column()
            # self.add_upgrade_building_id_column()  # TODO POLARS figure out apply function
            self.add_hvac_metadata()
            self.add_building_type_group()
            self.data = self.reduce_df_memory(self.data)
            self.add_enduse_fuel_group_columns()
            self.add_enduse_group_columns()
            self.add_addressable_segments_columns()
            self.combine_emissions_cols()
            self.add_metadata_index_col()
            self.get_comstock_unscaled_monthly_energy_consumption()

            # logger.debug('\nComStock columns after adding all data:')
            # for c in self.data.columns:
            #     logger.debug(c)

    def download_data(self):
        # baseline/results_up00.parquet
        results_data_path = os.path.join(self.data_dir, self.results_file_name)
        if not os.path.exists(results_data_path):
            s3_path = f"{self.s3_inpath}/baseline/{self.results_file_name}"
            logger.info(f'Downloading: {s3_path}')
            data = pd.read_parquet(s3_path, engine="pyarrow")
            data.to_parquet(results_data_path)

        # upgrades/upgrade=*/results_up*.parquet
        if self.include_upgrades:
            if len(glob.glob(f'{self.data_dir}/results_up*.parquet')) < 2:
                if self.s3_inpath is None:
                    logger.info('The s3 path passed to the constructor is invalid, '
                                'cannot check for results_up**.parquet files to download')
                else:
                    s3_path_items = self.s3_inpath.lstrip('s3://').split('/')
                    bucket_name = s3_path_items[0]
                    prfx = '/'.join(s3_path_items[1:])
                    prfx = f'{prfx}/upgrades'
                    resp = self.s3_client.list_objects_v2(Bucket=bucket_name, Prefix=prfx)
                    for obj in resp.get("Contents"):
                        obj_path = obj['Key']
                        obj_name = obj_path.split('/')[-1]
                        m = re.search('results_up(.*).parquet', obj_name)
                        if not m:
                            continue
                        upgrade_id = m.group(1)
                        if upgrade_id in self.upgrade_ids_to_skip:
                            logger.info(f'Skipping data download for upgrade {upgrade_id}')
                            continue
                        results_data_path = os.path.join(self.data_dir, obj_name)
                        if not os.path.exists(results_data_path):
                            s3_path = f"s3://{bucket_name}/{obj_path}"
                            logger.info(f'Downloading: {s3_path}')
                            data = pd.read_parquet(s3_path, engine="pyarrow")
                            data.to_parquet(results_data_path)

        # buildstock.csv
        buildstock_csv_path = os.path.join(self.data_dir, self.buildstock_file_name)
        if not os.path.exists(buildstock_csv_path):
            raise FileNotFoundError(
            f'Missing buildstock.csv file. Manually download and place in {os.path.abspath(self.data_dir)}')

        # EJSCREEN
        ejscreen_data_path = os.path.join(self.truth_data_dir, self.ejscreen_file_name)
        if not os.path.exists(ejscreen_data_path):
            s3_file_path = f'truth_data/{self.truth_data_version}/EPA/EJSCREEN/{self.ejscreen_file_name}'
            self.read_delimited_truth_data_file_from_S3(s3_file_path, ',')

        # egrid emissions factors
        egrid_data_path = os.path.join(self.truth_data_dir, self.egrid_file_name)
        if not os.path.exists(egrid_data_path):
            s3_file_path = f'truth_data/{self.truth_data_version}/EPA/eGRID/{self.egrid_file_name}'
            self.read_delimited_truth_data_file_from_S3(s3_file_path, ',')

        # CEJST (CEQ's official EJ/J40 designations)
        cejst_data_path = os.path.join(self.truth_data_dir, self.cejst_file_name)
        if not os.path.exists(cejst_data_path):
            s3_file_path = f'truth_data/{self.truth_data_version}/EPA/CEJST/{self.cejst_file_name}'
            self.read_delimited_truth_data_file_from_S3(s3_file_path, ',')

    def download_timeseries_data_for_ami_comparison(self, ami, reload_from_csv=True, save_individual_regions=False):
        if reload_from_csv:
            file_name = f'Timeseries for AMI long.csv'
            file_path = os.path.join(self.output_dir, file_name)
            if not os.path.exists(file_path):
                 raise FileNotFoundError(
                    f'Cannot find {file_path} to reload data, set reload_from_csv=False to create CSV.')
            logger.info(f'Reloading from CSV: {file_path}')
            self.ami_timeseries_data = pd.read_csv(file_path, low_memory=False, index_col='timestamp', parse_dates=True)
        else:
            athena_end_uses = list(map(lambda x: self.END_USES_TIMESERIES_DICT[x], self.END_USES))
            athena_end_uses.append('total_site_electricity_kwh')
            all_timeseries_df = pd.DataFrame()
            for region in ami.ami_region_map:
                region_file_path_long = os.path.join(self.output_dir, region['source_name'] + '_building_type_timeseries_long.csv')
                if os.path.isfile(region_file_path_long) and reload_from_csv and save_individual_regions:
                    logger.info(f"timeseries data in long format for {region['source_name']} already exists at {region_file_path_long}")
                    continue

                ts_agg = self.athena_client.agg.aggregate_timeseries(enduses=athena_end_uses,
                                                                     group_by=['build_existing_model.building_type', 'time'],
                                                                     restrict=[('build_existing_model.county_id', region['county_ids'])])
                if ts_agg['time'].dtype == 'Int64':
                    # Convert bigint to timestamp type if necessary
                    ts_agg['time'] = pd.to_datetime(ts_agg['time']/1e9, unit='s')

                # region_file_path_wide = os.path.join(self.output_dir, region['source_name'] + '_building_type_timeseries_wide.csv')
                # ts_agg.to_csv(region_file_path_wide, index=False)
                # logger.info(f"Saved enduse timeseries in wide format for {region['source_name']} to {region_file_path_wide}")

                timeseries_df = self.convert_timeseries_to_long(ts_agg, region['county_ids'], region['source_name'], save_individual_region=save_individual_regions)
                timeseries_df['region_name'] = region['source_name']
                all_timeseries_df = pd.concat([all_timeseries_df, timeseries_df])

            data_path = os.path.join(self.output_dir, 'Timeseries for AMI long.csv')
            all_timeseries_df.to_csv(data_path, index=True)
            self.ami_timeseries_data = all_timeseries_df

    def convert_timeseries_to_long(self, agg_df, county_ids, output_name, save_individual_region=False):
        # rename columns
        agg_df = agg_df.set_index('time')
        agg_df = agg_df.rename(columns={
            "build_existing_model.building_type": "building_type",
            "electricity_exterior_lighting_kwh": "exterior_lighting",
            "electricity_interior_lighting_kwh": "interior_lighting",
            "electricity_interior_equipment_kwh": "interior_equipment",
            "electricity_water_systems_kwh": "water_systems",
            "electricity_heat_recovery_kwh": "heat_recovery",
            "electricity_fans_kwh": "fans",
            "electricity_pumps_kwh": "pumps",
            "electricity_cooling_kwh": "cooling",
            "electricity_heating_kwh": "heating",
            "electricity_refrigeration_kwh": "refrigeration",
            "total_site_electricity_kwh": "total"
        })

        # aggregate by hour
        agg_df['year'] = agg_df.index.year
        agg_df['month'] = agg_df.index.month
        agg_df['day'] = agg_df.index.day
        agg_df['hour'] = agg_df.index.hour
        agg_df = agg_df.groupby(['building_type', 'year', 'month', 'day', 'hour']).sum().reset_index()
        agg_df['timestamp'] = agg_df.apply(
            lambda r: datetime.datetime(
                r['year'],
                r['month'],
                r['day']
            ) +
            datetime.timedelta(hours=r['hour']),
            axis=1
        )
        agg_df = agg_df.drop(['year', 'month', 'day', 'hour', 'units_count'], axis=1)
        agg_df = agg_df.set_index('timestamp')
        agg_df = agg_df[agg_df.index.dayofyear != 366]

        # melt into long format
        val_vars = [
            'exterior_lighting',
            'interior_lighting',
            'interior_equipment',
            'water_systems',
            'heat_recovery',
            'fans',
            'pumps',
            'cooling',
            'heating',
            'refrigeration',
            'total'
        ]
        agg_df = pd.melt(
            agg_df.reset_index(),
            id_vars=[
                'timestamp',
                'building_type',
                'sample_count'
            ],
            value_vars=val_vars,
            var_name='enduse',
            value_name='kwh'
        ).set_index('timestamp')
        agg_df = agg_df.rename(columns={'sample_count': 'bldg_count'})

        # size get data
        # note that this is a Polars dataframe, not a Pandas dataframe
        self.data = self.data.with_columns([pl.col('in.nhgis_county_gisjoin').cast(pl.Utf8)])
        size_df = self.data.filter(self.data['in.nhgis_county_gisjoin'].is_in(county_ids))
        size_df = size_df.select(['in.comstock_building_type', 'in.sqft', 'calc.weighted.sqft'])

        # Cast columns to match dtype of lists
        size_df = size_df.with_columns([
            pl.col('in.comstock_building_type').cast(pl.Utf8),
            pl.col('in.sqft').cast(pl.Float64),
            pl.col('calc.weighted.sqft').cast(pl.Float64)
        ])

        size_df = size_df.group_by('in.comstock_building_type').agg(pl.col(['in.sqft', 'calc.weighted.sqft']).sum())
        size_df = size_df.with_columns((pl.col('calc.weighted.sqft')/pl.col('in.sqft')).alias('weight'))
        size_df = size_df.with_columns((pl.col('in.comstock_building_type').replace(self.BLDG_TYPE_TO_SNAKE_CASE, default=None)).alias('building_type'))
        # file_path = os.path.join(self.output_dir, output_name + '_building_type_size.csv')
        # size_df.write_csv(file_path)

        weight_dict = dict(zip(size_df['building_type'].to_list(), size_df['weight'].to_list()))
        weight_size_dict = dict(zip(size_df['building_type'].to_list(), size_df['calc.weighted.sqft'].to_list()))
        agg_df['kwh_weighted'] = agg_df['kwh'] * agg_df['building_type'].map(weight_dict)

        # calculate kwh/sf
        agg_df['kwh_per_sf'] = agg_df.apply(lambda row: row['kwh_weighted'] / weight_size_dict.get(row['building_type'], 1), axis=1)
        agg_df = agg_df.drop(['kwh', 'kwh_weighted'], axis=1)

        # save out long data format
        if save_individual_region:
            output_file_path = os.path.join(self.output_dir, output_name + '_building_type_timeseries_long.csv')
            agg_df.to_csv(output_file_path, index=True)
            logger.info(f"Saved enduse timeseries in long format for {output_name} to {output_file_path}")

        return agg_df

    def reduce_df_memory(self, df):
        logger.debug(f'Memory before reduce_df_memory: {df.estimated_size()}')
        # Set dtypes to reduce in-memory size

        # Categorical
        for col, dt in df.schema.items():
            # Only consider categorizing string columns
            # because they have the biggest memory footprint
            if not dt == pl.Utf8:
                continue
            # Check the first value in the column
            first_val = df.get_column(col).head(1).to_list()[0]
            logger.debug(f'For {col}, first_val `{first_val}` is a {type(first_val)}')
            # If the first value is None, don't categorize
            if first_val is None:
                continue
            # If the first value is numeric, don't categorize
            try:
                float(first_val)
            except ValueError as e:
                # if len(df.get_column(col).unique()) < 20:
                logger.debug(f'Converting {col} to Categorical, first_val `{first_val}` is a string')
                df = df.with_columns(pl.col(col).cast(pl.Categorical))

        logger.debug(f'Memory after reduce_df_memory: {df.estimated_size()}')

        return df

    def load_data(self, acceptable_failure_percentage=0.01, drop_failed_runs=True):
        # Ensure that the baseline results exist
        data_file_path = os.path.join(self.data_dir, self.results_file_name)
        if not os.path.exists(data_file_path):
            raise FileNotFoundError(
                f'Missing {data_file_path}, cannot load ComStock data')

        # Read the buildstock.csv to determine number of simulations expected
        buildstock = pl.read_csv(os.path.join(self.data_dir, self.buildstock_file_name), infer_schema_length=10000)
        buildstock.rename({'Building': 'sample_building_id'})
        buildstock_bldg_count = buildstock.shape[0]
        logger.info(f'{buildstock_bldg_count} models in buildstock.csv')

        # Create a list of results to eventually combine
        all_failed_ids = set()
        base_failed_ids = set()
        upgrade_id_to_results = {}

        # Load results, identify failed runs
        for results_path in glob.glob(os.path.join(self.data_dir, 'results_up*.parquet')):
            upgrade_id = np.int64(os.path.basename(results_path).replace('results_up', '').replace('.parquet', ''))

            # Skip specified upgrades
            if upgrade_id in self.upgrade_ids_to_skip:
                logger.info(f'Skipping upgrade {upgrade_id}')
                continue

            # Load upgrade results
            logger.info(f'Reading results_up{upgrade_id}')
            up_res = pl.read_parquet(results_path)
            up_res = up_res.with_columns([
                pl.lit(upgrade_id).alias(self.UPGRADE_ID)
            ])

            # Set a few columns for the baseline
            if upgrade_id == 0:
                up_res = up_res.with_columns([pl.lit(self.BASE_NAME).alias('apply_upgrade.upgrade_name')])
                a_up_col = 'apply_upgrade.applicable'
                if up_res[a_up_col].dtype == pl.Boolean:
                    up_res = up_res.with_columns([pl.lit(True).alias(a_up_col)])
                    logger.debug('Adding apply_upgrade.applicable to baseline as Boolean')
                elif up_res[a_up_col].dtype == pl.Utf8:
                    up_res = up_res.with_columns([pl.lit('True').alias(a_up_col)])
                    logger.debug('Adding apply_upgrade.applicable to baseline as String')

            # Fill Nulls in measure-within-upgrade applicability columns with False
            for c, dt in up_res.schema.items():
                if 'applicable' in c:
                    if dt == pl.Null:
                        logger.debug(f'For {c}: Nulls set to False (Boolean) in baseline')
                        up_res = up_res.with_columns([pl.col(c).fill_null(pl.lit(False))])
                    elif dt == pl.Utf8:
                        logger.debug(f'For {c}: Nulls set to "False" (String) in baseline')
                        up_res = up_res.with_columns([pl.col(c).fill_null(pl.lit("False"))])

            # Convert columns with only 'True' and/or 'False' strings to Boolean
            for col, dt in up_res.schema.items():
                if not dt == pl.Utf8:
                    continue
                # Get all the values in a column, including null/blank rows
                col_vals = up_res.get_column(col).unique().str.to_lowercase().to_list()
                if len(col_vals) > 10:  # Contains more than true/false if more than 10 values
                    continue
                # Downselect to only string values (exclude Nulls)
                lower_col_vals = [c.lower() for c in col_vals if isinstance(c, str)]
                # Any combination of null, true, and false is considered a boolean column
                bool_possibilities = [set(['true', 'false']), set(['true']), set(['false'])]
                if set(lower_col_vals) in bool_possibilities:
                    up_res = up_res.with_columns(pl.col(col).str.to_lowercase().replace({"false": False, "true": True}, default=None))

            # Downselect columns to reduce memory use
            up_res = self.downselect_imported_columns(up_res)

            # Reduce DF memory by converting some columns to boolean or category
            up_res = self.reduce_df_memory(up_res)

            # Check that the results length matches buildstock.csv length
            if not len(up_res) == buildstock_bldg_count:
                logger.warning(f"There were {buildstock_bldg_count} buildings in the buildstock.csv but only {len(up_res)} in the results.csv ({round((len(up_res)/buildstock_bldg_count)*100, 2)}%).")
                logger.warning("    This likely means that one or more jobs timed out while running buildstockbatch and didn't make it to the results.csv file.")
                logger.warning("    Run    tail -n 5 job.out-*    inside the project directory to review the job.out files.")

                # Add building IDs that are missing to the list of "failed" buildings
                missing_ids = [id for id in buildstock['sample_building_id'] if id not in up_res.index]
                all_failed_ids.update(missing_ids)

            # Identify buildings that failed
            # or were "successful" but have no results (happens when long-running building jobs are manually killed)
            up_fail_ids = up_res.select(
                pl.col('building_id').filter(pl.col(self.COMP_STATUS) == 'Fail')
            )

            site_engy_col = 'simulation_output_report.total_site_energy_mbtu'
            up_fake_success_ids = up_res.select(
                pl.col('building_id').filter((pl.col(self.COMP_STATUS) == 'Success') & (pl.col(site_engy_col).is_null()))
            )

            up_null_success_ids = up_res.select(
                pl.col('building_id').filter(pl.col(self.COMP_STATUS).is_null())
            )

            up_fail_ids = up_fail_ids.get_column('building_id').unique().to_list()
            up_fail_ids.extend(up_fake_success_ids.get_column('building_id').unique().to_list())
            up_fail_ids.extend(up_null_success_ids.get_column('building_id').unique().to_list())
            all_failed_ids.update(up_fail_ids)
            if upgrade_id == 0:
                base_failed_ids.update(up_fail_ids)

            # Check the upgrade failure percentage and error if too high
            num_up_failures = len(up_fail_ids)
            num_up_total = up_res.shape[0]
            pct_up_failed = num_up_failures / num_up_total
            if pct_up_failed > acceptable_failure_percentage:
                err_msg = (f'Upgrade {upgrade_id} failure rate was {pct_up_failed} ({num_up_failures} of {num_up_total} simulations), '
                    f'which is above the specified acceptable limit of {acceptable_failure_percentage}.')
                logger.error(err_msg)
                raise Exception(err_msg)

            # Find buildings that failed in the upgrade but not the baseline
            failed_in_up_success_in_base = [id for id in up_fail_ids if id not in base_failed_ids]
            if len(failed_in_up_success_in_base) > 0:
                logger.info(f'{len(failed_in_up_success_in_base)} models that were successful in the baseline failed in upgrade {upgrade_id}')

            # Find buildings that failed in the baseline but not the upgrade
            failed_in_base_success_in_up = [id for id in base_failed_ids if id not in up_fail_ids]
            if len(failed_in_base_success_in_up) > 0:
                logger.info(f'{len(failed_in_base_success_in_up)} models that were successful in upgrade {upgrade_id} failed in the baseline')

            if drop_failed_runs:
                # Drop failed baseline runs
                up_res = up_res.filter(~pl.col('building_id').is_in(base_failed_ids))

                # Drop failed upgrades runs
                up_res = up_res.filter(~pl.col('building_id').is_in(up_fail_ids))

            upgrade_id_to_results[upgrade_id] = up_res

        # Process results
        results_dfs = []
        for upgrade_id, up_res in upgrade_id_to_results.items():
            logger.info(f'Processing upgrade {upgrade_id}')
            # Drop all buildings that failed in ANY run, baseline or upgrade
            up_res = up_res.filter(~pl.col('building_id').is_in(all_failed_ids))

            # Get the baseline results
            base_res = upgrade_id_to_results[0]  # .filter(~pl.col('building_id').is_in(all_failed_ids))

            # Merge the building characteristics from the baseline results to the upgrade results
            bldg_char_cols = [c for c in base_res.columns if c not in up_res.columns]
            bldg_char_cols.append('building_id')
            if not upgrade_id == 0:
                up_res = up_res.join(base_res.select(bldg_char_cols), how='left', on='building_id')

            # Split upgrade results into applicable (Success) and not applicable (Invalid)
            up_res_applic = up_res.filter(pl.col(self.COMP_STATUS) == 'Success')
            up_res_na = up_res.filter(pl.col(self.COMP_STATUS) == 'Invalid')

            # Applicable results go straight
            up_res_applic = up_res_applic.select(sorted(up_res_applic.columns))
            up_res_applic = self.reduce_df_memory(up_res_applic)
            results_dfs.append(up_res_applic)

            # For buildings where the upgrade did NOT apply, add annual results columns from the Baseline run
            # The columns completed_status = "Invalid" and apply_upgrade.applicable = FALSE enable identification later,
            # and any savings calculated for these runs will be zero because upgrade == baseline
            if up_res_na.shape[0] == 0:
                # Don't try to join an empty dataframe
                continue
            shared_cols = [c for c in base_res.columns if c in up_res.columns]
            cols_to_leave_alone = [
                'job_id',
                'started_at',
                'completed_at',
                self.COMP_STATUS,
                'apply_upgrade.applicable',
                'apply_upgrade.upgrade_name',
                self.UPGRADE_ID,
                'apply_upgrade.reference_scenario',
                self.upgrade_ids_to_skip
            ]
            cols_to_replace = [c for c in shared_cols if c not in cols_to_leave_alone]
            cols_to_keep = [c for c in base_res.columns if c not in cols_to_replace]
            cols_to_keep.append('building_id')
            up_res_na = up_res_na.select(cols_to_keep).join(
                base_res.select(cols_to_replace), how='left', on='building_id'
            )

            # Sort the columns so concat will work
            up_res_na = up_res_na.select(sorted(up_res_na.columns))
            up_res_na = self.reduce_df_memory(up_res_na)
            results_dfs.append(up_res_na)

        self.data = pl.concat(results_dfs, how='diagonal')

        # Reduce DF memory by converting some columns to boolean or category
        self.data = self.reduce_df_memory(self.data)

        # Show the dataset size
        logger.debug(f'Memory after load_data: {self.data.estimated_size()}')

    def add_buildstock_csv_columns(self):
        # Add columns from the buildstock.csv

        # Find columns in the buildstock.csv columns marked for export in column definitions
        col_def_path = os.path.join(RESOURCE_DIR, COLUMN_DEFINITION_FILE_NAME)
        col_defs = pd.read_csv(col_def_path)
        col_defs = col_defs[(col_defs['location'] == 'buildstock.csv') & (col_defs['full_metadata'] == True)]
        col_def_names = col_defs['original_col_name'].tolist()

        # For backwards compatibility, add renamed columns here
        old_to_new = {
            'climate_zone_ashrae_2004': 'climate_zone_ashrae_2006'
        }
        for old, new in old_to_new.items():
            if new in col_def_names:
                col_def_names.append(old)

        # Read the buildstock.csv and join columns onto annual results by building ID
        buildstock_csv_path = os.path.join(self.data_dir, self.buildstock_file_name)
        headers = pd.read_csv(buildstock_csv_path, nrows=0).columns.tolist()
        if 'sample_building_id' in headers:
            col_def_names.append('sample_building_id')  # Older buildstockbatch versions, used for join only
        elif 'Building' in headers:
            col_def_names.append('Building')  # Newer buildstockbatch versions, used for join only

        cols_to_keep = []
        for c in col_def_names:
            if c in headers:
                cols_to_keep.append(c)
            else:
                logger.warning(f'Column {c} requested but not found in buildstock.csv, removing from col_def_names')

        buildstock = pl.read_csv(buildstock_csv_path, columns=cols_to_keep, infer_schema_length=10000)

        # For backwards compatibility
        buildstock = buildstock.rename({'Building': 'sample_building_id'})
        for old, new in old_to_new.items():
            if old in buildstock.columns:
                logger.info(f'Found old column name {old} from buildstock.csv and replacing it to {new}')
                buildstock = buildstock.rename({old: new})

        buildstock = self.reduce_df_memory(buildstock)

        self.data = self.data.join(buildstock, left_on='building_id', right_on='sample_building_id', how='left')

        # Show the dataset size
        logger.debug(f'Memory after add_buildstock_csv_columns: {self.data.estimated_size()}')

    def add_geospatial_columns(self):
        # Skip this step if geospatial columns already present from buildstock.csv
        if 'nhgis_tract_gisjoin' in self.data:
            return True

        # Join the geospatial columns added by Amy
        file_name = 'results_up00_geospatial.csv.gz'
        file_path = os.path.join(self.data_dir, file_name)

        # Skip geospatial columns if the file doesn't exist
        if not os.path.exists(file_path):
            if self.skip_missing_columns:
                return True
            else:
                err_msg = (f'The geospatial columns (nhgis_tract_gisjoin, nhgis_county_gisjoin, etc.) '
                    f'were not found in the buildstock.csv. Either:'
                    f'A) add these to the buildstock.csv, '
                    f'B) add them to a separate file called results_up00_geospatial.csv.gz and put it into {self.data_dir}, '
                    f'C) set these columns to FALSE in the full_metadata column of, '
                    f'the {COLUMN_DEFINITION_FILE_NAME} file, or '
                    f'D) set skip_missing_columns=True in the ComStock constructor.')
                logger.error(err_msg)
                raise Exception(err_msg)

        geo_cols = [
            'building_id',
            'nhgis_tract_gisjoin',
            'nhgis_county_gisjoin',
            'nhgis_puma_gisjoin',
            'state_name',
            'state_abbreviation',
            'census_division_name',
            'census_region_name',
            'census_division_name_recs',
            'american_housing_survey_region',
            'weather_file_2018',
            'weather_file_TMY3',
            'climate_zone_building_america',
            'climate_zone_ashrae_2006',
            'iso_region',
            'reeds_balancing_area',
            'resstock_county_id',
            'resstock_puma_id',
            'resstock_custom_region',
        ]
        comstock_geo = pl.read_csv(file_path, columns=geo_cols)
        comstock_geo = self.reduce_df_memory(comstock_geo)

        self.data = self.data.join(comstock_geo, on='building_id', how='left')

        # Show the dataset size
        logger.debug(f'Memory after add_geospatial_columns: {self.data.estimated_size()}')

    def add_ejscreen_columns(self):
        # Add the EJ Screen data

        if not 'nhgis_tract_gisjoin' in self.data:
            logger.warning(('Because the nhgis_tract_gisjoin column is missing '
                'from the data, EJSCREEN characteristics cannot be joined.'))
            return True

        # Read the column definitions
        col_def_path = os.path.join(RESOURCE_DIR, COLUMN_DEFINITION_FILE_NAME)
        col_defs = pd.read_csv(col_def_path)

        # Find all columns to export from EJSCREEN
        col_defs = col_defs[(col_defs['location'] == 'ejscreen') & (col_defs['full_metadata'] == True)]
        col_def_names = col_defs['original_col_name'].tolist()
        col_def_names.append('ID')  # Used for join only

        # Read the buildstock.csv and join columns onto annual results by building ID
        file_name = 'EJSCREEN_Tract_2020_USPR.csv'
        file_path = os.path.join(self.truth_data_dir, file_name)
        ejscreen = pl.read_csv(file_path, columns=col_def_names, dtypes={'ID': str})

        # Convert EJSCREEN census tract ID to gisjoin format
        @lru_cache()
        def nhgis_tract_gisjoin_from_census_id(id):
            # STATE+COUNTY+TRACT
            # 2+3+6=11
            state = id[0:2]
            county = id[2:5]
            tract = id[5:11]
            gisjoin = f'G{state}0{county}0{tract}'
            # logger.debug(f'OG {id}')
            # logger.debug(f'AP {state}{county}{tract}')
            # logger.debug(f'N  {gisjoin}')
            return gisjoin

        # ejscreen['nhgis_tract_gisjoin'] = ejscreen.apply(lambda row: nhgis_tract_gisjoin_from_census_id(row['ID']))

        ejscreen = ejscreen.with_columns(
            pl.col('ID').map_elements(lambda x: nhgis_tract_gisjoin_from_census_id(x)).alias('nhgis_tract_gisjoin'),
        )

        ejscreen = self.reduce_df_memory(ejscreen)

        # Merge in the EJSCREEN columns
        self.data = self.data.join(ejscreen, on='nhgis_tract_gisjoin', how='left')

        # Fill nulls in EJSCREEN columns with zeroes; not all tracts have an EJSCREEN mapping
        for c in col_def_names:
            self.data = self.data.with_columns([pl.col(c).fill_null(0.0)])

        # Show the dataset size
        logger.debug(f'Memory after add_ejscreen_columns: {self.data.estimated_size()}')

    def add_cejst_columns(self):
        # Add the CEJST data
        cejst_geo_column = 'Census tract 2010 ID'
        tract_col = 'nhgis_tract_gisjoin'
        if not tract_col in self.data:
            logger.warning(('Because the nhgis_tract_gisjoin column is missing '
                'from the data, CEJST characteristics cannot be joined.'))
            return True

        # Read the column definitions
        col_def_path = os.path.join(RESOURCE_DIR, COLUMN_DEFINITION_FILE_NAME)
        col_defs = pd.read_csv(col_def_path)

        # Find all columns to export from CEJST
        # Pull all cejst columns listed for export in the comstock column definition csv file
        col_defs = col_defs[(col_defs['location'] == 'cejst') & (col_defs['full_metadata'] == True)]
        col_def_names = col_defs['original_col_name'].tolist()
        col_def_names.append(cejst_geo_column)
        col_def_types = {}
        for c in col_def_names:
            col_def_types[c] = str

        # Read the buildstock.csv and join columns onto annual results by building ID
        file_name = self.cejst_file_name
        file_path = os.path.join(self.truth_data_dir, file_name)
        cejst = pl.read_csv(file_path, columns=col_def_names, dtypes=col_def_types)

        # Convert CEJST census tract ID to gisjoin format
        @lru_cache()
        def nhgis_tract_gisjoin_from_census_id(id):
            # STATE+COUNTY+TRACT
            # 2+3+6=11
            state = id[0:2]
            county = id[2:5]
            tract = id[5:11]
            gisjoin = f'G{state}0{county}0{tract}'
            # logger.debug(f'OG {id}')
            # logger.debug(f'AP {state}{county}{tract}')
            # logger.debug(f'N  {gisjoin}')
            return gisjoin

        cejst = cejst.with_columns(
            pl.col(cejst_geo_column).map_elements(lambda x: nhgis_tract_gisjoin_from_census_id(x)).alias(tract_col),
        )

        cejst = self.reduce_df_memory(cejst)

        # Merge in the CEJST columns
        self.data = self.data.join(cejst, on=tract_col, how='left')

        # Show the dataset size
        logger.debug(f'Memory after add_cejst_columns: {self.data.estimated_size()}')

    def add_addressable_segments_columns(self):
        hvac_group_map = {
            # Multizone CAV/VAV
            'Central Multi-zone VAV RTU_Boiler _ACC': 'Multizone CAV/VAV',
            'Central Multi-zone VAV RTU_Boiler _DX': 'Multizone CAV/VAV',
            'Central Multi-zone VAV RTU_Boiler _District': 'Multizone CAV/VAV',
            'Central Multi-zone VAV RTU_Boiler _WCC': 'Multizone CAV/VAV',
            'Central Multi-zone VAV RTU_District_ACC': 'Multizone CAV/VAV',
            'Central Multi-zone VAV RTU_District_DX': 'Multizone CAV/VAV',
            'Central Multi-zone VAV RTU_District_District': 'Multizone CAV/VAV',
            'Central Multi-zone VAV RTU_District_WCC': 'Multizone CAV/VAV',
            'Central Multi-zone VAV RTU_Electric Resistance_ACC': 'Multizone CAV/VAV',
            'Central Multi-zone VAV RTU_Electric Resistance_DX': 'Multizone CAV/VAV',
            'Central Multi-zone VAV RTU_Electric Resistance_District': 'Multizone CAV/VAV',
            'Central Multi-zone VAV RTU_Electric Resistance_WCC': 'Multizone CAV/VAV',
            'Central Multi-zone VAV RTU_Furnace_DX': 'Multizone CAV/VAV',
            # Small Packaged Unit
            'Central Single-zone RTU_ASHP_ASHP': 'Small Packaged Unit',
            'Central Single-zone RTU_Boiler _DX': 'Small Packaged Unit',
            'Central Single-zone RTU_Boiler _Evaporative Cooling': 'Small Packaged Unit',
            'Central Single-zone RTU_District_DX': 'Small Packaged Unit',
            'Central Single-zone RTU_District_District': 'Small Packaged Unit',
            'Central Single-zone RTU_Electric Resistance_DX': 'Small Packaged Unit',
            'Central Single-zone RTU_Electric Resistance_District': 'Small Packaged Unit',
            'Central Single-zone RTU_Electric Resistance_Evaporative Cooling': 'Small Packaged Unit',
            'Central Single-zone RTU_Furnace_DX': 'Small Packaged Unit',
            'Central Single-zone RTU_Furnace_Evaporative Cooling': 'Small Packaged Unit',
            # Zone-by-Zone
            'DOAS+Zone terminal equipment_ASHP_ASHP': 'Zone-by-Zone',
            'DOAS+Zone terminal equipment_Boiler _ACC': 'Zone-by-Zone',
            'DOAS+Zone terminal equipment_Boiler _District': 'Zone-by-Zone',
            'DOAS+Zone terminal equipment_Boiler _WCC': 'Zone-by-Zone',
            'DOAS+Zone terminal equipment_District_ACC': 'Zone-by-Zone',
            'DOAS+Zone terminal equipment_District_District': 'Zone-by-Zone',
            'DOAS+Zone terminal equipment_District_WCC': 'Zone-by-Zone',
            'DOAS+Zone terminal equipment_Electric Resistance_ACC': 'Zone-by-Zone',
            'DOAS+Zone terminal equipment_Electric Resistance_District': 'Zone-by-Zone',
            'DOAS+Zone terminal equipment_Electric Resistance_WCC': 'Zone-by-Zone',
            'DOAS+Zone terminal equipment_GSHP_GSHP': 'Zone-by-Zone',
            'DOAS+Zone terminal equipment_WSHP_WSHP': 'Zone-by-Zone',
            'Zone terminal equipment_ASHP_ASHP': 'Zone-by-Zone',
            'Zone terminal equipment_Boiler _DX': 'Zone-by-Zone',
            'Zone terminal equipment_District_DX': 'Zone-by-Zone',
            'Zone terminal equipment_Electric Resistance_DX': 'Zone-by-Zone',
            'Zone terminal equipment_Furnace_DX': 'Zone-by-Zone',
            'Zone terminal equipment_Furnace_None': 'Zone-by-Zone',
            # Other HVAC
            'None_Boiler _None': 'Other HVAC',
            'None_Electric Resistance_None': 'Other HVAC',
            # Residential Style Central Systems
            'Residential forced air_Furnace_DX': 'Residential Style Central Systems',
            'Residential forced air_Furnace_None': 'Residential Style Central Systems'
            }

<<<<<<< HEAD
        self.data = self.data.with_columns((pl.col('in.hvac_combined_type').replace(hvac_group_map, default=None)).alias('in.hvac_category'))
=======
        self.data = self.data.with_columns((pl.col('in.hvac_combined_type').cast(pl.Utf8).replace(hvac_group_map, default=None)).alias('in.hvac_category'))
>>>>>>> d4778e68

        # Define building type groups relevant to segmentation
        non_food_svc = ['RetailStandalone', 'Warehouse','SmallOffice', 'LargeHotel', 'MediumOffice', 'PrimarySchool',
            'Hospital', 'SmallHotel', 'Outpatient', 'SecondarySchool', 'LargeOffice']

        food_svc = ['QuickServiceRestaurant', 'FullServiceRestaurant', 'RetailStripmall']

        non_lodging = ['QuickServiceRestaurant', 'RetailStripmall', 'RetailStandalone', 'Warehouse',
            'SmallOffice', 'MediumOffice', 'PrimarySchool',
            'FullServiceRestaurant', 'Hospital', 'Outpatient',
            'SecondarySchool', 'LargeOffice']

        lodging = ['SmallHotel', 'LargeHotel']

        # Cast columns used in is_in() statements below to match dtype of lists
        self.data = self.data.with_columns([
            pl.col('in.comstock_building_type').cast(pl.Utf8),
            pl.col('in.hvac_category').cast(pl.Utf8),
            pl.col('in.hvac_heat_type').cast(pl.Utf8)
        ])

        # Assign segment
        self.data = self.data.with_columns([
            # Segment A
            pl.when(
            (pl.col('in.comstock_building_type').is_in(non_food_svc)) &
            (pl.col('in.hvac_category') == 'Small Packaged Unit'))
            .then(pl.lit(self.SEG_A))
            # Segment B
            .when(
            (pl.col('in.comstock_building_type').is_in(food_svc)) &
            (pl.col('in.hvac_category') == 'Small Packaged Unit'))
            .then(pl.lit(self.SEG_B))
            # Segment C
            # NOTE see the space after Boiler... this is an artifact of previous code!
            .when(
            (pl.col('in.hvac_heat_type').is_in(['Boiler ', 'District'])) &
            (pl.col('in.hvac_category') == 'Multizone CAV/VAV'))
            .then(pl.lit(self.SEG_C))
            # Segment D
            .when(
            (pl.col('in.comstock_building_type').is_in(lodging)) &
            (pl.col('in.hvac_category') == 'Zone-by-Zone'))
            .then(pl.lit(self.SEG_D))
            # Segment E
            .when(
            (pl.col('in.hvac_heat_type') == 'Electric Resistance') &
            (pl.col('in.hvac_category') == 'Multizone CAV/VAV'))
            .then(pl.lit(self.SEG_E))
            # Segment F
            .when(
            (pl.col('in.hvac_heat_type') == 'Furnace') &
            (pl.col('in.hvac_category') == 'Multizone CAV/VAV'))
            .then(pl.lit(self.SEG_F))
            # Segment G
            .when(
            (pl.col('in.hvac_category') == 'Residential Style Central Systems'))
            .then(pl.lit(self.SEG_G))
            # Segment H
            .when(
            (pl.col('in.comstock_building_type').is_in(non_lodging)) &
            (pl.col('in.hvac_category') == 'Zone-by-Zone'))
            .then(pl.lit(self.SEG_H))
            # Segment I
            .when(
            (pl.col('in.hvac_category') == 'Other HVAC'))
            .then(pl.lit(self.SEG_I))
            # Catchall - should not hit this, every building should have a segment
            .otherwise(pl.lit('ERROR'))
            # Assign the column name
            .alias(self.SEG_NAME)
        ])

        # Check that no rows have a segment "ERROR" assigned
        errs = self.data.select((pl.col(self.SEG_NAME).filter(pl.col(self.SEG_NAME) == 'ERROR').count()))
        num_errs = errs.get_column(self.SEG_NAME).sum()
        if num_errs > 0:
            raise Exception(f'Errors in assigning addressable segments to {num_errs} buildings, fix logic.')

    def add_enduse_group_columns(self):
        self.data = self.data.with_columns(pl.sum_horizontal(self.COLS_HVAC_ENERGY).alias(self.ANN_HVAC_GROUP_KBTU))
        self.data = self.data.with_columns(pl.sum_horizontal(self.COLS_LTG_ELEC_ENDUSE).alias(self.ANN_LTG_GROUP_KBTU))
        self.data = self.data.with_columns(pl.sum_horizontal(self.COLS_INTEQUIP_ENERGY).alias(self.ANN_INTEQUIP_GROUP_KBTU))
        self.data = self.data.with_columns(pl.sum_horizontal(self.COLS_REFRIG_ELEC_ENDUSE).alias(self.ANN_REFRIG_GROUP_KBTU))
        self.data = self.data.with_columns(pl.sum_horizontal(self.COLS_SWH_ENERGY).alias(self.ANN_SWH_GROUP_KBTU))

        self.convert_units(self.COLS_ENDUSE_GROUP_ANN_ENGY)

    def add_enduse_fuel_group_columns(self):
        # HVAC columns
        self.data = self.data.with_columns(pl.sum_horizontal(self.COLS_HVAC_ELEC_ENDUSE).alias(self.ANN_ELEC_HVAC_GROUP_KBTU))
        self.data = self.data.with_columns(pl.sum_horizontal(self.COLS_HVAC_GAS_ENDUSE).alias(self.ANN_GAS_HVAC_GROUP_KBTU))
        self.data = self.data.with_columns(pl.sum_horizontal(self.COLS_HVAC_DISTHTG_ENDUSE).alias(self.ANN_DISTHTG_HVAC_GROUP_KBTU))
        self.data = self.data.with_columns(pl.sum_horizontal(self.COLS_HVAC_DISTCLG_ENDUSE).alias(self.ANN_DISTCLG_HVAC_GROUP_KBTU))
        self.data = self.data.with_columns(pl.sum_horizontal(self.COLS_HVAC_OTHER_ENDUSE).alias(self.ANN_OTHER_HVAC_GROUP_KBTU))

        # Lighting column
        self.data = self.data.with_columns(pl.sum_horizontal(self.COLS_LTG_ELEC_ENDUSE).alias(self.ANN_ELEC_LTG_GROUP_KBTU))

        # Interior equipment columns
        self.data = self.data.with_columns(pl.sum_horizontal(self.COLS_INTEQUIP_ELEC_ENDUSE).alias(self.ANN_ELEC_INTEQUIP_GROUP_KBTU))
        self.data = self.data.with_columns(pl.sum_horizontal(self.COLS_INTEQUIP_GAS_ENDUSE).alias(self.ANN_GAS_INTEQUIP_GROUP_KBTU))
        self.data = self.data.with_columns(pl.sum_horizontal(self.COLS_INTEQUIP_DISTHTG_ENDUSE).alias(self.ANN_DISTHTG_INTEQUIP_GROUP_KBTU))
        self.data = self.data.with_columns(pl.sum_horizontal(self.COLS_INTEQUIP_OTHER_ENDUSE).alias(self.ANN_OTHER_INTEQUIP_GROUP_KBTU))

        # Refrigeration columns
        self.data = self.data.with_columns(pl.sum_horizontal(self.COLS_REFRIG_ELEC_ENDUSE).alias(self.ANN_ELEC_REFRIG_GROUP_KBTU))

        # SWH columns
        self.data = self.data.with_columns(pl.sum_horizontal(self.COLS_SWH_ELEC_ENDUSE).alias(self.ANN_ELEC_SWH_GROUP_KBTU))
        self.data = self.data.with_columns(pl.sum_horizontal(self.COLS_SWH_GAS_ENDUSE).alias(self.ANN_GAS_SWH_GROUP_KBTU))
        self.data = self.data.with_columns(pl.sum_horizontal(self.COLS_SWH_DISTHTG_ENDUSE).alias(self.ANN_DISTHTG_SWH_GROUP_KBTU))
        self.data = self.data.with_columns(pl.sum_horizontal(self.COLS_SWH_OTHER_ENDUSE).alias(self.ANN_OTHER_SWH_GROUP_KBTU))

        col_names = [
            self.ANN_ELEC_HVAC_GROUP_KBTU,
            self.ANN_GAS_HVAC_GROUP_KBTU,
            self.ANN_DISTHTG_HVAC_GROUP_KBTU,
            self.ANN_DISTCLG_HVAC_GROUP_KBTU,
            self.ANN_OTHER_HVAC_GROUP_KBTU,
            self.ANN_ELEC_LTG_GROUP_KBTU,
            self.ANN_ELEC_INTEQUIP_GROUP_KBTU,
            self.ANN_DISTHTG_INTEQUIP_GROUP_KBTU,
            self.ANN_OTHER_INTEQUIP_GROUP_KBTU,
            self.ANN_GAS_INTEQUIP_GROUP_KBTU,
            self.ANN_ELEC_REFRIG_GROUP_KBTU,
            self.ANN_ELEC_SWH_GROUP_KBTU,
            self.ANN_GAS_SWH_GROUP_KBTU,
            self.ANN_DISTHTG_SWH_GROUP_KBTU,
            self.ANN_OTHER_SWH_GROUP_KBTU
        ]

        self.convert_units(col_names)

    def downselect_imported_columns(self, df):
        # Downselect to the columns marked for export in column definitions
        logger.debug(f'Memory before downselect_columns: {df.estimated_size()}')
        col_defs_path = os.path.join(RESOURCE_DIR, COLUMN_DEFINITION_FILE_NAME)
        col_defs = pl.scan_csv(col_defs_path)
        col_def_names = col_defs.filter((pl.col('full_metadata') == True) & (~pl.col('location').is_in(['calculated'])))
        col_def_names = col_def_names.select('original_col_name').collect()
        col_def_names = col_def_names.to_series().to_list()

        # Handle missing columns
        cols_to_keep = []
        cols_missing = []
        for c in col_def_names:
            if c in df:
                cols_to_keep.append(c)
            else:
                cols_missing.append(c)

        if len(cols_missing) > 0 and not self.skip_missing_columns:
            logger.error(f'Columns requested for export in {COLUMN_DEFINITION_FILE_NAME} but not found in data:')
            for c in cols_missing:
                logger.error(f'Column "{c}" was requested but not found in data')
            raise Exception(f'Columns missing, see ERRORs above. Set "skip_missing_columns=True" to ignore missing columns.')

        # Check all available columns
        col_defs = pl.scan_csv(col_defs_path)
        col_def_names = col_defs.filter(~pl.col('location').is_in(['calculated']))
        col_def_names = col_def_names.select('original_col_name').collect()
        col_def_names = col_def_names.to_series().to_list()
        for c in df.columns:
            if c not in col_def_names:
                if re.match(r'simulation_output_report\.apply_upgrade_.*_applicable', c):
                    # Add the measure-within-upgrade applicability columns,
                    # whose names are based on the measures included and therefore
                    # cannot be specified in the column definitions
                    if self.include_upgrades:
                        cols_to_keep.append(c)
                else:
                    # Report columns available in the data but not listed in the column definitions
                    logger.info(f'Column {c} is available but was not listed in in {COLUMN_DEFINITION_FILE_NAME}')

        # df = df[cols_to_keep]
        df = df.select(cols_to_keep)

        logger.debug(f'Memory after downselect_columns: {df.estimated_size()}')

        return df

    def downselect_columns_for_full_metadata_export(self, ):
        export_cols = full_metadata_columns()

        col_defs = pl.read_csv(os.path.join(RESOURCE_DIR, COLUMN_DEFINITION_FILE_NAME))
        all_cols = col_defs.select('new_col_name').to_series().to_list()
        for c in self.data.columns:
            c = c.split('..')[0]  # column name without units
            if c.startswith('applicability.'):
                continue  # measure-within-upgrade applicability column names are dynamic, don't check
            if c not in all_cols:
                logger.warning(f'No entry for {c} in {COLUMN_DEFINITION_FILE_NAME}')

        cols_to_keep = []
        cols_missing = []
        for export_col_name, export_col_units in export_cols.iter_rows():
            expected_unitless_cols = [self.FLR_AREA, self.col_name_to_weighted(self.FLR_AREA)]
            if (export_col_units is None) or (export_col_name in expected_unitless_cols):
                export_col_name_units = export_col_name
            else:
                export_col_name_units = f'{export_col_name}..{export_col_units}'

            if export_col_name_units in self.data.columns:
                cols_to_keep.append(export_col_name_units)
            else:
                cols_missing.append(export_col_name_units)

        if len(cols_missing) > 0:
            logger.error(f'Columns requested for export in {COLUMN_DEFINITION_FILE_NAME} but not found in data:')
            logger.info('\n\n\n Columns found in data:')
            for c in self.data.columns:
                logger.info(f'Found "{c}" in data')
            logger.info('\n\n\n Columns requested but not found:')
            for c in cols_missing:
                logger.error(f'Missing "{c}" in data')
            raise Exception(f'Columns requested for export are missing, see ERRORs and available columns above.')

        self.data = self.data.select(cols_to_keep)

        logger.debug(f'Memory after downselect_columns_for_metadata_export: {self.data.estimated_size()}')


    def reorder_data_columns(self):
        # Reorder columns for easier comprehension

        # These columns are required for SightGlass and should be at the front of the data
        special_cols = [
            self.META_IDX,
            self.BLDG_ID,
            self.UPGRADE_ID,
            self.BLDG_WEIGHT,
            self.FLR_AREA,
            self.col_name_to_weighted(self.FLR_AREA),
            self.UPGRADE_NAME,
            self.UPGRADE_APPL
        ]
        front_cols = [c for c in special_cols if c in self.data.columns]

        # These columns may or may not be present depending on the run
        for opt_col in [self.COMP_STATUS, self.DATASET]:
            if opt_col in self.data.columns:
                front_cols.append(opt_col)

        def diff_lists(li1, li2):
            li_dif = [i for i in li1 + li2 if (i not in li1) or (i not in li2)]
            return li_dif

        oth_cols = diff_lists(self.data.columns, front_cols)
        oth_cols.sort()

        # These geography columns should be close together for convenience
        # but have no obvious pattern to match against
        possible_geog_cols = [
            'in.ashrae_iecc_climate_zone_2004',
            'in.building_america_climate_zone',
            'in.cambium_grid_region',
            'in.census_division_name',
            'in.census_region_name',
            'in.iso_rto_region',
            'in.nhgis_county_gisjoin',
            'in.nhgis_puma_gisjoin',
            'in.nhgis_tract_gisjoin',
            'in.reeds_balancing_area',
            'in.county_name',
            'in.state',
            'in.state_name',
            'in.cluster_id',
            'in.cluster_name'
        ]

        # Lists of columns
        applicability = []
        geogs = []
        ins = []
        out_engy_cons_svgs = []
        out_peak = []
        out_intensity = []
        out_emissions = []
        out_qoi = []
        out_params = []
        calc = []

        for c in oth_cols:
            if c.startswith('applicability.'):
                applicability.append(c)
            elif c in possible_geog_cols:
                geogs.append(c)
            elif c.startswith('in.'):
                ins.append(c)
            elif c.startswith('out.qoi.'):
                out_qoi.append(c)
            elif c.startswith('out.emissions.'):
                out_emissions.append(c)
            elif c.startswith('out.params.'):
                out_params.append(c)
            elif c.startswith('calc.'):
                calc.append(c)
            elif (c.endswith('.energy_consumption')
                  or c.endswith('.energy_consumption..kwh')
                  or c.endswith('.energy_savings')
                  or c.endswith('.energy_savings..kwh')):
                out_engy_cons_svgs.append(c)
            elif (c.endswith('peak_demand') or c.endswith('peak_demand..kw')):
                out_peak.append(c)
            elif (c.endswith('.energy_consumption_intensity')
                  or c.endswith('.energy_consumption_intensity..kwh_per_ft2')
                  or c.endswith('.energy_savings_intensity')
                  or c.endswith('.energy_savings_intensity..kwh_per_ft2')):
                out_intensity.append(c)
            else:
                logger.error(f'Didnt find an order for column: {c}')

        sorted_cols = front_cols + applicability + geogs + ins + out_engy_cons_svgs + out_peak + out_intensity + out_qoi + out_emissions + out_params + calc

        self.data = self.data.select(sorted_cols)

        return True

    def rename_columns_and_convert_units(self):
        # Rename columns per comstock_column_definitions.csv

        # Read the column definitions
        col_defs = pl.read_csv(os.path.join(RESOURCE_DIR, COLUMN_DEFINITION_FILE_NAME))
        col_defs = col_defs.filter((pl.col('full_metadata') == True) & (~pl.col('location').is_in(['calculated'])))
        for col_def in col_defs.iter_rows(named=True):
            orig_name = col_def['original_col_name']
            new_name = col_def['new_col_name']
            if pd.isna(new_name):
                err_msg = f'Requested export of column {orig_name}, but no new name was specified'
                logger.error(err_msg)
                raise Exception(err_msg)

            logger.debug(f"Processing {orig_name}")

            # Skip missing columns if specified
            if self.skip_missing_columns:
                if not orig_name in self.data.columns:
                    logger.warning(f'Column {orig_name} was requested as an input but not found in data, skipping')
                    continue

            # Check for unit conversion
            orig_units = col_def['original_units']
            new_units = col_def['new_units']
            if pd.isna(orig_units):
                logger.debug('-- Unitless, no unit conversion necessary')
            elif orig_units == new_units:
                logger.debug(f"-- Keeping original units {orig_units}")
            else:
                # Convert the column
                cf = self.conv_fact(orig_units, new_units)
                self.data = self.data.with_columns([(pl.col(orig_name) * cf)])
                logger.debug(f"-- Converted units from {orig_units} to {new_units} by multiplying by {cf}")

            # Append new units to column name, using .. separator for easier parsing
            if not pd.isna(orig_units):
                new_name = f'{new_name}..{new_units}'

            # Rename the column
            logger.debug(f'-- New name = {new_name}')
            self.data = self.data.rename({orig_name: new_name})

        # Rename the measure-within-upgrade applicability columns
        if self.include_upgrades:
            for orig_name in self.data.columns:
                if re.match(r'simulation_output_report\.apply_upgrade_.*_applicable', orig_name):
                    # Rename the column
                    new_name = orig_name.replace('simulation_output_report.apply_upgrade_', 'applicability.')
                    new_name = new_name.replace('_applicable', '')
                    logger.debug(f'-- New name = {new_name}')
                    self.data = self.data.rename({orig_name: new_name})

        # Remove the units from the floor area column for Sightglass compatibility
        if 'in.sqft..ft2' in self.data.columns:
            self.data = self.data.rename({'in.sqft..ft2': self.FLR_AREA})

        # Rename the upgrades if specified
        if self.rename_upgrades:
            rename_upgrades_path = os.path.join(self.data_dir, self.rename_upgrades_file_name)
            if not os.path.exists(rename_upgrades_path):
                raise FileNotFoundError(
                f'Missing {rename_upgrades_path}. Either set rename_upgrades=False or add json with "old_name": "new_name" pairs.')
            with open(rename_upgrades_path, "r") as f:
                upgrade2upgrade = json.load(f)
                logger.info(f'Renaming upgrades')
                for old, new in upgrade2upgrade.items():
                    logger.debug(f'{old} -> {new}')
                self.data = self.data.with_columns((pl.col(self.UPGRADE_NAME).replace(upgrade2upgrade, default=None)).alias(self.UPGRADE_NAME))
                self.data = self.data.with_columns(pl.col(self.UPGRADE_NAME).cast(pl.Categorical))

        logger.debug(f'Memory after rename_columns_and_convert_units: {self.data.estimated_size()}')

    def set_column_data_types(self):
        # Set dtypes for some columns

        # Upgrade ID must be Athena bigint (np.int64)
        self.data = self.data.with_columns(pl.col(self.UPGRADE_ID).cast(pl.Int64))

        # TODO base list of columns to convert on column dictionary CSV?
        for col in (self.COLS_TOT_ANN_ENGY + [self.FLR_AREA]):
            self.data = self.data.with_columns(pl.col(col).cast(pl.Float64))

        # No in.foo column may be a bigint because python cannot serialize bigints to JSON
        # when determining unique in.foo values for SightGlass filters.
        self.data = self.data.with_columns(pl.col(self.YEAR_BUILT).cast(pl.Utf8).cast(pl.Categorical))

    def add_missing_energy_columns(self):
        # Put in zeroes for end-use columns that aren't used in ComStock yet
        for engy_col in (self.COLS_TOT_ANN_ENGY + self.COLS_ENDUSE_ANN_ENGY):
            if not engy_col in self.data:
                logger.debug(f'Adding missing energy column: {engy_col}')
                self.data = self.data.with_columns([
                    pl.lit(0.0).alias(engy_col)
                ])

    def add_enduse_total_energy_columns(self):
        # Create columns for all energy across fuels for heating and cooling

        # Heating
        self.data = self.data.with_columns(pl.sum_horizontal(self.COLS_HEAT_ENDUSE).alias(self.ANN_HEAT_GROUP_KBTU))

        # Cooling
        self.data = self.data.with_columns(pl.sum_horizontal(self.COLS_COOL_ENDUSE).alias(self.ANN_COOL_GROUP_KBTU))

    def add_energy_intensity_columns(self):
        # Create EUI column for each annual energy column
        for engy_col in (self.COLS_TOT_ANN_ENGY + self.COLS_ENDUSE_ANN_ENGY):
            # Divide energy by area to create intensity
            eui_col = self.col_name_to_eui(engy_col)
            self.data = self.data.with_columns(
                (pl.col(engy_col) / pl.col(self.FLR_AREA)).alias(eui_col))

    def add_normalized_qoi_columns(self):
        dict_cols = []

        dict_cols_max = {self.QOI_MAX_SHOULDER_USE_NORMALIZED:self.QOI_MAX_SHOULDER_USE,
        self.QOI_MAX_SUMMER_USE_NORMALIZED:self.QOI_MAX_SUMMER_USE,
        self.QOI_MAX_WINTER_USE_NORMALIZED:self.QOI_MAX_WINTER_USE}
        dict_cols.append(dict_cols_max)

        dict_cols_min = {self.QOI_MIN_SHOULDER_USE_NORMALIZED:self.QOI_MIN_SHOULDER_USE,
        self.QOI_MIN_SUMMER_USE_NORMALIZED:self.QOI_MIN_SUMMER_USE,
        self.QOI_MIN_WINTER_USE_NORMALIZED:self.QOI_MIN_WINTER_USE}
        dict_cols.append(dict_cols_min)

        for dict in dict_cols:
            for new,orig in dict.items():
                # Create QOI columns normalized by square footage
                # self.data[new] = (self.data[orig] / self.data[self.FLR_AREA]) * 1000
                self.data = self.data.with_columns(
                    (pl.col(orig) / pl.col(self.FLR_AREA) * 1000).alias(new))

    def add_aeo_nems_building_type_column(self):
        # Add the AEO and NEMS building type for each row of CBECS

        # Load the building type mapping file
        file_path = os.path.join(RESOURCE_DIR, self.building_type_mapping_file_name)
        bldg_type_map = pd.read_csv(file_path, index_col='ComStock Intermediate Building Type')

        @lru_cache()
        def comstock_to_aeo_bldg_type(cstock_bldg_type, sqft, bldg_type_map):
            # Get the CBECS properties
            if 'Office' in cstock_bldg_type:
                # Office type is based on size
                if sqft <= 50_000:
                    aeo_bldg_type = 'Office - Small'
                else:
                    aeo_bldg_type = 'Office - Large'
            else:
                # Other building types are direct mappings
                aeo_bldg_type = bldg_type_map['NEMS and AEO Intermediate Building Type'].loc[cstock_bldg_type][0]
            return aeo_bldg_type

        # self.data[self.AEO_BLDG_TYPE] = self.data.apply(lambda row: comstock_to_aeo_bldg_type(row, bldg_type_map), axis=1)
        self.data = self.data.with_columns(
            self.data.select([self.BLDG_TYPE, self.FLR_AREA]).apply(lambda x: comstock_to_aeo_bldg_type(x[0], x[1], bldg_type_map)).alias(self.AEO_BLDG_TYPE)
        )

        # self.data[self.AEO_BLDG_TYPE] = self.data[self.AEO_BLDG_TYPE].astype('category')
        self.data = self.data.with_columns(pl.col(self.AEO_BLDG_TYPE).cast(pl.Categorical))

    def add_vintage_column(self):
    # Adds decadal vintage bins used in CBECS 2018

        def vintage_bin_from_year(year):
            year = int(year)
            if year < 1946:
                vint = 'Before 1946'
            elif year < 1960:
                vint = '1946 to 1959'
            elif year < 1970:
                vint = '1960 to 1969'
            elif year < 1980:
                vint = '1970 to 1979'
            elif year < 1990:
                vint = '1980 to 1989'
            elif year < 2000:
                vint = '1990 to 1999'
            elif year < 2013:
                vint = '2000 to 2012'
            elif year < 2019:
                vint = '2013 to 2018'
            else:
                vint = '2019 or newer'
            return vint

        # self.data[self.VINTAGE] = self.data.apply(lambda row: vintage_bin_from_year(row[]), axis=1)
        self.data = self.data.with_columns(
            pl.col(self.YEAR_BUILT).map_elements(lambda x: vintage_bin_from_year(x)).alias(self.VINTAGE),
        )
        self.data = self.data.with_columns(pl.col(self.VINTAGE).cast(pl.Categorical))

    def add_floor_area_category_column(self):
    # Adds floor area bins used in CBECS 2018

        def floor_area_bin_from_area(sqft):
            if sqft <= 5_000:
                bin = '1,001 to 5,000 square feet'
            elif sqft <= 10_000:
                bin = '5,001 to 10,000 square feet'
            elif sqft <= 25_000:
                bin = '10,001 to 25,000 square feet'
            elif sqft <= 50_000:
                bin = '25,001 to 50,000 square feet'
            elif sqft <= 100_000:
                bin = '50,001 to 100,000 square feet'
            elif sqft <= 200_000:
                bin = '100,001 to 200,000 square feet'
            elif sqft <= 500_000:
                bin = '200,001 to 500,000 square feet'
            elif sqft <= 1_000_000:
                bin = '500,001 to 1 million square feet'
            else:
                bin = 'Over 1 million square feet'
            return bin

        self.data = self.data.with_columns(
            pl.col(self.FLR_AREA).apply(lambda x: floor_area_bin_from_area(x)).alias(self.FLR_AREA_CAT),
        )
        self.data = self.data.with_columns(pl.col(self.FLR_AREA).cast(pl.Categorical))

    def add_dataset_column(self):
        self.data = self.data.with_columns([
            pl.lit(self.dataset_name).alias(self.DATASET)
        ])
        self.data = self.data.with_columns(pl.col(self.DATASET).cast(pl.Categorical))

    def add_upgrade_building_id_column(self):
    # Adds column that combines building ID and upgrade ID for easier joins of wide and long data

        def combine_building_upgrade_id(row):
            return np.int64(f'{row[self.BLDG_ID]}{row[self.UPGRADE_ID]}')

        self.data[self.BLDG_UP_ID] = self.data.apply(lambda row: combine_building_upgrade_id(row), axis=1)

    def add_hvac_metadata(self):
        # Read the HVAC metadata
        hvac_metadata_path = os.path.join(RESOURCE_DIR, self.hvac_metadata_file_name)
        hvac = pd.read_csv(hvac_metadata_path, na_filter=False)

        # add column for ventilation
        dict_vent = dict(zip(hvac['system_type'], hvac['ventilation_type']))
<<<<<<< HEAD
        self.data = self.data.with_columns((pl.col('in.hvac_system_type').replace(dict_vent, default=None)).alias('in.hvac_vent_type'))
=======
        self.data = self.data.with_columns((pl.col('in.hvac_system_type').cast(pl.Utf8).replace(dict_vent, default=None)).alias('in.hvac_vent_type'))
>>>>>>> d4778e68
        self.data = self.data.with_columns(pl.col('in.hvac_vent_type').cast(pl.Categorical))

        # add column for heating
        dict_heat = dict(zip(hvac['system_type'], hvac['primary_heating']))
<<<<<<< HEAD
        self.data = self.data.with_columns((pl.col('in.hvac_system_type').replace(dict_heat, default=None)).alias('in.hvac_heat_type'))
=======
        self.data = self.data.with_columns((pl.col('in.hvac_system_type').cast(pl.Utf8).replace(dict_heat, default=None)).alias('in.hvac_heat_type'))
>>>>>>> d4778e68
        self.data = self.data.with_columns(pl.col('in.hvac_heat_type').cast(pl.Categorical))

        # add column for cooling
        dict_cool = dict(zip(hvac['system_type'], hvac['primary_cooling']))
<<<<<<< HEAD
        self.data = self.data.with_columns((pl.col('in.hvac_system_type').replace(dict_cool, default=None)).alias('in.hvac_cool_type'))
=======
        self.data = self.data.with_columns((pl.col('in.hvac_system_type').cast(pl.Utf8).replace(dict_cool, default=None)).alias('in.hvac_cool_type'))
>>>>>>> d4778e68
        self.data = self.data.with_columns(pl.col('in.hvac_cool_type').cast(pl.Categorical))

        # hvac combined
        self.data = self.data.with_columns(pl.concat_str(['in.hvac_vent_type', 'in.hvac_heat_type', 'in.hvac_cool_type'], separator='_').alias('in.hvac_combined_type'))

    def add_building_type_group(self):
        # Add a building type group

        bldg_type_groups = {
            'FullServiceRestaurant': 'Food Service',
            'QuickServiceRestaurant': 'Food Service',
            'RetailStripmall': 'Mercantile',
            'RetailStandalone': 'Mercantile',
            'SmallOffice': 'Office',
            'MediumOffice': 'Office',
            'LargeOffice': 'Office',
            'PrimarySchool': 'Education',
            'SecondarySchool': 'Education',
            'Outpatient': 'Healthcare',
            'Hospital': 'Healthcare',
            'SmallHotel': 'Lodging',
            'LargeHotel': 'Lodging',
            'Warehouse': 'Warehouse and Storage',
        }

<<<<<<< HEAD
        self.data = self.data.with_columns((pl.col(self.BLDG_TYPE).replace(bldg_type_groups, default=None)).alias(self.BLDG_TYPE_GROUP))
=======
        self.data = self.data.with_columns((pl.col(self.BLDG_TYPE).cast(pl.Utf8).replace(bldg_type_groups, default=None)).alias(self.BLDG_TYPE_GROUP))
>>>>>>> d4778e68
        self.data = self.data.with_columns(pl.col(self.BLDG_TYPE_GROUP).cast(pl.Categorical))

    def add_national_scaling_weights(self, cbecs: CBECS, remove_non_comstock_bldg_types_from_cbecs: bool):
        # Remove CBECS entries for building types not included in the ComStock run
        comstock_bldg_types = self.data[self.BLDG_TYPE].unique()
        bldg_types_to_keep = []
        for bt in cbecs.data[self.BLDG_TYPE].unique():
            if bt in comstock_bldg_types:
                bldg_types_to_keep.append(bt)
        if remove_non_comstock_bldg_types_from_cbecs:
            # Modify CBECS to remove building types not covered by ComStock
            cbecs.data = cbecs.data[cbecs.data[self.BLDG_TYPE].isin(bldg_types_to_keep)]
            cbecs = cbecs.data.copy(deep=True)
        else:
            # Make a copy of CBECS, leaving the original unchanged
            cbecs = cbecs.data[cbecs.data[self.BLDG_TYPE].isin(bldg_types_to_keep)].copy(deep=True)

        # Calculate scaling factors used to scale ComStock results to CBECS square footages
        # Only includes successful ComStock simulations, so the failure rate will
        # change scaling factors between ComStock runs depending on which models failed.

        # Total sqft of each building type, CBECS
        wt_area_col = self.col_name_to_weighted(self.FLR_AREA)
        cbecs_bldg_type_sqft = cbecs[[wt_area_col, self.BLDG_TYPE]].groupby([self.BLDG_TYPE]).sum()
        logger.debug('CBECS floor area by building type')
        logger.debug(cbecs_bldg_type_sqft)

        # Total sqft of each building type, ComStock
        baseline_data = self.data.filter(pl.col(self.UPGRADE_NAME) == self.BASE_NAME).clone()
        comstock_bldg_type_sqft = baseline_data.group_by(self.BLDG_TYPE).agg([pl.col(self.FLR_AREA).sum()])
        comstock_bldg_type_sqft = comstock_bldg_type_sqft.to_pandas().set_index(self.BLDG_TYPE)
        logger.debug('ComStock Baseline floor area by building type')
        logger.debug(comstock_bldg_type_sqft)

        # Calculate scaling factor for each building type based on floor area (not building/model count)
        sf = pd.concat([cbecs_bldg_type_sqft, comstock_bldg_type_sqft], axis = 1)
        sf[self.BLDG_WEIGHT] = sf[wt_area_col]/sf[self.FLR_AREA]
        bldg_type_scale_factors = sf[self.BLDG_WEIGHT].to_dict()
        if np.nan in bldg_type_scale_factors:
            wrn_msg = (f'A NaN value was found in the scaling factors, which means that a building type was missing '
                    f'in either the CBECS or ComStock (more likely for a test run) data.')
            logger.warning(wrn_msg)
            del bldg_type_scale_factors[np.nan]

        # Report any scaling factor greater than some threshold.
        # In situations with high failure rates of a single building,
        # the scaling factor will be high, and the results are likely to be
        # heavily skewed toward the few successful simulations of that building type.
        logger.info(f'{self.dataset_name} scaling factors - scale ComStock results to CBECS floor area')
        for bldg_type, scaling_factor in bldg_type_scale_factors.items():
            logger.info(f'--- {bldg_type}: {round(scaling_factor, 2)}')
            if scaling_factor > 15:
                wrn_msg = (f'The scaling factor for {bldg_type} is high, which indicates either a test run <350k models '
                    f'or significant failed runs for this building type.  Comparisons to CBECS will likely be invalid.')
                logger.warning(wrn_msg)

        # For reference/comparison, here are the weights from the ComStock V1 runs
        # PROD_V1_COMSTOCK_WEIGHTS = {
        #     'small_office': 9.625838016683277,
        #     'medium_office': 9.625838016683277,
        #     'large_office': 9.625838016683277,
        #     'full_service_restaurant': 11.590605715816617,
        #     'hospital': 8.751376462064501,
        #     'large_hotel': 7.5550651530546435,
        #     'outpatient': 5.369615068860124,
        #     'primary_school': 13.871553017909118,
        #     'quick_service_restaurant': 9.065844311687599,
        #     'retail': 2.816749212502974,
        #     'secondary_school': 6.958371476467069,
        #     'small_hotel': 5.062001512453252,
        #     'strip_mall': 2.1106205675100735,
        #     'warehouse': 2.1086048544461304
        # }

        # Assign scaling factors to each ComStock run
<<<<<<< HEAD
        self.data = self.data.with_columns((pl.col(self.BLDG_TYPE).replace(bldg_type_scale_factors, default=None)).alias(self.BLDG_WEIGHT))
=======
        self.building_type_weights = bldg_type_scale_factors
        self.data = self.data.with_columns((pl.col(self.BLDG_TYPE).cast(pl.Utf8).replace(bldg_type_scale_factors, default=None)).alias(self.BLDG_WEIGHT))
>>>>>>> d4778e68

        # Apply the weight to scale the area and energy columns
        self.add_weighted_area_and_energy_columns()

        # After adding weighted energy columns, calculate savings
        if self.include_upgrades:
            # Skip if savings columns are already in the data, which can happen when load_from_csv=True
            wtg_tot_engy_col = self.col_name_to_weighted_savings(self.ANN_TOT_ENGY_KBTU, self.weighted_energy_units)
            if wtg_tot_engy_col in self.data.columns:
                logger.info('Energy savings columns already in data')
            else:
                self.add_weighted_energy_savings_columns()

        # Adding weighting factors to the monthly data
        self.get_scaled_comstock_monthly_consumption_by_state()

        return bldg_type_scale_factors

    def add_weighted_area_and_energy_columns(self):
        # Area - create weighted column
        new_area_col = self.col_name_to_weighted(self.FLR_AREA)
        self.data = self.data.with_columns(
                (pl.col(self.FLR_AREA) * pl.col(self.BLDG_WEIGHT)).alias(new_area_col))

        # Emissions
        for col in (self.GHG_FUEL_COLS + [self.ANN_GHG_EGRID, self.ANN_GHG_CAMBIUM]):
            # Weight and convert to MMT
            new_col = self.col_name_to_weighted(col, self.weighted_ghg_units)
            old_units = self.units_from_col_name(col)
            new_units = self.weighted_ghg_units
            conv_fact = self.conv_fact(old_units, new_units)
            self.data = self.data.with_columns(
                (pl.col(col) * pl.col(self.BLDG_WEIGHT) * conv_fact).alias(new_col))

        # Energy
        for col in (self.COLS_TOT_ANN_ENGY + self.COLS_ENDUSE_ANN_ENGY):
            # Weight and convert to TBtu
            new_col = self.col_name_to_weighted(col, self.weighted_energy_units)
            old_units = self.units_from_col_name(col)
            new_units = self.weighted_energy_units
            conv_fact = self.conv_fact(old_units, new_units)
            self.data = self.data.with_columns(
                (pl.col(col) * pl.col(self.BLDG_WEIGHT) * conv_fact).alias(new_col))

        # Enduse Groups
        for col in (self.COLS_ENDUSE_GROUP_TOT_ANN_ENGY + self.COLS_ENDUSE_GROUP_ANN_ENGY):
            # Weight and convert to TBtu
            new_col = self.col_name_to_weighted(col, self.weighted_energy_units)
            old_units = self.units_from_col_name(col)
            new_units = self.weighted_energy_units
            conv_fact = self.conv_fact(old_units, new_units)
            self.data = self.data.with_columns(
                (pl.col(col) * pl.col(self.BLDG_WEIGHT) * conv_fact).alias(new_col))

        # Create weighted emissions for each enduse group
        # TODO once end-use emissions are reported, sum those columns directly
        for col in (self.COLS_ENDUSE_GROUP_ANN_ENGY + self.COLS_ENDUSE_GROUP_TOT_ANN_ENGY):
            fuel, enduse_gp = col.replace('calc.enduse_group.', '').replace('.energy_consumption..kwh', '').split('.')
            if fuel in ['district_heating', 'district_cooling']:
                continue  # ComStock has no emissions for district heating or cooling

            tot_engy = f'calc.weighted.{fuel}.total.energy_consumption..tbtu'
            enduse_gp_engy = f'calc.weighted.enduse_group.{fuel}.{enduse_gp}.energy_consumption..tbtu'
            tot_ghg = f'calc.weighted.emissions.{fuel}..co2e_mmt'
            enduse_gp_ghg_col = f'calc.weighted.enduse_group.{fuel}.{enduse_gp}.emissions..co2e_mmt'

            if fuel == 'electricity':
                enduse_gp_ghg_col = f'calc.weighted.enduse_group.{fuel}.{enduse_gp}.emissions.egrid_2021_subregion..co2e_mmt'
                tot_ghg = 'calc.weighted.emissions.electricity.egrid_2021_subregion..co2e_mmt'
            elif fuel == 'site_energy':
                tot_ghg = f'calc.weighted.emissions.total_with_egrid..co2e_mmt'

            # enduse group emissions = total emissions * (enduse group energy / total energy)
            if fuel == 'other_fuel':
                # Add propane and fuel oil emissions together because energy is reported combined as other_fuel
                propane_ghg = f'calc.weighted.emissions.propane..co2e_mmt'
                fuel_oil_ghg = f'calc.weighted.emissions.fuel_oil..co2e_mmt'
                tot_ghg_expr = (pl.col(propane_ghg).add(pl.col(fuel_oil_ghg)))
                self.data = self.data.with_columns(
                    (tot_ghg_expr.mul(pl.col(enduse_gp_engy)).truediv(pl.col(tot_engy))).alias(enduse_gp_ghg_col),
                )
            else:
                self.data = self.data.with_columns(
                    (pl.col(tot_ghg).mul(pl.col(enduse_gp_engy)).truediv(pl.col(tot_engy))).alias(enduse_gp_ghg_col),
                )

    def add_weighted_energy_savings_columns(self):
        # Select energy columns to calculate savings for
        engy_cols = []
        abs_svgs_cols = {}
        pct_svgs_cols = {}
        wtd_pct_svgs_cols_to_drop = []

        for col in (self.COLS_TOT_ANN_ENGY + self.COLS_ENDUSE_ANN_ENGY):
            for wtg_method in ['weighted', 'unweighted']:
                if wtg_method == 'weighted':
                    wtd_col = self.col_name_to_weighted(col, self.weighted_energy_units)
                    engy_cols.append(wtd_col)
                    abs_svgs_cols[wtd_col] = self.col_name_to_weighted_savings(col, self.weighted_energy_units)
                    pct_svgs_cols[wtd_col] = self.col_name_to_weighted_percent_savings(col, 'percent')
                    wtd_pct_svgs_cols_to_drop.append(self.col_name_to_weighted_percent_savings(col, 'percent'))
                else:
                    # for non eui columns
                    engy_cols.append(col)
                    abs_svgs_cols[col] = self.col_name_to_savings(col, None)
                    pct_svgs_cols[col] = self.col_name_to_percent_savings(col, 'percent')
                    # add eui savings for all unweighted eui columns
                    eui_col = self.col_name_to_eui(col)
                    engy_cols.append(eui_col)
                    abs_svgs_cols[eui_col] = self.col_name_to_savings(eui_col, None)
                    pct_svgs_cols[eui_col] = self.col_name_to_percent_savings(eui_col, 'percent')

        # Keep the building ID and upgrade name columns to use as the index
        engy_and_id_cols = engy_cols + [self.BLDG_ID, self.UPGRADE_NAME]

        # Get the baseline results
        base_engy = self.data.filter(pl.col(self.UPGRADE_NAME) == self.BASE_NAME).select(engy_and_id_cols).sort(self.BLDG_ID).clone()

        # Caculate the savings for each upgrade, including the baseline
        up_abs_svgs = []
        up_pct_svgs = []

        for upgrade_name, up_res in self.data.groupby(self.UPGRADE_NAME):

            up_engy = up_res.select(engy_and_id_cols).sort(self.BLDG_ID).clone()

            # Check that building_ids have same order in both DataFrames before division
            base_engy_ids = base_engy.get_column(self.BLDG_ID)
            up_engy_ids = up_engy.get_column(self.BLDG_ID)
            assert up_engy_ids.to_list() == base_engy_ids.to_list()

            # Calculate the absolute and percent energy savings
            abs_svgs = (base_engy[engy_cols] - up_engy[engy_cols])

            pct_svgs = ((base_engy[engy_cols] - up_engy[engy_cols]) / base_engy[engy_cols])
            pct_svgs = pct_svgs.fill_null(0.0)
            pct_svgs = pct_svgs.fill_nan(0.0)

            abs_svgs = abs_svgs.with_columns([
                base_engy_ids,
                pl.lit(upgrade_name).alias(self.UPGRADE_NAME)
            ])
            abs_svgs = abs_svgs.with_columns(pl.col(self.UPGRADE_NAME).cast(pl.Categorical))

            pct_svgs = pct_svgs.with_columns([
                base_engy_ids,
                pl.lit(upgrade_name).alias(self.UPGRADE_NAME)
            ])
            pct_svgs = pct_svgs.with_columns(pl.col(self.UPGRADE_NAME).cast(pl.Categorical))

            abs_svgs = abs_svgs.rename(abs_svgs_cols)
            pct_svgs = pct_svgs.rename(pct_svgs_cols)

            # Drop the weighted percent savings columns
            pct_svgs = pct_svgs.drop(wtd_pct_svgs_cols_to_drop)

            up_abs_svgs.append(abs_svgs)
            up_pct_svgs.append(pct_svgs)

        up_abs_svgs = pl.concat(up_abs_svgs)
        up_pct_svgs = pl.concat(up_pct_svgs)

        # Join the savings columns onto the results
        self.data = self.data.join(up_abs_svgs, how='left', on=[self.UPGRADE_NAME, self.BLDG_ID])
        self.data = self.data.join(up_pct_svgs, how='left', on=[self.UPGRADE_NAME, self.BLDG_ID])

    def add_metadata_index_col(self):
        # Adds a column from 0 to the number of rows across all upgrades
        # For example, 350k rows * (1 baseline + 1 upgrades) = 0 to 749,999

        n_rows = self.data.shape[0]
        idx_vals = [*range(0, n_rows, 1)]
        self.data = self.data.with_columns([
            pl.Series(name=self.META_IDX, values=idx_vals)
        ])

    def remove_sightglass_column_units(self):
        # SightGlass requires that the energy_consumption, energy_consumption_intensity,
        # energy_savings, and energy_savings_intensity columns have no units on the
        # column names. This method removes the units from the appropriate column names.

        def rmv_units(c):
            return c.replace(f'..{self.units_from_col_name(c)}', '')

        crnms = {}  # Column renames
        og_cols = self.data.columns
        for col in (self.COLS_TOT_ANN_ENGY + self.COLS_ENDUSE_ANN_ENGY):
            # energy_consumption
            if col in og_cols: crnms[col] = rmv_units(col)

            # energy_consumption_intensity
            col_int = self.col_name_to_eui(col)
            if col_int in og_cols: crnms[col_int] = rmv_units(col_int)

            # energy_savings
            col_svg = self.col_name_to_savings(col)
            if col_svg in og_cols: crnms[col_svg] = rmv_units(col_svg)

            # energy_savings_intensity
            col_svg_int = self.col_name_to_eui(col_svg)
            if col_svg_int in og_cols: crnms[col_svg_int] = rmv_units(col_svg_int)

        # peak_demand
        col_peak = 'out.electricity.total.peak_demand..kw'
        if col_peak in og_cols: crnms[col_peak] = rmv_units(col_peak)

        logger.debug('remove_sightglass_column_units')
        for old, new in crnms.items():
            assert old.startswith(new)
            logger.debug(f'{old} -> {new}')

        self.data = self.data.rename(crnms)

    def add_sightglass_column_units(self):
        # SightGlass requires that the energy_consumption, energy_consumption_intensity,
        # energy_savings, and energy_savings_intensity columns have no units on the
        # column names. This method adds those units back to the appropriate column names,
        # which is useful for plotting.

        def rmv_units(c):
            return c.replace(f'..{self.units_from_col_name(c)}', '')

        crnms = {}  # Column renames
        og_cols = self.data.columns
        for col in (self.COLS_TOT_ANN_ENGY + self.COLS_ENDUSE_ANN_ENGY):
            # energy_consumption
            if rmv_units(col) in og_cols: crnms[rmv_units(col)] = col

            # energy_consumption_intensity
            col_int = self.col_name_to_eui(col)
            if rmv_units(col_int) in og_cols: crnms[rmv_units(col_int)] = col_int

            # energy_savings
            col_svg = self.col_name_to_savings(col)
            if rmv_units(col_svg) in og_cols: crnms[rmv_units(col_svg)] = col_svg

            # energy_savings_intensity
            col_svg_int = self.col_name_to_eui(col_svg)
            if rmv_units(col_svg_int) in og_cols: crnms[rmv_units(col_svg_int)] = col_svg_int

        # peak_demand
        c_peak = 'out.electricity.total.peak_demand..kw'
        if rmv_units(c_peak) in og_cols: crnms[rmv_units(c_peak)] = c_peak

        logger.debug('add_sightglass_column_units')
        for old, new in crnms.items():
            assert new.startswith(old)
            logger.debug(f'{old} -> {new}')

        self.data = self.data.rename(crnms)

    def get_comstock_unscaled_monthly_energy_consumption(self):
        """
        From the ComStock run, get the monthly timeseries data into monthly natural gas and electricity energy consumption for each state.
        Scale the monthly consumption to national scale.
        First, scale each building type up to match CBECS sqft for that building type.
        Second, scale the total energy for that total sqft up to match the total of CBECS for ALL building types.
        Return:
            comstock_monthly_consumption (pd.DataFrame): Table of natural gas and electricity consumption by state and month.
        """
        if self.athena_table_name is None:
            logger.info('No athena_table_name was provided, not attempting to query monthly data from Athena.')
            return True

        # Load or query timeseries ComStock results by state and building type
        file_name = f'comstock_monthly_natural_gas_and_electricity_by_state_and_bldg_type.csv'
        file_path = os.path.join(self.data_dir, file_name)
        if not os.path.exists(file_path):
            # Query Athena for ComStock results
            logger.info('Querying Athena for ComStock monthly energy data by state and building type, this will take several minutes.')
            query = f"""
                SELECT
                "month",
                "state_id",
                "building_type",
                sum("total_site_gas_kbtu") AS "total_site_gas_kbtu",
                sum("total_site_electricity_kwh") AS "total_site_electricity_kwh"
                FROM
                (
                    SELECT
                    EXTRACT(MONTH from from_unixtime("time"/1e9)) as "month",
                    SUBSTRING("build_existing_model.county_id", 2, 2) AS "state_id",
                    "build_existing_model.create_bar_from_building_type_ratios_bldg_type_a" as "building_type",
                    "total_site_gas_kbtu",
                    "total_site_electricity_kwh"
                    FROM
                    "{self.athena_table_name}_timeseries"
                    JOIN "{self.athena_table_name}_baseline"
                    ON "{self.athena_table_name}_timeseries"."building_id" = "{self.athena_table_name}_baseline"."building_id"
                    WHERE "build_existing_model.building_type" IS NOT NULL
                )
                GROUP BY
                "month",
                "state_id",
                "building_type"
            """
            comstock_unscaled_data = self.athena_client.execute(query)
            comstock_unscaled_data.to_csv(file_path, index=False)

        # Read data from disk
        comstock_unscaled = pl.read_csv(file_path)

        # Rename columns
        comstock_unscaled = comstock_unscaled.rename({'month': 'Month', 'state_id': 'FIPS Code'})

        #Rename Building_Types
        def rename_buildingtypes(building_type):
            building_type = building_type.replace('_',' ').replace(' ', '')
            return building_type

        comstock_unscaled = comstock_unscaled.with_columns(
            pl.col('building_type').map_elements(lambda x: rename_buildingtypes(x)).alias('building_type'),
        )

        self.monthly_data = comstock_unscaled

        return comstock_unscaled

    def get_scaled_comstock_monthly_consumption_by_state(self):

        if self.monthly_data is None:
            logger.info('No monthly_data exists, not attempting to scale monthly data.')
            return True

        # Load or query monthly ComStock energy consumption by state and building type
        monthly = self.monthly_data

        # Get the scaling factors to take the results of this ComStock run to the national scale
        comstock_scaling_factors = self.data.group_by(self.BLDG_TYPE).agg(pl.col(self.BLDG_WEIGHT).mean())
        comstock_scaling_factors = dict(comstock_scaling_factors.iter_rows())

        # Assign the correct per-building-type scaling factor to ComStock monthly data
        monthly = monthly.with_columns((pl.col('building_type').replace(comstock_scaling_factors, default=None)).alias('Scaling Factor'))

        # Scale the ComStock energy consumption
        monthly = monthly.with_columns(
            (pl.col('total_site_electricity_kwh').mul(pl.col('Scaling Factor'))).alias('Electricity consumption (kWh)'),
        )

        monthly = monthly.with_columns(
            (pl.col('total_site_gas_kbtu').mul(pl.col('Scaling Factor'))).alias('Natural gas consumption (thous Btu)'),
        )

        # Aggregate ComStock by state and month, combining all building types
        vals = ['Electricity consumption (kWh)', 'Natural gas consumption (thous Btu)']
        cols_to_drop = ['building_type', 'total_site_electricity_kwh', 'total_site_gas_kbtu', 'Scaling Factor']
        idx = ['FIPS Code', 'Month']
<<<<<<< HEAD
        monthly = monthly.group_by(idx).sum().drop(cols_to_drop) 
        
=======
        monthly = monthly.group_by(idx).sum().drop(cols_to_drop)

>>>>>>> d4778e68
        # Add a dataset label column
        monthly = monthly.with_columns([
            pl.lit(self.dataset_name).alias(self.DATASET)
        ])

        # load the state id table
        file_path = os.path.join(self.truth_data_dir, 'state_region_division_table.csv')
        if not os.path.exists(file_path):
            raise AssertionError('State metadata not found, download truth data')
        else:
            state_table = pl.read_csv(file_path)

        # Rename columns
        state_table = state_table.rename({'State': self.STATE_NAME, 'State Code': self.STATE_ABBRV})

        # Append the state metadata
        cols = ['FIPS Code', self.STATE_ABBRV, 'Division']
        monthly = monthly.join(state_table.select(cols), on='FIPS Code', how='left')

        # # Get the energy consumption of the buildings NOT covered by ComStock from CBECS
        # cbecs_gap_elec_tbtu, cbecs_gap_gas_tbtu = self.get_comstock_to_whole_stock_energy_gaps()

        # Using ComStock's existing distribution of energy consumption by state and month,
        # add the energy consumption of the buildings NOT covered by ComStock.
        # This will be called the ComStock Gap Model.
        # Because of the way the stacked bar plots are created, ComStock Gap = ComStock + ComStock Gap
        # comstock_elec_tbtu = comstock['Electricity consumption (kWh)'].sum() * self.kWh_to_kBtu * self.kBtu_to_TBtu
        # comstock_gas_tbtu = comstock['Natural gas consumption (thous Btu)'].sum() * self.kBtu_to_TBtu
        # elec_scale = (cbecs_gap_elec_tbtu + comstock_elec_tbtu) / comstock_elec_tbtu
        # gas_scale = (cbecs_gap_gas_tbtu + comstock_gas_tbtu) / comstock_gas_tbtu
        # comstock_gap = comstock.copy()
        # comstock_gap['Dataset'] = 'ComStock Gap Model'
        # comstock_gap['Electricity consumption (kWh)'] = comstock_gap['Electricity consumption (kWh)'] * elec_scale
        # comstock_gap['Natural gas consumption (thous Btu)'] = comstock_gap['Natural gas consumption (thous Btu)'] * gas_scale


        # self.monthly_data_gap = comstock_gap
        self.monthly_data = monthly
        return monthly

    def export_to_csv_wide(self):
        # Exports comstock data to CSV in wide format

        # Reorder the columns before exporting
        self.reorder_data_columns()

        file_name = f'ComStock wide.csv'
        file_path = os.path.join(self.output_dir, file_name)
        logger.info(f'Exporting to: {file_path}')
        self.data.write_csv(file_path)

        # Export dictionaries corresponding to the exported columns
        self.export_data_and_enumeration_dictionary()

    def export_to_parquet_wide(self):
        # Exports comstock data to parquet in wide format

        # Reorder the columns before exporting
        self.reorder_data_columns()

        up_ids = self.data.get_column(self.UPGRADE_ID).unique().to_list()
        up_ids.sort()
        for up_id in up_ids:
            file_name = f'ComStock wide upgrade{up_id}.parquet'
            file_path = os.path.join(self.output_dir, file_name)
            logger.info(f'Exporting to: {file_path}')
            self.data.filter(pl.col(self.UPGRADE_ID) == up_id).write_parquet(file_path)

        # Export dictionaries corresponding to the exported columns
        self.export_data_and_enumeration_dictionary()

    def export_to_csv_long(self):
        # Exports comstock data to CSV in long format, with rows for each end use
        # TODO POLARS implement export_to_csv_long

        # Convert ComStock into long format, with a new row for each Fuel.Enduse combination
        engy_cols = []
        for col in (self.COLS_ENDUSE_ANN_ENGY):
            engy_cols.append(self.col_name_to_weighted(col, self.weighted_energy_units))

        bldg_cols = []
        for c in self.data.columns:
            if not 'out.' in c:
                bldg_cols.append(c)

        var_col = 'type.fuel.enduse.energy_consumption..units'
        val_col = 'weighted_energy_consumption'
        dl = pd.melt(self.data, id_vars=[self.BLDG_UP_ID, self.UPGRADE_ID, 'in.state_abbreviation'], value_vars=engy_cols, var_name=var_col, value_name=val_col)

        # Remove rows with zero values for the fuel type/end use combo
        dl = dl.loc[dl[val_col] > 0]

        # Sort by building and upgrade ID
        dl.sort_values(self.BLDG_UP_ID, inplace=True)

        # Separate'type.fuel.enduse.energy_consumption..units' into multiple columns
        def split_col_name(col_name):
            p = self.engy_col_name_to_parts(col_name)

            return [p['fuel'], p['enduse'], p['enduse_group'], p['units'], ]

        dl['fuel'], dl['enduse'], dl['enduse_group'], dl['weighted_energy_consumption_units'] = zip(*dl[var_col].apply(split_col_name))

        # Drop the combined type.fuel.enduse.energy_consumption..units column
        dl.drop(var_col, axis=1, inplace=True)

        # Save files - separate building energy from characteristics for file size
        file_name = f'ComStock energy long.csv'
        file_path = os.path.join(self.output_dir, file_name)
        dl.to_csv(file_path, index=False)

    def combine_emissions_cols(self):
        # Create combined emissions columns

        # Fill empty emissions columns with zeroes before summing
        for c in self.data.columns:
            if 'out.emissions.' in c:
                self.data = self.data.with_columns([pl.col(c).fill_null(0.0)])

        # Create two combined emissions columns
        self.data = self.data.with_columns(pl.sum_horizontal(self.COLS_GHG_EGRID).alias(self.ANN_GHG_EGRID))
        self.data = self.data.with_columns(pl.sum_horizontal(self.COLS_GHG_CAMBIUM).alias(self.ANN_GHG_CAMBIUM))

        col_names = [self.ANN_GHG_EGRID, self.ANN_GHG_CAMBIUM]
        self.convert_units(col_names)

    def convert_units(self, col_names):
        # Read the column definitions
        col_def_path = os.path.join(RESOURCE_DIR, COLUMN_DEFINITION_FILE_NAME)
        col_defs = pd.read_csv(col_def_path)

        for col in col_names:
            # Check for unit conversion
            orig_units_per_name = self.units_from_col_name(col)
            col = col.replace(f'..{orig_units_per_name}', '')
            orig_units = col_defs.loc[col_defs['new_col_name'] == col, 'original_units'].item()
            assrt_msg = f'Units in column name {orig_units_per_name} dont match units in column definition {orig_units}'
            assert orig_units == orig_units_per_name, assrt_msg
            new_units = col_defs.loc[col_defs['new_col_name'] == col, 'new_units'].item()
            if pd.isna(orig_units):
                logger.debug('-- Unitless, no unit conversion necessary')
            elif orig_units == new_units:
                logger.debug(f"-- Keeping original units {orig_units}")
            else:
                # Convert the column
                cf = self.conv_fact(orig_units, new_units)
                self.data = self.data.with_columns([(pl.col(col) * cf)])
                logger.info(f"-- Converted units from {orig_units} to {new_units} by multiplying by {cf}")

    def export_data_and_enumeration_dictionary(self):
        # Read column definitions
        col_def_path = os.path.join(RESOURCE_DIR, COLUMN_DEFINITION_FILE_NAME)
        col_defs = pl.read_csv(col_def_path)

        # Read enumeration definitions
        enum_def_path = os.path.join(RESOURCE_DIR, ENUM_DEFINITION_FILE_NAME)
        enum_defs = pl.read_csv(enum_def_path)

        # Data dictionary
        col_dicts = []
        all_enums = []
        for col in self.data.columns:
            if col.startswith('applicability.'):
                continue  # measure-within-upgrade applicability column names are dynamic, don't check
            col = col.replace(f'..{self.units_from_col_name(col)}', '')
            col_def = col_defs.row(by_predicate=(pl.col('new_col_name') == col), named=True)
            col_enums = []
            if col_def['data_type'] == 'string':
                str_enums = []
                for enum in self.data.select(col).unique().to_series().to_list():
                    if enum is None:
                        continue  # Don't define blank enumerations
                    try:
                        float(enum)  # Don't define numeric enumerations
                    except ValueError as valerr:
                        if enum == '':
                            continue
                        str_enums.append(str(enum))
                if len(str_enums) > 50:
                    logger.debug(f'Not defining enumerations for {col}, see column definition for pattern')
                    col_enums = str_enums[0:10] + ['...too many to list']
                else:
                    col_enums = str_enums
                    all_enums.extend(str_enums)
            col_dicts.append({
                'field_name': col_def['new_col_name'],
                'field_location': 'metadata',
                'data_type': col_def['data_type'],
                'units': col_def['new_units'],
                'field_description': col_def['field_description'],
                'allowable_enumeration': '|'.join(col_enums),
            })

        data_dictionary = pl.from_dicts(col_dicts)

        # Enumeration dictionary
        enum_dicts = []
        for enum in sorted(set(all_enums)):
            enum_def = enum_defs.filter(pl.col('enumeration') == enum)
            if not len(enum_def) == 1:
                logger.error(f'Found {len(enum_def)} enumeration_definitions for: "{enum}"')
                continue
            enum_def = enum_defs.row(by_predicate=(pl.col('enumeration') == enum), named=True)
            enum_dicts.append({
                'enumeration': enum,
                'enumeration_description': enum_def['enumeration_description']
            })
        enum_dictionary = pl.from_dicts(enum_dicts)

        # Save files
        file_name = f'data_dictionary.tsv'
        file_path = os.path.join(self.output_dir, file_name)
        logger.info(f'Exporting data dictionary to: {file_path}')
        data_dictionary.write_csv(file_path, separator='\t')

        file_name = f'enumeration_dictionary.tsv'
        file_path = os.path.join(self.output_dir, file_name)
        logger.info(f'Exporting enumeration dictionary to: {file_path}')
        enum_dictionary.write_csv(file_path, separator='\t')<|MERGE_RESOLUTION|>--- conflicted
+++ resolved
@@ -18,10 +18,7 @@
 from comstockpostproc.units_mixin import UnitsMixin
 from comstockpostproc.cbecs import CBECS
 from comstockpostproc.eia import EIA
-<<<<<<< HEAD
-=======
 from comstockpostproc.ami import AMI
->>>>>>> d4778e68
 from comstockpostproc.gas_correction_model import GasCorrectionModelMixin
 from comstockpostproc.s3_utilities_mixin import S3UtilitiesMixin
 from buildstock_query import BuildStockQuery
@@ -102,10 +99,7 @@
         self.data = None
         self.monthly_data = None
         self.monthly_data_gap = None
-<<<<<<< HEAD
-=======
         self.ami_timeseries_data = None
->>>>>>> d4778e68
         self.color = color_hex
         self.building_type_weights = None
         self.weighted_energy_units = weighted_energy_units
@@ -113,11 +107,6 @@
         self.skip_missing_columns = skip_missing_columns
         self.include_upgrades = include_upgrades
         self.upgrade_ids_to_skip = upgrade_ids_to_skip
-<<<<<<< HEAD
-        self.s3_client = boto3.client('s3')
-        if self.athena_table_name is not None:
-            self.athena_client = BuildStockQuery(workgroup='eulp',db_name='enduse', table_name=self.athena_table_name, skip_reports=True)
-=======
         self.s3_client = boto3.client('s3', config=botocore.client.Config(max_pool_connections=50))
         if self.athena_table_name is not None:
             self.athena_client = BuildStockQuery(workgroup='eulp',
@@ -125,7 +114,6 @@
                                                  buildstock_type='comstock',
                                                  table_name=self.athena_table_name,
                                                  skip_reports=True)
->>>>>>> d4778e68
         self.make_comparison_plots = make_comparison_plots
         logger.info(f'Creating {self.dataset_name}')
 
@@ -877,11 +865,7 @@
             'Residential forced air_Furnace_None': 'Residential Style Central Systems'
             }
 
-<<<<<<< HEAD
-        self.data = self.data.with_columns((pl.col('in.hvac_combined_type').replace(hvac_group_map, default=None)).alias('in.hvac_category'))
-=======
         self.data = self.data.with_columns((pl.col('in.hvac_combined_type').cast(pl.Utf8).replace(hvac_group_map, default=None)).alias('in.hvac_category'))
->>>>>>> d4778e68
 
         # Define building type groups relevant to segmentation
         non_food_svc = ['RetailStandalone', 'Warehouse','SmallOffice', 'LargeHotel', 'MediumOffice', 'PrimarySchool',
@@ -1444,29 +1428,17 @@
 
         # add column for ventilation
         dict_vent = dict(zip(hvac['system_type'], hvac['ventilation_type']))
-<<<<<<< HEAD
-        self.data = self.data.with_columns((pl.col('in.hvac_system_type').replace(dict_vent, default=None)).alias('in.hvac_vent_type'))
-=======
         self.data = self.data.with_columns((pl.col('in.hvac_system_type').cast(pl.Utf8).replace(dict_vent, default=None)).alias('in.hvac_vent_type'))
->>>>>>> d4778e68
         self.data = self.data.with_columns(pl.col('in.hvac_vent_type').cast(pl.Categorical))
 
         # add column for heating
         dict_heat = dict(zip(hvac['system_type'], hvac['primary_heating']))
-<<<<<<< HEAD
-        self.data = self.data.with_columns((pl.col('in.hvac_system_type').replace(dict_heat, default=None)).alias('in.hvac_heat_type'))
-=======
         self.data = self.data.with_columns((pl.col('in.hvac_system_type').cast(pl.Utf8).replace(dict_heat, default=None)).alias('in.hvac_heat_type'))
->>>>>>> d4778e68
         self.data = self.data.with_columns(pl.col('in.hvac_heat_type').cast(pl.Categorical))
 
         # add column for cooling
         dict_cool = dict(zip(hvac['system_type'], hvac['primary_cooling']))
-<<<<<<< HEAD
-        self.data = self.data.with_columns((pl.col('in.hvac_system_type').replace(dict_cool, default=None)).alias('in.hvac_cool_type'))
-=======
         self.data = self.data.with_columns((pl.col('in.hvac_system_type').cast(pl.Utf8).replace(dict_cool, default=None)).alias('in.hvac_cool_type'))
->>>>>>> d4778e68
         self.data = self.data.with_columns(pl.col('in.hvac_cool_type').cast(pl.Categorical))
 
         # hvac combined
@@ -1492,11 +1464,7 @@
             'Warehouse': 'Warehouse and Storage',
         }
 
-<<<<<<< HEAD
-        self.data = self.data.with_columns((pl.col(self.BLDG_TYPE).replace(bldg_type_groups, default=None)).alias(self.BLDG_TYPE_GROUP))
-=======
         self.data = self.data.with_columns((pl.col(self.BLDG_TYPE).cast(pl.Utf8).replace(bldg_type_groups, default=None)).alias(self.BLDG_TYPE_GROUP))
->>>>>>> d4778e68
         self.data = self.data.with_columns(pl.col(self.BLDG_TYPE_GROUP).cast(pl.Categorical))
 
     def add_national_scaling_weights(self, cbecs: CBECS, remove_non_comstock_bldg_types_from_cbecs: bool):
@@ -1572,12 +1540,8 @@
         # }
 
         # Assign scaling factors to each ComStock run
-<<<<<<< HEAD
-        self.data = self.data.with_columns((pl.col(self.BLDG_TYPE).replace(bldg_type_scale_factors, default=None)).alias(self.BLDG_WEIGHT))
-=======
         self.building_type_weights = bldg_type_scale_factors
         self.data = self.data.with_columns((pl.col(self.BLDG_TYPE).cast(pl.Utf8).replace(bldg_type_scale_factors, default=None)).alias(self.BLDG_WEIGHT))
->>>>>>> d4778e68
 
         # Apply the weight to scale the area and energy columns
         self.add_weighted_area_and_energy_columns()
@@ -1925,13 +1889,8 @@
         vals = ['Electricity consumption (kWh)', 'Natural gas consumption (thous Btu)']
         cols_to_drop = ['building_type', 'total_site_electricity_kwh', 'total_site_gas_kbtu', 'Scaling Factor']
         idx = ['FIPS Code', 'Month']
-<<<<<<< HEAD
-        monthly = monthly.group_by(idx).sum().drop(cols_to_drop) 
-        
-=======
         monthly = monthly.group_by(idx).sum().drop(cols_to_drop)
 
->>>>>>> d4778e68
         # Add a dataset label column
         monthly = monthly.with_columns([
             pl.lit(self.dataset_name).alias(self.DATASET)
