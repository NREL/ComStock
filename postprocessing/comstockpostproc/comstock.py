--- conflicted
+++ resolved
@@ -135,10 +135,7 @@
         pl.enable_string_cache()
         if reload_from_csv:
             upgrade_pqts = glob.glob(os.path.join(self.output_dir, 'ComStock wide upgrade*.parquet'))
-<<<<<<< HEAD
-=======
             upgrade_pqts.sort()
->>>>>>> f143006b
             if len(upgrade_pqts) > 0:
                 upgrade_dfs = []
                 for file_path in upgrade_pqts:
@@ -570,7 +567,6 @@
                 # Assign the column name
                 .alias(self.COMP_STATUS)
             ])
-<<<<<<< HEAD
 
             # Check that no rows have a completion status of "ERROR" assigned
             errs = up_res.select((pl.col(self.COMP_STATUS).filter(pl.col(self.COMP_STATUS) == 'ERROR').count()))
@@ -578,15 +574,6 @@
             if num_errs > 0:
                 raise Exception(f'Errors in correcting completion status for {num_errs} buildings, fix logic.')
 
-=======
-
-            # Check that no rows have a completion status of "ERROR" assigned
-            errs = up_res.select((pl.col(self.COMP_STATUS).filter(pl.col(self.COMP_STATUS) == 'ERROR').count()))
-            num_errs = errs.get_column(self.COMP_STATUS).sum()
-            if num_errs > 0:
-                raise Exception(f'Errors in correcting completion status for {num_errs} buildings, fix logic.')
-
->>>>>>> f143006b
             # Get the upgrade name
             up_res_success = up_res.select(
                 (pl.col('apply_upgrade.upgrade_name').filter(pl.col(VERIFIED_COMP_STATUS) == ST_SUCCESS))
@@ -607,17 +594,10 @@
             for fm in [ST_SUCCESS, ST_NA, ST_FAIL_BSB, ST_FAIL_NO_RES, ST_FAIL_NO_STATUS]:
                 if fm not in fs:
                     fs = fs.with_columns([pl.lit(0).alias(fm).cast(pl.Int64)])
-<<<<<<< HEAD
 
             # Calculate total number of failures
             fs = fs.with_columns(((pl.col(ST_FAIL_BSB)) + (pl.col(ST_FAIL_NO_RES)) + (pl.col(ST_FAIL_NO_STATUS))).alias(ST_FAIL))
 
-=======
-
-            # Calculate total number of failures
-            fs = fs.with_columns(((pl.col(ST_FAIL_BSB)) + (pl.col(ST_FAIL_NO_RES)) + (pl.col(ST_FAIL_NO_STATUS))).alias(ST_FAIL))
-
->>>>>>> f143006b
             # Calculate the total number of models
             fs = fs.with_columns(((pl.col(ST_SUCCESS)) + (pl.col(ST_NA)) + (pl.col(ST_FAIL))).alias(ST_TOTAL))
 
