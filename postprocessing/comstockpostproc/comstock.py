'# ComStock™, Copyright (c) 2023 Alliance for Sustainable Energy, LLC. All rights reserved.'
# See top level LICENSE.txt file for license terms.
import os
from functools import lru_cache
from fsspec.core import url_to_fs
from joblib import Parallel, delayed

import boto3
import botocore
import glob
import gzip
import json
import logging
import shutil
import botocore.exceptions
import numpy as np
import pandas as pd
import polars as pl
import re
import datetime

from comstockpostproc.naming_mixin import NamingMixin
from comstockpostproc.units_mixin import UnitsMixin
from comstockpostproc.cbecs import CBECS
from comstockpostproc.eia import EIA
from comstockpostproc.ami import AMI
from comstockpostproc.comstock_apportionment import Apportion
from comstockpostproc.gas_correction_model import GasCorrectionModelMixin
from comstockpostproc.s3_utilities_mixin import S3UtilitiesMixin, write_geo_data
from buildstock_query import BuildStockQuery

logger = logging.getLogger(__name__)
logger.setLevel(logging.INFO)

COLUMN_DEFINITION_FILE_NAME = 'comstock_column_definitions.csv'
ENUM_DEFINITION_FILE_NAME = 'comstock_enumeration_definitions.csv'
CURRENT_DIR = os.path.dirname(os.path.abspath(__file__))
RESOURCE_DIR = os.path.join(CURRENT_DIR, 'resources')

# ComStock in a constructor class for processing ComStock results
class ComStock(NamingMixin, UnitsMixin, GasCorrectionModelMixin, S3UtilitiesMixin):
    def __init__(self, s3_base_dir, comstock_run_name, comstock_run_version, comstock_year, athena_table_name,
        truth_data_version, buildstock_csv_name = 'buildstock.csv', acceptable_failure_percentage=0.01, drop_failed_runs=True,
        color_hex=NamingMixin.COLOR_COMSTOCK_BEFORE, weighted_energy_units='tbtu', weighted_demand_units='gw', weighted_ghg_units='co2e_mmt', weighted_utility_units='billion_usd', skip_missing_columns=False,
        reload_from_csv=False, make_comparison_plots=True, make_timeseries_plots=True, include_upgrades=True, upgrade_ids_to_skip=[], states={}, upgrade_ids_for_comparison={}, rename_upgrades=False):
        """
        A class to load and transform ComStock data for export, analysis, and comparison.
        Args:

            comstock_run_s3_dir (str): The location of the ComStock run on S3
            comstock_run_name (str): The name of the ComStock run, used to look
            up the data on S3
            comstock_year (int): The year represented by this ComStock run
            comstock_run_version (str): The version string for this ComStock run
            to differentiate it from other ComStock runs
        """

        # Initialize members
        self.comstock_run_name = comstock_run_name
        self.comstock_run_version = comstock_run_version
        self.year = comstock_year
        self.truth_data_version = truth_data_version
        self.dataset_name = f'ComStock {self.comstock_run_version}'
        self.data_dir = os.path.join(CURRENT_DIR, '..', 'comstock_data', self.comstock_run_version)
        self.truth_data_dir = os.path.join(CURRENT_DIR, '..', 'truth_data', self.truth_data_version)
        self.output_dir = os.path.abspath(os.path.join(CURRENT_DIR, '..', 'output', self.dataset_name))
        self.results_file_name = 'results_up00.parquet'
        self.building_type_mapping_file_name = f'CBECS_2012_to_comstock_nems_aeo_building_types.csv'
        self.buildstock_file_name = buildstock_csv_name
        self.ejscreen_file_name = 'EJSCREEN_Tract_2020_USPR.csv'
        self.egrid_file_name = 'egrid_emissions_2019.csv'
        self.cejst_file_name = '1.0-communities.csv'
        self.geospatial_lookup_file_name = 'spatial_tract_lookup_table_publish_v8.csv'
        self.tract_to_util_map_file_name = 'tract_to_elec_util_v2.csv'
        self.hvac_metadata_file_name = 'hvac_metadata.csv'
        self.rename_upgrades = rename_upgrades
        self.rename_upgrades_file_name = 'rename_upgrades.json'
        self.athena_table_name = athena_table_name
        self.data = None
        self.fkt = None  # TODO verify that we should initialize this?
        self.plotting_data = None
        self.monthly_data = None
        self.monthly_data_gap = None
        self.ami_timeseries_data = None
        self.data_long = None
        self.loads_data_long = None
        self.color = color_hex
        self.building_type_weights = None
        self.weighted_energy_units = weighted_energy_units
        self.weighted_demand_units = weighted_demand_units
        self.weighted_ghg_units = weighted_ghg_units
        self.weighted_utility_units = weighted_utility_units
        self.skip_missing_columns = skip_missing_columns
        self.include_upgrades = include_upgrades
        self.upgrade_ids_to_skip = upgrade_ids_to_skip
        self.upgrade_ids_for_comparison = upgrade_ids_for_comparison
        self.states = states
        self.unweighted_weighted_map = {}
        self.cached_parquet = [] # List of parquet files to reload and export
        # TODO our currect credential setup aren't playing well with this approach but does with the s3 ServiceResource
        # We are currently unable to list the HeadObject for automatically uploaded data
        # Consider migrating all usage to s3 ServiceResource instead.
        self.s3_client = boto3.client('s3', config=botocore.client.Config(max_pool_connections=50))
        self.s3_resource = boto3.resource('s3')
        if self.athena_table_name is not None:
            self.athena_client = BuildStockQuery(workgroup='eulp',
                                                 db_name='enduse',
                                                 buildstock_type='comstock',
                                                 table_name=self.athena_table_name,
                                                 skip_reports=True)
        self.make_comparison_plots = make_comparison_plots
        self.make_timeseries_plots = make_timeseries_plots
        self.APPORTIONED = False # Including this for some basic control logic in which methods are allowed
        self.CBECS_WEIGHTS_APPLIED = False # Including this for some additional control logic about method order
        logger.info(f'Creating {self.dataset_name}')

        # Make directories
        for p in [self.data_dir, self.truth_data_dir, self.output_dir]:
            if not os.path.exists(p):
                os.makedirs(p)

        # S3 location
        self.s3_inpath = None
        if s3_base_dir is not None:
            if self.athena_table_name:
                self.s3_inpath = f"s3://{s3_base_dir}/{self.comstock_run_name}/{self.athena_table_name}"
            else:
                self.s3_inpath = f"s3://{s3_base_dir}/{self.comstock_run_name}/{self.comstock_run_name}"

        # Load and transform data, preserving all columns
        self.download_data()
        pl.enable_string_cache()
        if reload_from_csv:
            upgrade_pqts = glob.glob(os.path.join(self.output_dir, 'cached_wide_by_upgrade', '**', 'cached_ComStock_wide_upgrade*.parquet'))
            upgrade_pqts.sort()
            if len(upgrade_pqts) > 0:
                upgrade_dfs = []
                for file_path in upgrade_pqts:
                    bn = os.path.basename(file_path)
                    up_id = int(bn.replace('cached_ComStock_wide_upgrade', '').replace('.parquet', ''))
                    if up_id in self.upgrade_ids_to_skip:
                        logger.info(f'Skipping reload for upgrade {up_id}')
                        continue
                    logger.info(f'Reloading data from: {file_path}')
                    upgrade_dfs.append(file_path)
                self.data = pl.scan_parquet(upgrade_dfs, hive_partitioning=True)
            elif os.path.exists(os.path.join(self.output_dir, 'ComStock wide.csv')):
                file_path = os.path.join(self.output_dir, 'ComStock wide.csv')
                logger.info(f'Reloading data from: {file_path}')
                self.data = pl.scan_csv(file_path, dtypes={self.UPGRADE_ID: pl.Int64}, infer_schema_length=50000)
            else:
                raise FileNotFoundError(
                f'Cannot find wide .csv or .parquet in {self.output_dir} to reload data, set reload_from_csv=False.')

            # Populate a map of columns to create weighted savings for later in processing after weights are assigned.
            for col_group in self.UNWTD_COL_GROUPS:
                for col in col_group['cols']:
                    self.unweighted_weighted_map.update({
                        self.col_name_to_savings(col, None): self.col_name_to_weighted_savings(col, col_group['weighted_units'])
                        })
        else:
<<<<<<< HEAD
            # Import columns from buildstock, results.csv, and other files
            self.load_data(acceptable_failure_percentage, drop_failed_runs)
            self.add_buildstock_csv_columns()
            self.add_geospatial_columns()  # TODO remove geospatial join once reliably in buildstock.csv
            self.add_ejscreen_columns()
            self.add_cejst_columns()
            self.data = self.downselect_imported_columns(self.data)
            self.rename_columns_and_convert_units()
            self.set_column_data_types()
            # Calculate/generate columns based on imported columns
            # self.add_aeo_nems_building_type_column()  # TODO POLARS figure out apply function
            self.add_missing_energy_columns()
            # self.combine_utility_cols()
            self.add_enduse_total_energy_columns()
            self.add_energy_intensity_columns()
            # self.add_bill_intensity_columns()
            # self.add_energy_rate_columns()
            self.add_load_component_indensity_columns()
                    # add climate zone groups
            self.add_climate_zone_group()
            self.add_normalized_qoi_columns()
            self.add_vintage_column()
            self.add_dataset_column()
            # self.add_upgrade_building_id_column()  # TODO POLARS figure out apply function
            self.add_hvac_metadata()
            self.add_building_type_group()
            self.data = self.reduce_df_memory(self.data)
            self.add_enduse_fuel_group_columns()
            self.add_enduse_group_columns()
            self.add_addressable_segments_columns()
            self.combine_emissions_cols()
            self.add_metadata_index_col()
            self.get_comstock_unscaled_monthly_energy_consumption()
=======
>>>>>>> 7cba48fd

            # Get upgrades to process based on available results parquet files
            upgrade_ids = []
            results_paths = glob.glob(os.path.join(self.data_dir, 'results_up*.parquet'))
            results_paths.sort()
            for results_path in results_paths:
                upgrade_id = np.int64(os.path.basename(results_path).replace('results_up', '').replace('.parquet', ''))

                # Skip specified upgrades
                if upgrade_id in self.upgrade_ids_to_skip:
                    logger.info(f'Skipping upgrade {upgrade_id}')
                    continue

                upgrade_ids.append(upgrade_id)

            # Import columns from buildstock, results.csv, and other files
            up_lazyframes = []
            upgrade_ids.sort()
            for upgrade_id in upgrade_ids:
                self.data = None
                self.load_data(upgrade_id, acceptable_failure_percentage, drop_failed_runs)
                self.add_buildstock_csv_columns()
                self.data = self.downselect_imported_columns(self.data)
                self.rename_columns_and_convert_units()
                self.set_column_data_types()
                # Calculate/generate columns based on imported columns
                # self.add_aeo_nems_building_type_column()  # TODO POLARS figure out apply function
                self.add_missing_energy_columns()
                self.add_enduse_total_energy_columns()
                self.add_energy_intensity_columns()
                self.add_normalized_qoi_columns()
                self.add_peak_intensity_columns()
                self.add_vintage_column()
                self.add_dataset_column()
                # self.add_upgrade_building_id_column()  # TODO POLARS figure out apply function
                self.add_hvac_metadata()
                self.add_building_type_group()
                self.add_enduse_fuel_group_columns()
                self.add_enduse_group_columns()
                self.add_addressable_segments_columns()
                self.combine_emissions_cols()
                self.add_emissions_intensity_columns()
                self.get_comstock_unscaled_monthly_energy_consumption()
                self.add_unweighted_savings_columns()
                # Downselect the self.data to just the upgrade
                self.data = self.data.filter(pl.col(self.UPGRADE_ID) == upgrade_id)
                # self._sightGlass_metadata_check(self.data)
                # Write self.data to parquet file, hive partition on upgrade to make later processing faster
                file_name = f'cached_ComStock_wide_upgrade{upgrade_id}.parquet'
                upgrade_dir = os.path.join(self.output_dir, 'cached_wide_by_upgrade', f'upgrade={upgrade_id}')
                os.makedirs(upgrade_dir, exist_ok=True)
                file_path = os.path.join(upgrade_dir, file_name)
                self.cached_parquet.append((upgrade_id, file_path)) #cached_parquet is a list of parquets used to export and reload
                logger.info(f'Caching to: {file_path}')
                self.data = self.reorder_data_columns(self.data)
                self.data = self.data.drop('upgrade')  # upgrade column will be read from hive partition dir name
                self.data.write_parquet(file_path)
                up_lazyframes.append(file_path)

            # Now, we have self.data is one huge LazyFrame
            # which is exactly like self.data was before because it includes all upgrades
            self.data = pl.scan_parquet(up_lazyframes, hive_partitioning=True)
            self._aggregate_failure_summaries()
            # logger.info(f'comstock data schema: {self.data.dtypes()}')
            # logger.debug('\nComStock columns after adding all data:')
            # for c in self.data.columns:
            #     logger.debug(c)

    def _aggregate_failure_summaries(self):
        #sinece we are generating summary of falures based on
        #each upgrade_id(in load_data()), we should aggregate
        #the summary of failures for each upgrade_id into one

        path = os.path.join(self.output_dir)

        alLines = list()
        #find all the failure_summary files like with failure_summary_0.csv
        # failure_summary_1.csv ... failure_summary_k.csv
        for file in os.listdir(path):
            if file.startswith("failure_summary_") and file.endswith(".csv"):
                #open the file and read the content
                with open(os.path.join(path, file), 'r') as f:
                    for line in f:
                        if line not in alLines:
                            alLines.append(line)
                 #delete the file
                os.remove(os.path.join(path, file))

        #write the aggregated summary of failures to a new file
        with open(os.path.join(path, "failure_summary_aggregated.csv"), 'w') as f:
            for line in alLines:
                f.write(line)


    def download_data(self):

        # EJSCREEN
        ejscreen_data_path = os.path.join(self.truth_data_dir, self.ejscreen_file_name)
        if not os.path.exists(ejscreen_data_path):
            s3_file_path = f'truth_data/{self.truth_data_version}/EPA/EJSCREEN/{self.ejscreen_file_name}'
            self.read_delimited_truth_data_file_from_S3(s3_file_path, ',')

        # egrid emissions factors
        egrid_data_path = os.path.join(self.truth_data_dir, self.egrid_file_name)
        if not os.path.exists(egrid_data_path):
            s3_file_path = f'truth_data/{self.truth_data_version}/EPA/eGRID/{self.egrid_file_name}'
            self.read_delimited_truth_data_file_from_S3(s3_file_path, ',')

        # CEJST (CEQ's official EJ/J40 designations)
        cejst_data_path = os.path.join(self.truth_data_dir, self.cejst_file_name)
        if not os.path.exists(cejst_data_path):
            s3_file_path = f'truth_data/{self.truth_data_version}/EPA/CEJST/{self.cejst_file_name}'
            self.read_delimited_truth_data_file_from_S3(s3_file_path, ',')

        # Geospatial data
        geospatial_data_path = os.path.join(self.truth_data_dir, self.geospatial_lookup_file_name)
        if not os.path.exists(geospatial_data_path):
            sampling_file_path = os.path.abspath(os.path.join(__file__, '..', '..', '..', 'sampling', 'resources', self.geospatial_lookup_file_name))
            logger.info(f'sampling_file_path: {sampling_file_path}')
            if os.path.exists(sampling_file_path):
                shutil.copy(sampling_file_path, geospatial_data_path)
            else:
                logger.error(f'Could not find {self.geospatial_lookup_file_name} at {sampling_file_path}.')
                raise FileNotFoundError(
                    f'Could not find {self.geospatial_lookup_file_name} at {sampling_file_path}.'
                )

        # Get data on the s3 resource to download data from:
        if self.s3_inpath is None:
            logger.info('The s3 path provided in the ComStock object initalization is invalid.')
            return #skip the strip calling.

        s3_path_items = self.s3_inpath.lstrip('s3://').split('/')
        bucket_name = s3_path_items[0]
        prfx = '/'.join(s3_path_items[1:])

        # baseline/results_up00.parquet
        results_data_path = os.path.join(self.data_dir, self.results_file_name)
        if not os.path.exists(results_data_path):
            baseline_parquet_path = f"{prfx}/baseline/{self.results_file_name}"
            try:
                self.s3_resource.Object(bucket_name, baseline_parquet_path).load()
            except botocore.exceptions.ClientError:
                logger.error(f'Could not find results_up00.parquet at {baseline_parquet_path} in bucket {bucket_name}')
                raise FileNotFoundError(
                    f'Missing results_up00.parquet file. Manually download and place at {results_data_path}'
                )
            logger.info(f'Downloading {baseline_parquet_path} from the {bucket_name} bucket')
            self.s3_resource.Object(bucket_name, baseline_parquet_path).download_file(results_data_path)

        # upgrades/upgrade=*/results_up*.parquet
        if self.include_upgrades:
            if len(glob.glob(f'{self.data_dir}/results_up*.parquet')) < 2:
                if self.s3_inpath is None:
                    logger.info('The s3 path passed to the constructor is invalid, '
                                'cannot check for results_up**.parquet files to download')
                else:
                    upgrade_parquet_path = f'{prfx}/upgrades'
                    resp = self.s3_resource.Bucket(bucket_name).objects.filter(Prefix=upgrade_parquet_path).all()
                    for obj in list(resp):
                        obj_path = obj.key
                        obj_name = obj_path.split('/')[-1]
                        m = re.search('results_up(.*).parquet', obj_name)
                        if not m:
                            continue
                        upgrade_id = m.group(1)
                        if upgrade_id in self.upgrade_ids_to_skip:
                            logger.info(f'Skipping data download for upgrade {upgrade_id}')
                            continue
                        results_data_path = os.path.join(self.data_dir, obj_name)
                        if not os.path.exists(results_data_path):
                            logger.info(f'Downloading {obj_path} from the {bucket_name} bucket')
                            self.s3_resource.Object(bucket_name, obj_path).download_file(results_data_path)

        # buildstock.csv
        #1. check the file in the data_dir
        #2. if not found, download from S3
        #3. if not found in S3, raise an error
        buildstock_csv_path = os.path.join(self.data_dir, self.buildstock_file_name)
        if not os.path.exists(buildstock_csv_path):
            s3_path = f"{self.s3_inpath}/buildstock_csv/buildstock.csv"
            bldstk_s3_path = f'{prfx}/buildstock_csv/buildstock.csv'
            try:
                self.s3_resource.Object(bucket_name, bldstk_s3_path).load()
            except botocore.exceptions.ClientError:
                logger.error(f'Could not find buildstock.csv at {bldstk_s3_path} in bucket {bucket_name}')
                raise FileNotFoundError(
                    f'Missing buildstock.csv file. Manually download and place at {buildstock_csv_path}'
                )
            logger.info(f'Downloading {bldstk_s3_path} from the {bucket_name} bucket')
            self.s3_resource.Object(bucket_name, bldstk_s3_path).download_file(buildstock_csv_path)


        # Electric Utility Data
        elec_util_data_path = os.path.join(self.truth_data_dir, self.tract_to_util_map_file_name)
        if not os.path.exists(elec_util_data_path):
            s3_file_path = f'truth_data/{self.truth_data_version}/{self.tract_to_util_map_file_name}'
            self.read_delimited_truth_data_file_from_S3(s3_file_path, ',')

    def download_timeseries_data_for_ami_comparison(self, ami, reload_from_csv=True, save_individual_regions=False):
        if reload_from_csv:
            file_name = f'Timeseries for AMI long.csv'
            file_path = os.path.join(self.output_dir, file_name)
            if not os.path.exists(file_path):
                 raise FileNotFoundError(
                    f'Cannot find {file_path} to reload data, set reload_from_csv=False to create CSV.')
            logger.info(f'Reloading from CSV: {file_path}')
            self.ami_timeseries_data = pd.read_csv(file_path, low_memory=False, index_col='timestamp', parse_dates=True)
        else:
            athena_end_uses = list(map(lambda x: self.END_USES_TIMESERIES_DICT[x], self.END_USES))
            athena_end_uses.append('total_site_electricity_kwh')
            all_timeseries_df = pd.DataFrame()
            for region in ami.ami_region_map:
                region_file_path_long = os.path.join(self.output_dir, region['source_name'] + '_building_type_timeseries_long.csv')
                if os.path.isfile(region_file_path_long) and reload_from_csv and save_individual_regions:
                    logger.info(f"timeseries data in long format for {region['source_name']} already exists at {region_file_path_long}")
                    continue

                ts_agg = self.athena_client.agg.aggregate_timeseries(enduses=athena_end_uses,
                                                                     group_by=['build_existing_model.building_type', 'time'],
                                                                     restrict=[('build_existing_model.county_id', region['county_ids'])])
                if ts_agg['time'].dtype == 'Int64':
                    # Convert bigint to timestamp type if necessary
                    ts_agg['time'] = pd.to_datetime(ts_agg['time']/1e9, unit='s')

                # region_file_path_wide = os.path.join(self.output_dir, region['source_name'] + '_building_type_timeseries_wide.csv')
                # ts_agg.to_csv(region_file_path_wide, index=False)
                # logger.info(f"Saved enduse timeseries in wide format for {region['source_name']} to {region_file_path_wide}")

                timeseries_df = self.convert_timeseries_to_long(ts_agg, region['county_ids'], region['source_name'], save_individual_region=save_individual_regions)
                timeseries_df['region_name'] = region['source_name']
                all_timeseries_df = pd.concat([all_timeseries_df, timeseries_df])

            data_path = os.path.join(self.output_dir, 'Timeseries for AMI long.csv')
            all_timeseries_df.to_csv(data_path, index=True)
            self.ami_timeseries_data = all_timeseries_df

    def convert_timeseries_to_long(self, agg_df, county_ids, output_name, save_individual_region=False):
        # rename columns
        agg_df = agg_df.set_index('time')
        agg_df = agg_df.rename(columns={
            "build_existing_model.building_type": "building_type",
            "electricity_exterior_lighting_kwh": "exterior_lighting",
            "electricity_interior_lighting_kwh": "interior_lighting",
            "electricity_interior_equipment_kwh": "interior_equipment",
            "electricity_water_systems_kwh": "water_systems",
            "electricity_heat_recovery_kwh": "heat_recovery",
            "electricity_fans_kwh": "fans",
            "electricity_pumps_kwh": "pumps",
            "electricity_cooling_kwh": "cooling",
            "electricity_heating_kwh": "heating",
            "electricity_refrigeration_kwh": "refrigeration",
            "total_site_electricity_kwh": "total"
        })

        # aggregate by hour
        agg_df['year'] = agg_df.index.year
        agg_df['month'] = agg_df.index.month
        agg_df['day'] = agg_df.index.day
        agg_df['hour'] = agg_df.index.hour
        agg_df = agg_df.groupby(['building_type', 'year', 'month', 'day', 'hour']).sum().reset_index()
        agg_df['timestamp'] = agg_df.apply(
            lambda r: datetime.datetime(
                r['year'],
                r['month'],
                r['day']
            ) +
            datetime.timedelta(hours=r['hour']),
            axis=1
        )
        agg_df = agg_df.drop(['year', 'month', 'day', 'hour', 'units_count'], axis=1)
        agg_df = agg_df.set_index('timestamp')
        agg_df = agg_df[agg_df.index.dayofyear != 366]

        # melt into long format
        val_vars = [
            'exterior_lighting',
            'interior_lighting',
            'interior_equipment',
            'water_systems',
            'heat_recovery',
            'fans',
            'pumps',
            'cooling',
            'heating',
            'refrigeration',
            'total'
        ]
        agg_df = pd.melt(
            agg_df.reset_index(),
            id_vars=[
                'timestamp',
                'building_type',
                'sample_count'
            ],
            value_vars=val_vars,
            var_name='enduse',
            value_name='kwh'
        ).set_index('timestamp')
        agg_df = agg_df.rename(columns={'sample_count': 'bldg_count'})

        # size get data
        # note that this is a Polars dataframe, not a Pandas dataframe
        self.data = self.data.with_columns([pl.col('in.nhgis_county_gisjoin').cast(pl.Utf8)])
        # size_df = self.data.filter(self.data['in.nhgis_county_gisjoin'].is_in(county_ids))
        size_df = self.data.clone().filter(pl.col('in.nhgis_county_gisjoin').is_in(county_ids))
        size_df = size_df.select(['in.comstock_building_type', 'in.sqft', 'calc.weighted.sqft']).collect()

        # Cast columns to match dtype of lists
        size_df = size_df.with_columns([
            pl.col('in.comstock_building_type').cast(pl.Utf8),
            pl.col('in.sqft').cast(pl.Float64),
            pl.col('calc.weighted.sqft').cast(pl.Float64)
        ])

        size_df = size_df.group_by('in.comstock_building_type').agg(pl.col(['in.sqft', 'calc.weighted.sqft']).sum())
        size_df = size_df.with_columns((pl.col('calc.weighted.sqft')/pl.col('in.sqft')).alias('weight'))
        size_df = size_df.with_columns((pl.col('in.comstock_building_type').replace(self.BLDG_TYPE_TO_SNAKE_CASE, default=None)).alias('building_type'))
        # file_path = os.path.join(self.output_dir, output_name + '_building_type_size.csv')
        # size_df.write_csv(file_path)

        weight_dict = dict(zip(size_df['building_type'].to_list(), size_df['weight'].to_list()))
        weight_size_dict = dict(zip(size_df['building_type'].to_list(), size_df['calc.weighted.sqft'].to_list()))
        agg_df['kwh_weighted'] = agg_df['kwh'] * agg_df['building_type'].map(weight_dict)

        # calculate kwh/sf
        agg_df['kwh_per_sf'] = agg_df.apply(lambda row: row['kwh_weighted'] / weight_size_dict.get(row['building_type'], 1), axis=1)
        agg_df = agg_df.drop(['kwh', 'kwh_weighted'], axis=1)

        # save out long data format
        if save_individual_region:
            output_file_path = os.path.join(self.output_dir, output_name + '_building_type_timeseries_long.csv')
            agg_df.to_csv(output_file_path, index=True)
            logger.info(f"Saved enduse timeseries in long format for {output_name} to {output_file_path}")

        return agg_df

    def load_data(self, upgrade_id, acceptable_failure_percentage=0.01, drop_failed_runs=True):
        # Ensure that the baseline results exist
        data_file_path = os.path.join(self.data_dir, self.results_file_name)
        if not os.path.exists(data_file_path):
            raise FileNotFoundError(
                f'Missing {data_file_path}, cannot load ComStock data')

        # Read the buildstock.csv to determine number of simulations expected
        buildstock = pl.read_csv(os.path.join(self.data_dir, self.buildstock_file_name), infer_schema_length=50000)
        buildstock = buildstock.rename({'Building': 'sample_building_id'})


        # if "sample_building_id" not in buildstock:

        #     raise Exception(f"the csv path is {os.path.join(self.data_dir, self.buildstock_file_name)}")
        buildstock_bldg_count = buildstock.shape[0]
        logger.debug(f'{buildstock_bldg_count} models in buildstock.csv')

        # Create a list of results to eventually combine
        base_failed_ids = set()
        upgrade_id_to_results = {}
        failure_summaries = []

        # Load results, identify failed runs
        for upgrade_id in [0, upgrade_id]:

            # Skip specified upgrades
            if upgrade_id in self.upgrade_ids_to_skip:
                logger.info(f'Skipping upgrade {upgrade_id}')
                continue

            # Load upgrade results
            results_path = os.path.join(self.data_dir, f'results_up{str(upgrade_id).zfill(2)}.parquet')
            logger.debug(f'Reading results_up{upgrade_id}')
            up_res = pl.read_parquet(results_path)
            up_res = up_res.with_columns([
                pl.lit(upgrade_id).alias(self.UPGRADE_ID)
            ])
            # Set a few columns for the baseline
            if upgrade_id == 0:
                up_res = up_res.with_columns([pl.lit(self.BASE_NAME).alias('apply_upgrade.upgrade_name')])
                a_up_col = 'apply_upgrade.applicable'
                if up_res[a_up_col].dtype == pl.Boolean:
                    up_res = up_res.with_columns([pl.lit(True).alias(a_up_col)])
                    logger.debug('Adding apply_upgrade.applicable to baseline as Boolean')
                elif up_res[a_up_col].dtype == pl.Utf8:
                    up_res = up_res.with_columns([pl.lit('True').alias(a_up_col)])
                    logger.debug('Adding apply_upgrade.applicable to baseline as String')

            # Fill Nulls in measure-within-upgrade applicability columns with False
            for c, dt in up_res.schema.items():
                if 'applicable' in c:
                    logger.debug(f'For {c}: Nulls set to False in upgrade, and its type is {dt}')
                    #If the data type is something not String
                    if dt in (pl.Null, pl.Boolean,
                              pl.Int8, pl.Int16, pl.Int32, pl.Int64,
                              pl.UInt8, pl.UInt16, pl.UInt32, pl.UInt64, pl.Float32, pl.Float64):
                        logger.debug(f'For {c}: Nulls set to False (Boolean) in baseline')
                        up_res = up_res.with_columns([pl.col(c).fill_null(pl.lit(False))])
                    elif dt in (pl.Utf8, pl.Categorical):
                        logger.debug(f'For {c}: Nulls set to "False" (String) in baseline')
                        up_res = up_res.with_columns([pl.col(c).fill_null(pl.lit("False"))])
                        up_res = up_res.with_columns([pl.when(pl.col(c).str.lengths() == 0).then(pl.lit('False')).otherwise(pl.col(c)).keep_name()])
                # make sure all columns contains no null values
                    assert up_res.get_column(c).null_count() == 0, f'Column {c} contains null values'

            # Convert columns with only 'True' and/or 'False' strings to Boolean
            for col, dt in up_res.schema.items():
                if not dt == pl.Utf8:
                    continue
                # Get all the values in a column, including null/blank rows
                col_vals = up_res.get_column(col).unique().str.to_lowercase().to_list()
                if len(col_vals) > 10:  # Contains more than true/false if more than 10 values
                    continue
                # Downselect to only string values (exclude Nulls)
                lower_col_vals = [c.lower() for c in col_vals if isinstance(c, str)]
                # Any combination of null, true, and false is considered a boolean column
                bool_possibilities = [set(['true', 'false']), set(['true']), set(['false'])]
                if set(lower_col_vals) in bool_possibilities:
                    up_res = up_res.with_columns(pl.col(col).str.to_lowercase().replace({"false": False, "true": True}, default=None))

            # Downselect columns to reduce memory use
            up_res = self.downselect_imported_columns(up_res)

            # Check that the results length matches buildstock.csv length
            if not len(up_res) == buildstock_bldg_count:
                logger.warning(f"There were {buildstock_bldg_count} buildings in the buildstock.csv but only {len(up_res)} in the results.csv ({round((len(up_res)/buildstock_bldg_count)*100, 2)}%).")
                logger.warning("    This likely means that one or more jobs timed out while running buildstockbatch and didn't make it to the results.csv file.")
                logger.warning("    Run    tail -n 5 job.out-*    inside the project directory to review the job.out files.")

                # Add building IDs that are missing to the list of "failed" buildings
                assert type(up_res) is pl.DataFrame
                missing_ids = [id for id in buildstock['sample_building_id'] if id not in up_res.get_column("building_id").to_list()]
                base_failed_ids.update(missing_ids)

            # Determine the verified success/failure/NA status
            # buildings that failed per builstockbatch
            # or were "successful" but have no results (happens when long-running building jobs are manually killed)
            # or have any empty completion status column (unclear why this happens)
            VERIFIED_COMP_STATUS = 'verified_completed_status'
            ST_TOTAL = 'Building Count'
            ST_SUCCESS = 'Success'
            ST_NA = 'Not Applicable'
            ST_FAIL = 'Failed'
            ST_FAIL_BSB = 'Failed: per BuildStockBatch'
            ST_FAIL_NO_RES = 'Failed: missing simulation results'
            ST_FAIL_NO_STATUS = 'Failed: missing completion status'
            FRAC_FAIL = 'Fraction of Total Failed'
            FRAC_NA = 'Fraction Not Applicable'
            FRAC_APPL = 'Fraction Applicable'
            ST_SUCCESS_BASE_FAIL_UP = 'Success in baseline, failed in upgrade'
            ST_SUCCESS_UP_FAIL_BASE = 'Success in upgrade, failed in baseline'
            up_res = up_res.with_columns([
                # Failed per buildstockbatch completion status
                pl.when(
                (pl.col(self.COMP_STATUS) == 'Fail'))
                .then(pl.lit(ST_FAIL_BSB))
                # Failed because missing simulation outputs
                .when(
                (pl.col(self.COMP_STATUS) == 'Success') &
                (pl.col('simulation_output_report.total_site_energy_mbtu').is_null()))
                .then(pl.lit(ST_FAIL_NO_RES))
                # Failed because missing completion status
                .when(
                (pl.col(self.COMP_STATUS).is_null()))
                .then(pl.lit(ST_FAIL_NO_STATUS))
                # Sucessful, but upgrade was NA, so has no results
                .when(
                (pl.col(self.COMP_STATUS) == 'Invalid'))
                .then(pl.lit(ST_NA))
                # Successful and has results available
                .otherwise(pl.lit(ST_SUCCESS))
                # Assign the column name
                .alias(VERIFIED_COMP_STATUS)
            ])

            # Correct the completion status column to reflect all failure modes
            up_res = up_res.with_columns([
                # Failures of all types
                pl.when(
                (pl.col(VERIFIED_COMP_STATUS).is_in([ST_FAIL_BSB, ST_FAIL_NO_RES, ST_FAIL_NO_STATUS])))
                .then(pl.lit('Fail'))
                # Not applicable
                .when(
                (pl.col(VERIFIED_COMP_STATUS) == ST_NA))
                .then(pl.lit('Invalid'))
                # Success
                .when(
                (pl.col(VERIFIED_COMP_STATUS) == ST_SUCCESS))
                .then(pl.lit('Success'))
                # Should not get here
                .otherwise(pl.lit('ERROR'))
                # Assign the column name
                .alias(self.COMP_STATUS)
            ])

            # Check that no rows have a completion status of "ERROR" assigned
            errs = up_res.select((pl.col(self.COMP_STATUS).filter(pl.col(self.COMP_STATUS) == 'ERROR').count()))
            num_errs = errs.get_column(self.COMP_STATUS).sum()
            if num_errs > 0:
                raise Exception(f'Errors in correcting completion status for {num_errs} buildings, fix logic.')

            # Get the upgrade name
            up_res_success = up_res.select(
                (pl.col('apply_upgrade.upgrade_name').filter(pl.col(VERIFIED_COMP_STATUS) == ST_SUCCESS))
            )
            upgrade_name = up_res_success.get_column('apply_upgrade.upgrade_name').head(1).to_list()[0]

            # Summarize the failure status counts
            fs = up_res.get_column(VERIFIED_COMP_STATUS).value_counts()
            dat = [fs.get_column('count').to_list()]
            sch = fs.get_column(VERIFIED_COMP_STATUS).to_list()
            fs = pl.DataFrame(data=dat, schema=sch)

            # Add upgrade ID and name to failure summary
            fs = fs.with_columns([pl.lit(upgrade_id).alias(str(self.UPGRADE_ID))])
            fs = fs.with_columns([pl.lit(upgrade_name).alias(str(self.UPGRADE_NAME))])

            # Add missing completion statuses (not all upgrades will have all failure types)
            for fm in [ST_SUCCESS, ST_NA, ST_FAIL_BSB, ST_FAIL_NO_RES, ST_FAIL_NO_STATUS]:
                if fm not in fs:
                    fs = fs.with_columns([pl.lit(0).alias(fm).cast(pl.Int64)])

            # Calculate total number of failures
            fs = fs.with_columns(((pl.col(ST_FAIL_BSB)) + (pl.col(ST_FAIL_NO_RES)) + (pl.col(ST_FAIL_NO_STATUS))).alias(ST_FAIL))

            # Calculate the total number of models
            fs = fs.with_columns(((pl.col(ST_SUCCESS)) + (pl.col(ST_NA)) + (pl.col(ST_FAIL))).alias(ST_TOTAL))

            # Calculate failure percentage
            fs = fs.with_columns((pl.col(ST_FAIL) / pl.col(ST_TOTAL)).round(3).alias(FRAC_FAIL))

            # Calculate fraction not applicable
            fs = fs.with_columns((pl.col(ST_NA) / pl.col(ST_TOTAL)).round(3).alias(FRAC_NA))

            # Calculate fraction applicable
            fs = fs.with_columns((pl.col(ST_SUCCESS) / pl.col(ST_TOTAL)).round(3).alias(FRAC_APPL))

            # Find the failed building IDs
            up_fail_ids = up_res.select(
                (pl.col('building_id').filter(pl.col(self.COMP_STATUS) == 'Fail'))
            )
            up_fail_ids = up_fail_ids.get_column('building_id').unique().to_list()
            if upgrade_id == 0:
                base_failed_ids.update(up_fail_ids)

            # Check the upgrade failure percentage and error if too high
            num_up_failures = len(up_fail_ids)
            num_up_total = up_res.shape[0]
            pct_up_failed = num_up_failures / num_up_total
            if pct_up_failed > acceptable_failure_percentage:
                err_msg = (f'Upgrade {upgrade_id} failure rate was {pct_up_failed} ({num_up_failures} of {num_up_total} simulations), '
                    f'which is above the specified acceptable limit of {acceptable_failure_percentage}.')
                logger.error(err_msg)
                raise Exception(err_msg)

            # Find buildings that failed in the upgrade but not the baseline
            failed_in_up_success_in_base = [id for id in up_fail_ids if id not in base_failed_ids]
            fs = fs.with_columns([pl.lit(len(failed_in_up_success_in_base)).cast(pl.Int64).alias(str(ST_SUCCESS_BASE_FAIL_UP))])

            # Find buildings that failed in the baseline but not the upgrade
            failed_in_base_success_in_up = [id for id in base_failed_ids if id not in up_fail_ids]
            fs = fs.with_columns([pl.lit(len(failed_in_base_success_in_up)).cast(pl.Int64).alias(ST_SUCCESS_UP_FAIL_BASE)])

            fs = fs.select(sorted(fs.columns))
            failure_summaries.append(fs)

            if drop_failed_runs:
                # Drop failed baseline runs
                up_res = up_res.filter(~pl.col('building_id').is_in(base_failed_ids))

            upgrade_id_to_results[upgrade_id] = up_res

        # Save failure summary
        failure_summaries = pl.concat(failure_summaries, how='diagonal')
        fs_cols = [
            self.UPGRADE_ID,
            self.UPGRADE_NAME,
            ST_TOTAL,
            ST_SUCCESS,
            ST_NA,
            ST_FAIL,
            FRAC_APPL,
            FRAC_NA,
            FRAC_FAIL,
            ST_SUCCESS_BASE_FAIL_UP,
            ST_SUCCESS_UP_FAIL_BASE,
            ST_FAIL_BSB,
            ST_FAIL_NO_RES,
            ST_FAIL_NO_STATUS,
        ]
        failure_summaries = failure_summaries.select(fs_cols)
        file_name = f'failure_summary_{upgrade_id}.csv'
        file_path = os.path.abspath(os.path.join(self.output_dir, file_name))
        failure_summaries.write_csv(file_path)

        # Process results
        results_dfs = []
        for upgrade_id, up_res in upgrade_id_to_results.items():
            logger.info(f'Processing upgrade {upgrade_id}')
            # Drop all buildings that failed in the baseline run
            up_res = up_res.filter(~pl.col('building_id').is_in(base_failed_ids))

            # Get the baseline results
            base_res = upgrade_id_to_results[0]

            # Merge the building characteristics from the baseline results to the upgrade results
            bldg_char_cols = [c for c in base_res.columns if c not in up_res.columns]
            bldg_char_cols.append('building_id')
            if not upgrade_id == 0:
                up_res = up_res.join(base_res.select(bldg_char_cols), how='left', on='building_id')

            # Split upgrade results into applicable (Success), not applicable (Invalid), and failed in upgrade
            up_res_applic = up_res.filter(pl.col(self.COMP_STATUS) == 'Success')
            up_res_na = up_res.filter(pl.col(self.COMP_STATUS) == 'Invalid')
            up_res_fail = up_res.filter(pl.col(self.COMP_STATUS) == 'Fail')

            # Applicable results are unmodified
            up_res_applic = up_res_applic.select(sorted(up_res_applic.columns))

            # Cast utility columns to float64 to avoid data type inconsistancies
            pattern_util_rate_name = re.compile(r'utility_bills.*_rate.*_name')
            pattern_util_cost = re.compile(r'utility_bills.*_rate.*_bill_dollars')
            for col, dt in up_res_applic.schema.items():
                if pattern_util_rate_name.match(col):
                    orig_dt = up_res_applic.schema[col]
                    if not orig_dt == pl.Utf8:
                        up_res_applic = up_res_applic.with_columns([pl.col(col).cast(pl.Utf8)])
                        dt = up_res_applic.schema[col]
                        logger.info(f'Cast {col} from {orig_dt} to {dt}')
                elif pattern_util_cost.match(col):
                    orig_dt = up_res_applic.schema[col]
                    if not orig_dt == pl.Float64:
                        up_res_applic = up_res_applic.with_columns([pl.col(col).cast(pl.Float64)])
                        dt = up_res_applic.schema[col]
                        logger.info(f'Cast {col} from {orig_dt} to {dt}')

            results_dfs.append(up_res_applic)

            # Get the upgrade name
            up_res_success = up_res_applic.select(
                (pl.col('apply_upgrade.upgrade_name').filter(pl.col(self.COMP_STATUS) == 'Success'))
            )
            upgrade_name = up_res_success.get_column('apply_upgrade.upgrade_name').head(1).to_list()[0]

            # For buildings where the upgrade did NOT apply, add annual results columns from the Baseline run
            # The columns completed_status = "Invalid" and apply_upgrade.applicable = FALSE enable identification later,
            # and any savings calculated for these runs will be zero because upgrade == baseline
            if up_res_na.shape[0] > 0:
                shared_cols = [c for c in base_res.columns if c in up_res.columns]
                cols_to_leave_alone = [
                    'job_id',
                    'started_at',
                    'completed_at',
                    self.COMP_STATUS,
                    'apply_upgrade.applicable',
                    'apply_upgrade.upgrade_name',
                    self.UPGRADE_ID,
                    'apply_upgrade.reference_scenario',
                    self.upgrade_ids_to_skip
                ]
                cols_to_replace = [c for c in shared_cols if c not in cols_to_leave_alone]
                cols_to_keep = [c for c in base_res.columns if c not in cols_to_replace]
                cols_to_keep.append('building_id')
                up_res_na = up_res_na.select(cols_to_keep).join(
                    base_res.select(cols_to_replace), how='left', on='building_id'
                )

                # Sort the columns so concat will work
                up_res_na = up_res_na.select(sorted(up_res_na.columns))

                # Cast utility columns to float64 to avoid data type inconsistancies
                pattern_util_rate_name = re.compile(r'utility_bills.*_rate.*_name')
                pattern_util_cost = re.compile(r'utility_bills.*_rate.*_bill_dollars')
                for col, dt in up_res_na.schema.items():
                    if pattern_util_rate_name.match(col):
                        orig_dt = up_res_na.schema[col]
                        if not orig_dt == pl.Utf8:
                            up_res_na = up_res_na.with_columns([pl.col(col).cast(pl.Utf8)])
                            dt = up_res_na.schema[col]
                            logger.info(f'Cast {col} from {orig_dt} to {dt}')
                    elif pattern_util_cost.match(col):
                        orig_dt = up_res_na.schema[col]
                        if not orig_dt == pl.Float64:
                            up_res_na = up_res_na.with_columns([pl.col(col).cast(pl.Float64)])
                            dt = up_res_na.schema[col]
                            logger.info(f'Cast {col} from {orig_dt} to {dt}')

                results_dfs.append(up_res_na)

            # For buildings where the upgrade failed, add annual results columns from the Baseline run
            # The columns completed_status = "Fail" and apply_upgrade.applicable = FALSE enable identification later,
            # and any savings calculated for these runs will be zero because upgrade == baseline
            if up_res_fail.shape[0] > 0:
                shared_cols = [c for c in base_res.columns if c in up_res.columns]
                cols_to_leave_alone = [
                    'job_id',
                    'started_at',
                    'completed_at',
                    self.COMP_STATUS,
                    'apply_upgrade.applicable',
                    'apply_upgrade.upgrade_name',
                    self.UPGRADE_ID,
                    'apply_upgrade.reference_scenario',
                    self.upgrade_ids_to_skip
                ]
                cols_to_replace = [c for c in shared_cols if c not in cols_to_leave_alone]
                cols_to_keep = [c for c in base_res.columns if c not in cols_to_replace]
                cols_to_keep.append('building_id')
                up_res_fail = up_res_fail.select(cols_to_keep).join(
                    base_res.select(cols_to_replace), how='left', on='building_id'
                )
                # Set applicability to False and upgrade name because often blank for failed runs
                up_res_fail = up_res_fail.with_columns([pl.lit(False).alias('apply_upgrade.applicable')])
                up_res_fail = up_res_fail.with_columns([pl.lit(upgrade_name).alias('apply_upgrade.upgrade_name')])

                # Sort the columns so concat will work
                up_res_fail = up_res_fail.select(sorted(up_res_fail.columns))

                # Cast utility columns to float64 to avoid data type inconsistancies
                pattern_util_rate_name = re.compile(r'utility_bills.*_rate.*_name')
                pattern_util_cost = re.compile(r'utility_bills.*_rate.*_bill_dollars')
                for col, dt in up_res_fail.schema.items():
                    if pattern_util_rate_name.match(col):
                        orig_dt = up_res_fail.schema[col]
                        if not orig_dt == pl.Utf8:
                            up_res_fail = up_res_fail.with_columns([pl.col(col).cast(pl.Utf8)])
                            dt = up_res_fail.schema[col]
                            logger.info(f'Cast {col} from {orig_dt} to {dt}')
                    elif pattern_util_cost.match(col):
                        orig_dt = up_res_fail.schema[col]
                        if not orig_dt == pl.Float64:
                            up_res_fail = up_res_fail.with_columns([pl.col(col).cast(pl.Float64)])
                            dt = up_res_fail.schema[col]
                            logger.info(f'Cast {col} from {orig_dt} to {dt}')

                results_dfs.append(up_res_fail)

        # Gather schema data for debugging on failed concatenation
        results_df_schemas = {}
        for results_df in results_dfs:
            pattern_util_rate_name = re.compile(r'utility_bills.*_rate.*_name')
            pattern_util_cost = re.compile(r'utility_bills.*_rate.*_bill_dollars')
            for col, dt in results_df.schema.items():
                if col in results_df_schemas:
                    results_df_schemas[col].append(dt)
                else:
                    results_df_schemas[col] = [dt]

        # Check the schemas for inconsistent dtypes which prevent concatenation
        for col, dts in results_df_schemas.items():
            if len(set(dts)) > 1:
                vals = []
                for df in results_dfs:
                    vals += df.get_column(col).unique().to_list()
                err_msg = f'Column {col} is being read as multiple dtypes: {set(dts)} from values: {set(vals)}'
                logger.error(err_msg)
                raise Exception(err_msg)

        # Combine applicable, not applicable, and failed-replaced-with-baseline results from all upgrades
        self.data = pl.concat(results_dfs, how='diagonal')

        # Show the dataset size
        logger.debug(f'Memory after load_data: {self.data.estimated_size()}')

    def add_buildstock_csv_columns(self):
        # Add columns from the buildstock.csv

        # Find columns in the buildstock.csv columns marked for export in column definitions
        col_def_path = os.path.join(RESOURCE_DIR, COLUMN_DEFINITION_FILE_NAME)
        col_defs = pd.read_csv(col_def_path)
        col_defs = col_defs[(col_defs['location'] == 'buildstock.csv') & (col_defs['full_metadata'] == True)]
        col_def_names = col_defs['original_col_name'].tolist()

        # For backwards compatibility, add renamed columns here
        old_to_new = {
            # 'climate_zone_ashrae_2004': 'climate_zone_ashrae_2006'
        }
        for old, new in old_to_new.items():
            if new in col_def_names:
                col_def_names.append(old)

        # Read the buildstock.csv and join columns onto annual results by building ID
        buildstock_csv_path = os.path.join(self.data_dir, self.buildstock_file_name)
        headers = pd.read_csv(buildstock_csv_path, nrows=0).columns.tolist()
        if 'sample_building_id' in headers:
            col_def_names.append('sample_building_id')  # Older buildstockbatch versions, used for join only
        elif 'Building' in headers:
            col_def_names.append('Building')  # Newer buildstockbatch versions, used for join only

        cols_to_keep = []
        for c in col_def_names:
            if c in headers:
                cols_to_keep.append(c)
            else:
                logger.warning(f'Column {c} requested but not found in buildstock.csv, removing from col_def_names')

        buildstock = pl.read_csv(buildstock_csv_path, columns=cols_to_keep, infer_schema_length=50000)

        # For backwards compatibility
        buildstock = buildstock.rename({'Building': 'sample_building_id'})
        for old, new in old_to_new.items():
            if old in buildstock.columns:
                logger.info(f'Found old column name {old} from buildstock.csv and replacing it to {new}')
                buildstock = buildstock.rename({old: new})

        self.data = self.data.join(buildstock, left_on='building_id', right_on='sample_building_id', how='left')
        # Show the dataset size
        logger.debug(f'Memory after add_buildstock_csv_columns: {self.data.estimated_size()}')

    def add_geospatial_columns(self, input_lf: pl.LazyFrame, geography_to_join_on):
        supported_geogs = [self.TRACT_ID, self.COUNTY_ID, self.PUMA_ID, self.STATE_ABBRV]
        if geography_to_join_on not in supported_geogs:
            logger.info(f'Cannot add more geospatial columns based on {geography_to_join_on}')
            return input_lf

        # Read the column definitions
        col_def_path = os.path.join(RESOURCE_DIR, COLUMN_DEFINITION_FILE_NAME)
        col_defs = pd.read_csv(col_def_path)

        # Find all geospatial columns to join
        col_defs = col_defs[(col_defs['location'] == 'geospatial') & (col_defs['full_metadata'] == True)]
        col_def_names = col_defs['original_col_name'].tolist()

        file_path = os.path.join(self.truth_data_dir, self.geospatial_lookup_file_name)
        geospatial_data = pl.scan_csv(file_path, infer_schema_length=None)
        # TODO nhgis_county_gisjoin column should be added to the geospatial data file
        geospatial_data = geospatial_data.with_columns(
            pl.col('nhgis_county_gisjoin').cast(str).str.slice(0, 4).alias('nhgis_state_gisjoin')
        )
        geospatial_data = geospatial_data.select(col_def_names)
        geospatial_data = self.rename_geospatial_columns(geospatial_data)

        # Ran the following code once to find mappable columns.
        # Rerun this if geospatial mapping changes.
        # for key_col in [self.COUNTY_ID, self.PUMA_ID, self.STATE_ABBRV]:
        #     # Find all the unique geographic mappings available from this input
        #     mappable_cols = []
        #     for val_col in geospatial_data.columns:
        #         if val_col == key_col:
        #             continue
        #         # Downselect to the unique set of key-value pairs
        #         df = geospatial_data.select([key_col, val_col]).unique()
        #         has_one_to_one_mapping = True
        #         for k, vals in df.group_by([key_col]):
        #             if len(vals) > 1:
        #                 has_one_to_one_mapping = False
        #                 break
        #         if has_one_to_one_mapping:
        #             mappable_cols.append(val_col)
        #     print(f'Columns mappable from {key_col}:')
        #     print(mappable_cols)
        # exit()

        # Columns mappable from in.nhgis_county_gisjoin:
        county_mappings = [
            self.COUNTY_ID,  # include the column itself
            self.STATE_ABBRV,
            self.STATE_NAME,
            self.STATE_ID,
            self.CEN_DIV,
            self.CEN_REG,
            self.CZ_ASHRAE,
            'in.building_america_climate_zone',
            'in.iso_rto_region',
            'in.reeds_balancing_area',
            'in.cambium_grid_region',
        ]

        # Columns mappable from in.nhgis_puma_gisjoin:
        puma_mappings = [
            self.PUMA_ID,  # include the column itself
            self.STATE_ABBRV,
            self.STATE_NAME,
            self.STATE_ID,
            self.CEN_DIV,
            self.CEN_REG,
        ]

        # Columns mappable from in.state:
        state_mappings = [
            self.STATE_ABBRV, # include the column itself
            self.STATE_NAME,
            self.STATE_ID,
            self.CEN_DIV,
            self.CEN_REG,
        ]

        # Downselect to mappable columns before joining
        if geography_to_join_on == self.TRACT_ID:
            pass  # No column downselection needed
        elif geography_to_join_on == self.COUNTY_ID:
            geospatial_data = geospatial_data.select(county_mappings).unique()
        elif geography_to_join_on == self.PUMA_ID:
            geospatial_data = geospatial_data.select(puma_mappings).unique()
        elif geography_to_join_on == self.STATE_ABBRV:
            geospatial_data = geospatial_data.select(state_mappings).unique()

        # Join on the geospatial data
        input_lf = input_lf.join(geospatial_data, on=geography_to_join_on)

        return input_lf

    def add_ejscreen_columns(self, input_lf: pl.LazyFrame):
        # Add the EJ Screen data
        if not self.TRACT_ID in input_lf:
            logger.info((f'Because the {self.TRACT_ID} column is missing '
                'from the data, EJSCREEN characteristics cannot be joined.'))
            return input_lf

        # Read the column definitions
        col_def_path = os.path.join(RESOURCE_DIR, COLUMN_DEFINITION_FILE_NAME)
        col_defs = pd.read_csv(col_def_path)

        # Find all columns to join from EJSCREEN
        tract_col = 'ID'
        col_defs = col_defs[(col_defs['location'] == 'ejscreen') & (col_defs['full_metadata'] == True)]
        col_def_names = col_defs['original_col_name'].tolist()
        col_def_names.append('ID')  # Used for join only

        # Read the buildstock.csv and join columns onto annual results by building ID
        file_path = os.path.join(self.truth_data_dir, self.ejscreen_file_name)
        ejscreen = pl.scan_csv(file_path).select(col_def_names)
        ejscreen = ejscreen.with_columns([pl.col(tract_col).cast(pl.Utf8)])

        # Convert EJSCREEN census tract ID to gisjoin format
        ejscreen = ejscreen.with_columns((
                'G' +
                pl.col(tract_col).str.slice(0, length=2) +
                '0' +
                pl.col(tract_col).str.slice(2, length=3) +
                '0' +
                pl.col(tract_col).str.slice(5, length=6)
            ).alias(self.TRACT_ID))
        ejscreen = ejscreen.drop([tract_col])
        ejscreen = self.rename_geospatial_columns(ejscreen)

        # Merge in the EJSCREEN columns
        input_lf = input_lf.join(ejscreen, on=self.TRACT_ID, how='left')

        # Fill nulls in EJSCREEN columns with zeroes; not all tracts have an EJSCREEN mapping
        for c in ejscreen.columns:
            if c == self.TRACT_ID:
                continue
            input_lf = input_lf.with_columns([pl.col(c).fill_null(0.0)])

        assert isinstance(input_lf, pl.LazyFrame)

        return input_lf

    def add_cejst_columns(self, input_lf):
        # Add the CEJST data
        if not self.TRACT_ID in input_lf:
            logger.info((f'Because the {self.TRACT_ID} column is missing '
                'from the data, CEJST characteristics cannot be joined.'))
            return input_lf

        # Read the column definitions
        col_def_path = os.path.join(RESOURCE_DIR, COLUMN_DEFINITION_FILE_NAME)
        col_defs = pd.read_csv(col_def_path)

        # Find all columns to join from CEJST
        # Pull all cejst columns listed for export in the comstock column definition csv file
        tract_col = 'Census tract 2010 ID'
        col_defs = col_defs[(col_defs['location'] == 'cejst') & (col_defs['full_metadata'] == True)]
        col_def_names = col_defs['original_col_name'].tolist()
        col_def_names.append(tract_col)
        col_def_types = {}
        for c in col_def_names:
            col_def_types[c] = str

        # Read the buildstock.csv and join columns onto annual results by building ID
        file_path = os.path.join(self.truth_data_dir, self.cejst_file_name)
        cejst = pl.scan_csv(file_path).select(col_def_names)
        cejst = cejst.with_columns([pl.col(tract_col).cast(pl.Utf8)])

        # Convert CEJST census tract ID to gisjoin format
        cejst = cejst.with_columns((
                'G' +
                pl.col(tract_col).str.slice(0, length=2) +
                '0' +
                pl.col(tract_col).str.slice(2, length=3) +
                '0' +
                pl.col(tract_col).str.slice(5, length=6)
            ).alias(self.TRACT_ID))
        cejst = cejst.drop([tract_col])
        cejst = self.rename_geospatial_columns(cejst)

        # Merge in the CEJST columns
        input_lf = input_lf.join(cejst, on=self.TRACT_ID, how='left')

	    # Fill nulls in CEJST data with False (assume NOT disadvantaged)
        input_lf = input_lf.with_columns(pl.col(self.TRACT_ID).fill_null(False))

        assert isinstance(input_lf, pl.LazyFrame)

        return input_lf

    def add_addressable_segments_columns(self):
        hvac_group_map = {
            # Multizone CAV/VAV
            'Central Multi-zone VAV RTU_Boiler _ACC': 'Multizone CAV/VAV',
            'Central Multi-zone VAV RTU_Boiler _DX': 'Multizone CAV/VAV',
            'Central Multi-zone VAV RTU_Boiler _District': 'Multizone CAV/VAV',
            'Central Multi-zone VAV RTU_Boiler _WCC': 'Multizone CAV/VAV',
            'Central Multi-zone VAV RTU_District_ACC': 'Multizone CAV/VAV',
            'Central Multi-zone VAV RTU_District_DX': 'Multizone CAV/VAV',
            'Central Multi-zone VAV RTU_District_District': 'Multizone CAV/VAV',
            'Central Multi-zone VAV RTU_District_WCC': 'Multizone CAV/VAV',
            'Central Multi-zone VAV RTU_Electric Resistance_ACC': 'Multizone CAV/VAV',
            'Central Multi-zone VAV RTU_Electric Resistance_DX': 'Multizone CAV/VAV',
            'Central Multi-zone VAV RTU_Electric Resistance_District': 'Multizone CAV/VAV',
            'Central Multi-zone VAV RTU_Electric Resistance_WCC': 'Multizone CAV/VAV',
            'Central Multi-zone VAV RTU_Furnace_DX': 'Multizone CAV/VAV',
            # Small Packaged Unit
            'Central Single-zone RTU_ASHP_ASHP': 'Small Packaged Unit',
            'Central Single-zone RTU_Boiler _DX': 'Small Packaged Unit',
            'Central Single-zone RTU_Boiler _Evaporative Cooling': 'Small Packaged Unit',
            'Central Single-zone RTU_District_DX': 'Small Packaged Unit',
            'Central Single-zone RTU_District_District': 'Small Packaged Unit',
            'Central Single-zone RTU_Electric Resistance_DX': 'Small Packaged Unit',
            'Central Single-zone RTU_Electric Resistance_District': 'Small Packaged Unit',
            'Central Single-zone RTU_Electric Resistance_Evaporative Cooling': 'Small Packaged Unit',
            'Central Single-zone RTU_Furnace_DX': 'Small Packaged Unit',
            'Central Single-zone RTU_Furnace_Evaporative Cooling': 'Small Packaged Unit',
            # Zone-by-Zone
            'DOAS+Zone terminal equipment_ASHP_ASHP': 'Zone-by-Zone',
            'DOAS+Zone terminal equipment_Boiler _ACC': 'Zone-by-Zone',
            'DOAS+Zone terminal equipment_Boiler _District': 'Zone-by-Zone',
            'DOAS+Zone terminal equipment_Boiler _WCC': 'Zone-by-Zone',
            'DOAS+Zone terminal equipment_District_ACC': 'Zone-by-Zone',
            'DOAS+Zone terminal equipment_District_District': 'Zone-by-Zone',
            'DOAS+Zone terminal equipment_District_WCC': 'Zone-by-Zone',
            'DOAS+Zone terminal equipment_Electric Resistance_ACC': 'Zone-by-Zone',
            'DOAS+Zone terminal equipment_Electric Resistance_District': 'Zone-by-Zone',
            'DOAS+Zone terminal equipment_Electric Resistance_WCC': 'Zone-by-Zone',
            'DOAS+Zone terminal equipment_GSHP_GSHP': 'Zone-by-Zone',
            'DOAS+Zone terminal equipment_WSHP_WSHP': 'Zone-by-Zone',
            'Zone terminal equipment_ASHP_ASHP': 'Zone-by-Zone',
            'Zone terminal equipment_Boiler _DX': 'Zone-by-Zone',
            'Zone terminal equipment_District_DX': 'Zone-by-Zone',
            'Zone terminal equipment_Electric Resistance_DX': 'Zone-by-Zone',
            'Zone terminal equipment_Furnace_DX': 'Zone-by-Zone',
            'Zone terminal equipment_Furnace_None': 'Zone-by-Zone',
            # Other HVAC
            'None_Boiler _None': 'Other HVAC',
            'None_Electric Resistance_None': 'Other HVAC',
            # Residential Style Central Systems
            'Residential forced air_Furnace_DX': 'Residential Style Central Systems',
            'Residential forced air_Furnace_None': 'Residential Style Central Systems'
            }

        self.data = self.data.with_columns((pl.col('in.hvac_combined_type').cast(pl.Utf8).replace(hvac_group_map, default=None)).alias('in.hvac_category'))

        # Define building type groups relevant to segmentation
        non_food_svc = ['RetailStandalone', 'Warehouse','SmallOffice', 'LargeHotel', 'MediumOffice', 'PrimarySchool',
            'Hospital', 'SmallHotel', 'Outpatient', 'SecondarySchool', 'LargeOffice']

        food_svc = ['QuickServiceRestaurant', 'FullServiceRestaurant']

        some_food_svc = ['RetailStripmall']

        non_lodging = ['QuickServiceRestaurant', 'RetailStripmall', 'RetailStandalone', 'Warehouse',
            'SmallOffice', 'MediumOffice', 'PrimarySchool',
            'FullServiceRestaurant', 'Hospital', 'Outpatient',
            'SecondarySchool', 'LargeOffice']

        lodging = ['SmallHotel', 'LargeHotel']

        # Cast columns used in is_in() statements below to match dtype of lists
        self.data = self.data.with_columns([
            pl.col('in.comstock_building_type').cast(pl.Utf8),
            pl.col('in.building_subtype').cast(pl.Utf8),
            pl.col('in.hvac_category').cast(pl.Utf8),
            pl.col('in.hvac_heat_type').cast(pl.Utf8)
        ])

        # Assign segment
        self.data = self.data.with_columns([
            # Segment A
            pl.when(
            (pl.col('in.comstock_building_type').is_in(non_food_svc)) &
            (pl.col('in.hvac_category') == 'Small Packaged Unit'))
            .then(pl.lit(self.SEG_A))
            # Segment A - includes strip malls with no food service
            .when(
            (pl.col('in.comstock_building_type').is_in(some_food_svc)) &
            (pl.col('in.hvac_category') == 'Small Packaged Unit') &
            (pl.col('in.building_subtype') == 'strip_mall_restaurant0'))
            .then(pl.lit(self.SEG_A))
            # Segment B
            .when(
            (pl.col('in.comstock_building_type').is_in(food_svc)) &
            (pl.col('in.hvac_category') == 'Small Packaged Unit'))
            .then(pl.lit(self.SEG_B))
            # Segment C - strip malls with SOME food service
            .when(
            (pl.col('in.comstock_building_type').is_in(some_food_svc)) &
            (pl.col('in.hvac_category') == 'Small Packaged Unit') &
            (pl.col('in.building_subtype') != 'strip_mall_restaurant0'))
            .then(pl.lit(self.SEG_C))
            # Segment D
            # NOTE see the space after Boiler... this is an artifact of previous code!
            .when(
            (pl.col('in.hvac_heat_type').is_in(['Boiler ', 'District'])) &
            (pl.col('in.hvac_category') == 'Multizone CAV/VAV'))
            .then(pl.lit(self.SEG_D))
            # Segment E
            .when(
            (pl.col('in.comstock_building_type').is_in(lodging)) &
            (pl.col('in.hvac_category') == 'Zone-by-Zone'))
            .then(pl.lit(self.SEG_E))
            # Segment F
            .when(
            (pl.col('in.hvac_heat_type') == 'Electric Resistance') &
            (pl.col('in.hvac_category') == 'Multizone CAV/VAV'))
            .then(pl.lit(self.SEG_F))
            # Segment G
            .when(
            (pl.col('in.hvac_heat_type') == 'Furnace') &
            (pl.col('in.hvac_category') == 'Multizone CAV/VAV'))
            .then(pl.lit(self.SEG_G))
            # Segment H
            .when(
            (pl.col('in.hvac_category') == 'Residential Style Central Systems'))
            .then(pl.lit(self.SEG_H))
            # Segment I
            .when(
            (pl.col('in.comstock_building_type').is_in(non_lodging)) &
            (pl.col('in.hvac_category') == 'Zone-by-Zone'))
            .then(pl.lit(self.SEG_I))
            # Segment J
            .when(
            (pl.col('in.hvac_category') == 'Other HVAC'))
            .then(pl.lit(self.SEG_J))
            # Catchall - should not hit this, every building should have a segment
            .otherwise(pl.lit('ERROR'))
            # Assign the column name
            .alias(self.SEG_NAME)
        ])

        # Check that no rows have a segment "ERROR" assigned
        errs = self.data.select((pl.col(self.SEG_NAME).filter(pl.col(self.SEG_NAME) == 'ERROR').count()))
        num_errs = errs.get_column(self.SEG_NAME).sum()
        if num_errs > 0:
            raise Exception(f'Errors in assigning addressable segments to {num_errs} buildings, fix logic.')

    def add_enduse_group_columns(self):
        self.data = self.data.with_columns(pl.sum_horizontal(self.COLS_HVAC_ENERGY).alias(self.ANN_HVAC_GROUP_KBTU))
        self.data = self.data.with_columns(pl.sum_horizontal(self.COLS_LTG_ELEC_ENDUSE).alias(self.ANN_LTG_GROUP_KBTU))
        self.data = self.data.with_columns(pl.sum_horizontal(self.COLS_INTEQUIP_ENERGY).alias(self.ANN_INTEQUIP_GROUP_KBTU))
        self.data = self.data.with_columns(pl.sum_horizontal(self.COLS_REFRIG_ELEC_ENDUSE).alias(self.ANN_REFRIG_GROUP_KBTU))
        self.data = self.data.with_columns(pl.sum_horizontal(self.COLS_SWH_ENERGY).alias(self.ANN_SWH_GROUP_KBTU))

        self.convert_units(self.COLS_ENDUSE_GROUP_ANN_ENGY)

    def add_enduse_fuel_group_columns(self):
        # HVAC columns
        self.data = self.data.with_columns(pl.sum_horizontal(self.COLS_HVAC_ELEC_ENDUSE).alias(self.ANN_ELEC_HVAC_GROUP_KBTU))
        self.data = self.data.with_columns(pl.sum_horizontal(self.COLS_HVAC_GAS_ENDUSE).alias(self.ANN_GAS_HVAC_GROUP_KBTU))
        self.data = self.data.with_columns(pl.sum_horizontal(self.COLS_HVAC_DISTHTG_ENDUSE).alias(self.ANN_DISTHTG_HVAC_GROUP_KBTU))
        self.data = self.data.with_columns(pl.sum_horizontal(self.COLS_HVAC_DISTCLG_ENDUSE).alias(self.ANN_DISTCLG_HVAC_GROUP_KBTU))
        self.data = self.data.with_columns(pl.sum_horizontal(self.COLS_HVAC_OTHER_ENDUSE).alias(self.ANN_OTHER_HVAC_GROUP_KBTU))

        # Lighting column
        self.data = self.data.with_columns(pl.sum_horizontal(self.COLS_LTG_ELEC_ENDUSE).alias(self.ANN_ELEC_LTG_GROUP_KBTU))

        # Interior equipment columns
        self.data = self.data.with_columns(pl.sum_horizontal(self.COLS_INTEQUIP_ELEC_ENDUSE).alias(self.ANN_ELEC_INTEQUIP_GROUP_KBTU))
        self.data = self.data.with_columns(pl.sum_horizontal(self.COLS_INTEQUIP_GAS_ENDUSE).alias(self.ANN_GAS_INTEQUIP_GROUP_KBTU))
        self.data = self.data.with_columns(pl.sum_horizontal(self.COLS_INTEQUIP_DISTHTG_ENDUSE).alias(self.ANN_DISTHTG_INTEQUIP_GROUP_KBTU))
        self.data = self.data.with_columns(pl.sum_horizontal(self.COLS_INTEQUIP_OTHER_ENDUSE).alias(self.ANN_OTHER_INTEQUIP_GROUP_KBTU))

        # Refrigeration columns
        self.data = self.data.with_columns(pl.sum_horizontal(self.COLS_REFRIG_ELEC_ENDUSE).alias(self.ANN_ELEC_REFRIG_GROUP_KBTU))

        # SWH columns
        self.data = self.data.with_columns(pl.sum_horizontal(self.COLS_SWH_ELEC_ENDUSE).alias(self.ANN_ELEC_SWH_GROUP_KBTU))
        self.data = self.data.with_columns(pl.sum_horizontal(self.COLS_SWH_GAS_ENDUSE).alias(self.ANN_GAS_SWH_GROUP_KBTU))
        self.data = self.data.with_columns(pl.sum_horizontal(self.COLS_SWH_DISTHTG_ENDUSE).alias(self.ANN_DISTHTG_SWH_GROUP_KBTU))
        self.data = self.data.with_columns(pl.sum_horizontal(self.COLS_SWH_OTHER_ENDUSE).alias(self.ANN_OTHER_SWH_GROUP_KBTU))

        col_names = [
            self.ANN_ELEC_HVAC_GROUP_KBTU,
            self.ANN_GAS_HVAC_GROUP_KBTU,
            self.ANN_DISTHTG_HVAC_GROUP_KBTU,
            self.ANN_DISTCLG_HVAC_GROUP_KBTU,
            self.ANN_OTHER_HVAC_GROUP_KBTU,
            self.ANN_ELEC_LTG_GROUP_KBTU,
            self.ANN_ELEC_INTEQUIP_GROUP_KBTU,
            self.ANN_DISTHTG_INTEQUIP_GROUP_KBTU,
            self.ANN_OTHER_INTEQUIP_GROUP_KBTU,
            self.ANN_GAS_INTEQUIP_GROUP_KBTU,
            self.ANN_ELEC_REFRIG_GROUP_KBTU,
            self.ANN_ELEC_SWH_GROUP_KBTU,
            self.ANN_GAS_SWH_GROUP_KBTU,
            self.ANN_DISTHTG_SWH_GROUP_KBTU,
            self.ANN_OTHER_SWH_GROUP_KBTU
        ]

        self.convert_units(col_names)

    def downselect_imported_columns(self, df):
        # Downselect to the columns marked for export in column definitions
        logger.debug(f'Memory before downselect_columns: {df.estimated_size()}')
        col_defs_path = os.path.join(RESOURCE_DIR, COLUMN_DEFINITION_FILE_NAME)
        col_defs = pl.scan_csv(col_defs_path)
        col_def_names = col_defs.filter(
            (pl.col('full_metadata') == True) &
            (~pl.col('location').is_in(['calculated', 'geospatial', 'cejst', 'ejscreen']))
        )
        col_def_names = col_def_names.select('original_col_name').collect()
        col_def_names = col_def_names.to_series().to_list()

        # Handle missing columns
        cols_to_keep = []
        cols_missing = []
        for c in col_def_names:
            if c in df:
                cols_to_keep.append(c)
            else:
                cols_missing.append(c)

        if len(cols_missing) > 0 and not self.skip_missing_columns:
            logger.error(f'Columns requested for export in {COLUMN_DEFINITION_FILE_NAME} but not found in data:')
            for c in cols_missing:
                logger.error(f'Column "{c}" was requested but not found in data')
            raise Exception(f'Columns missing, see ERRORs above. Set "skip_missing_columns=True" to ignore missing columns.')

        # Check all available columns
        col_defs = pl.scan_csv(col_defs_path)
        col_def_names = col_defs.filter(~pl.col('location').is_in(['calculated', 'geospatial', 'cejst', 'ejscreen']))
        col_def_names = col_def_names.select('original_col_name').collect()
        col_def_names = col_def_names.to_series().to_list()
        for c in df.columns:
            if c not in col_def_names:
                if re.match(r'simulation_output_report\.apply_upgrade_.*_applicable', c):
                    # Add the measure-within-upgrade applicability columns,
                    # whose names are based on the measures included and therefore
                    # cannot be specified in the column definitions
                    if self.include_upgrades:
                        cols_to_keep.append(c)
                else:
                    # Report columns available in the data but not listed in the column definitions
                    logger.debug(f'Column {c} is available but was not listed in in {COLUMN_DEFINITION_FILE_NAME}')

        # df = df[cols_to_keep]
        df = df.select(cols_to_keep)

        logger.debug(f'Memory after downselect_columns: {df.estimated_size()}')

        return df

    def downselect_columns_for_metadata_export(self, input_lf, data_type='full'):
        # Find columns marked for export in column definitions
        if data_type not in ['detailed', 'full', 'basic']:
            raise RuntimeError('Unsupported data_type input to downselect_columns_for_metadata_export')

        # If 'detailed' is used, do no downselection
        if data_type == 'detailed':
            return input_lf

        col_defs = pl.read_csv(os.path.join(RESOURCE_DIR, COLUMN_DEFINITION_FILE_NAME))
        export_cols = col_defs.filter(pl.col(f'{data_type}_metadata') == True).select(['new_col_name', 'new_units'])
        export_cols = export_cols.unique()

        all_cols = col_defs.select('new_col_name').to_series().to_list()
        for c in input_lf.columns:
            c = c.split('..')[0]  # column name without units
            if c.startswith('applicability.'):
                continue  # measure-within-upgrade applicability column names are dynamic, don't check
            if c not in all_cols:
                logger.warning(f'No entry for {c} in {COLUMN_DEFINITION_FILE_NAME}')

        # Check for missing columns
        cols_to_keep = []
        cols_missing = []
        expected_missing = (
            self.COLS_GEOG
            + self.COLS_UTIL_BILL_RESULTS
        )
        for export_col_name, export_col_units in export_cols.iter_rows():
            expected_unitless_cols = [self.FLR_AREA, self.col_name_to_weighted(self.FLR_AREA)]
            if (export_col_units is None) or (export_col_name in expected_unitless_cols):
                export_col_name_units = export_col_name
            else:
                export_col_name_units = f'{export_col_name}..{export_col_units}'

            if export_col_name_units in input_lf.columns:
                cols_to_keep.append(export_col_name_units)
            else:
                if export_col_name_units in expected_missing:
                    # Some geography columns and utility measures results will be missing from aggregate files.
                    # This is expected, do not count as a missing column.
                    pass
                else:
                    cols_missing.append(export_col_name_units)

        if len(cols_missing) > 0:
            logger.error(f'Columns requested for export in {COLUMN_DEFINITION_FILE_NAME} but not found in data:')
            for c in cols_missing:
                logger.error(f'Missing "{c}" in data')

        cols_to_keep = list(set(cols_to_keep))

        input_lf = input_lf.select(cols_to_keep)

        return input_lf


    def reorder_data_columns(self, input_df):
        # Reorder columns for easier comprehension

        # These columns are required for SightGlass and should be at the front of the data
        special_cols = [
            self.BLDG_ID,
            self.UPGRADE_ID,
            self.BLDG_WEIGHT,
            self.FLR_AREA,
            self.col_name_to_weighted(self.FLR_AREA),
            self.UPGRADE_NAME,
            self.UPGRADE_APPL
        ]
        front_cols = [c for c in special_cols if c in input_df.columns]

        # These columns may or may not be present depending on the run
        for opt_col in [self.COMP_STATUS, self.DATASET]:
            if opt_col in input_df.columns:
                front_cols.append(opt_col)

        def diff_lists(li1, li2):
            li_dif = [i for i in li1 + li2 if (i not in li1) or (i not in li2)]
            return li_dif

        oth_cols = diff_lists(input_df.columns, front_cols)
        oth_cols.sort()

        # Lists of columns
        applicability = []
        geogs = []
        ins = []
        out_engy_cons_svgs = []
        out_peak = []
        out_intensity = []
        out_ghg_emissions = []
        out_pollution_emissions = []
        out_utility = []
        out_qoi = []
        out_params = []
        calc = []
        loads = []

        for c in oth_cols:
            if c.startswith('applicability.'):
                applicability.append(c)
            elif c in self.COLS_GEOG:
                geogs.append(c)
            elif c.startswith('in.'):
                ins.append(c)
            elif c.startswith('out.qoi.'):
                out_qoi.append(c)
            elif c.startswith('out.emissions.'):
                out_ghg_emissions.append(c)
            elif (c.startswith('out.nox_emissions.')
                  or c.startswith('out.co_emissions.')
                  or c.startswith('out.pm_emissions.')
                  or c.startswith('out.so2_emissions.')):
                out_pollution_emissions.append(c)
            elif c.startswith('out.utility_bills.'):
                out_utility.append(c)
            elif c.startswith('out.params.'):
                out_params.append(c)
            elif c.startswith('calc.'):
                calc.append(c)
            elif (c.endswith('.energy_consumption')
                  or c.endswith('.energy_consumption..kwh')
                  or c.endswith('.energy_savings')
                  or c.endswith('.energy_savings..kwh')):
                out_engy_cons_svgs.append(c)
            elif (c.endswith('peak_demand') or c.endswith('peak_demand..kw')):
                out_peak.append(c)
            elif (c.endswith('.energy_consumption_intensity')
                  or c.endswith('.energy_consumption_intensity..kwh_per_ft2')
                  or c.endswith('.energy_savings_intensity')
                  or c.endswith('.energy_savings_intensity..kwh_per_ft2')):
                out_intensity.append(c)
            elif c.startswith('out.loads'):
                loads.append(c)
            else:
                logger.error(f'Didnt find an order for column: {c}')

<<<<<<< HEAD
        sorted_cols = front_cols + applicability + geogs + ins + out_engy_cons_svgs + out_peak + out_intensity + out_qoi + out_emissions + out_utility + out_params + calc + loads
=======
        sorted_cols = front_cols + applicability + geogs + ins + out_engy_cons_svgs + out_peak + out_intensity + out_qoi + out_ghg_emissions + out_pollution_emissions + out_utility + out_params + calc
>>>>>>> 7cba48fd

        input_df = input_df.select(sorted_cols)

        return input_df

    def rename_columns_and_convert_units(self):
        # Rename columns per comstock_column_definitions.csv

        # Read the column definitions
        col_defs = pl.read_csv(os.path.join(RESOURCE_DIR, COLUMN_DEFINITION_FILE_NAME))
        col_defs = col_defs.filter((pl.col('full_metadata') == True) &
                                   (~pl.col('location').is_in(['calculated', 'geospatial', 'cejst', 'ejscreen'])))
        for col_def in col_defs.iter_rows(named=True):
            orig_name = col_def['original_col_name']
            new_name = col_def['new_col_name']
            if pd.isna(new_name):
                err_msg = f'Requested export of column {orig_name}, but no new name was specified'
                logger.error(err_msg)
                raise Exception(err_msg)

            logger.debug(f"Processing {orig_name}")

            # Skip missing columns if specified
            if self.skip_missing_columns:
                if not orig_name in self.data.columns:
                    # if 'utility_bills.' in orig_name:
                    #     continue
                    logger.warning(f'Column {orig_name} was requested as an input but not found in data, skipping')
                    continue

            # Check for unit conversion
            orig_units = col_def['original_units']
            new_units = col_def['new_units']
            if pd.isna(orig_units):
                logger.debug('-- Unitless, no unit conversion necessary')
            elif orig_units == new_units:
                logger.debug(f"-- Keeping original units {orig_units}")
            else:
                # Convert the column
                cf = self.conv_fact(orig_units, new_units)
                self.data = self.data.with_columns([(pl.col(orig_name) * cf)])
                logger.debug(f"-- Converted units from {orig_units} to {new_units} by multiplying by {cf}")

            # Append new units to column name, using .. separator for easier parsing
            if not pd.isna(orig_units):
                new_name = f'{new_name}..{new_units}'

            # Rename the column
            logger.debug(f'-- New name = {new_name}')
            self.data = self.data.rename({orig_name: new_name})

        # Rename the measure-within-upgrade applicability columns
        if self.include_upgrades:
            for orig_name in self.data.columns:
                if re.match(r'simulation_output_report\.apply_upgrade_.*_applicable', orig_name):
                    # Rename the column
                    new_name = orig_name.replace('simulation_output_report.apply_upgrade_', 'applicability.')
                    new_name = new_name.replace('_applicable', '')
                    logger.debug(f'-- New name = {new_name}')
                    self.data = self.data.rename({orig_name: new_name})

        # Rename the upgrades if specified
        if self.rename_upgrades:
            rename_upgrades_path = os.path.join(self.data_dir, self.rename_upgrades_file_name)
            if not os.path.exists(rename_upgrades_path):
                raise FileNotFoundError(
                f'Missing {rename_upgrades_path}. Either set rename_upgrades=False or add json with "old_name": "new_name" pairs.')
            with open(rename_upgrades_path, "r") as f:
                upgrade2upgrade = json.load(f)
                logger.debug(f'Renaming upgrades')
                for old, new in upgrade2upgrade.items():
                    logger.debug(f'{old} -> {new}')
                self.data = self.data.with_columns((pl.col(self.UPGRADE_NAME).replace(upgrade2upgrade, default=None)).alias(self.UPGRADE_NAME))
                self.data = self.data.with_columns(pl.col(self.UPGRADE_NAME))

        logger.debug(f'Memory after rename_columns_and_convert_units: {self.data.estimated_size()}')

    def rename_geospatial_columns(self, input_lf):
        # Rename columns per comstock_column_definitions.csv
        # TODO combine this with rename_columns_and_convert_units()

        # Read the column definitions
        col_defs = pl.read_csv(os.path.join(RESOURCE_DIR, COLUMN_DEFINITION_FILE_NAME))
        col_defs = col_defs.filter(
            (pl.col('full_metadata') == True) &
            (pl.col('location').is_in(['geospatial', 'cejst', 'ejscreen'])))
        input_lf_cols = input_lf.columns
        for col_def in col_defs.iter_rows(named=True):
            orig_name = col_def['original_col_name']
            new_name = col_def['new_col_name']
            orig_units = col_def['original_units']
            new_units = col_def['new_units']

            # Find the name with units
            new_name_with_units = new_name
            if not pd.isna(orig_units):
                new_name_with_units = f'{new_name}..{new_units}'

            # Skip already-renamed columns
            if new_name_with_units in input_lf_cols:
                logger.debug(f'Already renamed {new_name_with_units}')
                continue

            # Skip columns that don't exist
            if not orig_name in input_lf_cols:
                continue

            if pd.isna(new_name):
                err_msg = f'Requested export of column {orig_name}, but no new name was specified'
                logger.error(err_msg)
                raise Exception(err_msg)

            logger.debug(f"Processing {orig_name}")

            # Check for unit conversion
            new_units = col_def['new_units']
            if pd.isna(orig_units):
                logger.debug('-- Unitless, no unit conversion necessary')
            elif orig_units == new_units:
                logger.debug(f"-- Keeping original units {orig_units}")
            else:
                # Convert the column
                cf = self.conv_fact(orig_units, new_units)
                input_lf = input_lf.with_columns([(pl.col(orig_name) * cf)])
                logger.debug(f"-- Converted units from {orig_units} to {new_units} by multiplying by {cf}")

            # Append new units to column name, using .. separator for easier parsing
            if not pd.isna(orig_units):
                new_name = f'{new_name}..{new_units}'

            # Rename the column
            logger.debug(f'-- {orig_name} -> {new_name}')
            input_lf = input_lf.rename({orig_name: new_name})

        assert isinstance(input_lf, pl.LazyFrame)
        return input_lf

    def set_column_data_types(self):
        # Set dtypes for some columns

        # Upgrade ID must be Athena bigint (np.int64)
        self.data = self.data.with_columns(pl.col(self.UPGRADE_ID).cast(pl.Int64))

        # TODO base list of columns to convert on column dictionary CSV?
        for col in (self.COLS_TOT_ANN_ENGY + [self.FLR_AREA]):
            self.data = self.data.with_columns(pl.col(col).cast(pl.Float64))

        # No in.foo column may be a bigint because python cannot serialize bigints to JSON
        # when determining unique in.foo values for SightGlass filters.
        self.data = self.data.with_columns(pl.col(self.YEAR_BUILT).cast(pl.Utf8))

    def add_missing_energy_columns(self):
        # Put in zeroes for end-use columns that aren't used in ComStock yet
        for engy_col in (self.COLS_TOT_ANN_ENGY + self.COLS_ENDUSE_ANN_ENGY):
            if not engy_col in self.data:
                logger.debug(f'Adding missing energy column: {engy_col}')
                self.data = self.data.with_columns([
                    pl.lit(0.0).alias(engy_col)
                ])

    def add_enduse_total_energy_columns(self):
        # Create columns for all energy across fuels for heating and cooling

        # Heating
        self.data = self.data.with_columns(pl.sum_horizontal(self.COLS_HEAT_ENDUSE).alias(self.ANN_HEAT_GROUP_KBTU))

        # Cooling
        self.data = self.data.with_columns(pl.sum_horizontal(self.COLS_COOL_ENDUSE).alias(self.ANN_COOL_GROUP_KBTU))

    def add_energy_intensity_columns(self):
        # Create EUI column for each annual energy column
        for engy_col in (self.COLS_TOT_ANN_ENGY + self.COLS_ENDUSE_ANN_ENGY):
            # Divide energy by area to create intensity
            eui_col = self.col_name_to_eui(engy_col)
            self.data = self.data.with_columns(
                (pl.col(engy_col) / pl.col(self.FLR_AREA)).alias(eui_col))

<<<<<<< HEAD
    def add_bill_intensity_columns(self):
        # Create bill per area column for each annual utility bill column
        for bill_col in self.COLS_UTIL_BILLS + [
                                                self.UTIL_BILL_TOTAL_MEAN,
                                                'out.utility_bills.electricity_bill_max..usd',
                                                'out.utility_bills.electricity_bill_median..usd',
                                                'out.utility_bills.electricity_bill_min..usd']:
            # Put in np.nan for bill columns that aren't part of ComStock
            if not bill_col in self.data:
                self.data = self.data.with_columns([pl.lit(None).alias(bill_col)])

            # Divide bill by area to create intensity
            per_area_col = self.col_name_to_area_intensity(bill_col)
            self.data = self.data.with_columns(
                (pl.col(bill_col) / pl.col(self.FLR_AREA)).alias(per_area_col))

    def add_load_component_indensity_columns(self):
        for load_col in self.load_component_cols():
            # Divid energy by area to create intensity
            lui_col = self.col_name_to_area_intensity(load_col).replace('out.','calc.')
            self.data = self.data.with_columns(
                (pl.col(load_col) / pl.col(self.FLR_AREA)).alias(lui_col))

    def add_energy_rate_columns(self):
        # Create energy rate column for each annual utility bill column
        for bill_col in self.COLS_UTIL_BILLS:
            # Get the corresponding energy consumption column
            bill_to_engy_col = {
                self.UTIL_BILL_ELEC: self.ANN_TOT_ELEC_KBTU,
                self.UTIL_BILL_GAS: self.ANN_TOT_GAS_KBTU,
                self.UTIL_BILL_FUEL_OIL: None,
                self.UTIL_BILL_PROPANE: None
            }
            # Only create rate columns for fuels with bills and annual consumption
            engy_col = bill_to_engy_col[bill_col]
            if not engy_col:
                continue
            # Divide bill by consumption to create rate
            rate_col = self.col_name_to_energy_rate(bill_col)
            self.data = self.data.with_columns(
                (pl.col(bill_col) / pl.col(engy_col)).alias(rate_col))

=======
>>>>>>> 7cba48fd
    def add_normalized_qoi_columns(self):
        dict_cols = []

        dict_cols_max = {self.QOI_MAX_SHOULDER_USE_NORMALIZED:self.QOI_MAX_SHOULDER_USE,
        self.QOI_MAX_SUMMER_USE_NORMALIZED:self.QOI_MAX_SUMMER_USE,
        self.QOI_MAX_WINTER_USE_NORMALIZED:self.QOI_MAX_WINTER_USE}
        dict_cols.append(dict_cols_max)

        dict_cols_min = {self.QOI_MIN_SHOULDER_USE_NORMALIZED:self.QOI_MIN_SHOULDER_USE,
        self.QOI_MIN_SUMMER_USE_NORMALIZED:self.QOI_MIN_SUMMER_USE,
        self.QOI_MIN_WINTER_USE_NORMALIZED:self.QOI_MIN_WINTER_USE}
        dict_cols.append(dict_cols_min)

        for dict in dict_cols:
            for new,orig in dict.items():
                # Create QOI columns normalized by square footage
                # self.data[new] = (self.data[orig] / self.data[self.FLR_AREA]) * 1000
                self.data = self.data.with_columns(
                    (pl.col(orig) / pl.col(self.FLR_AREA) * 1000).alias(new))

    def add_peak_intensity_columns(self):
        # Create peak per area column for each peak column
        for peak_col in (self.COLS_QOI_MONTHLY_MAX_DAILY_PEAK + self.COLS_QOI_MONTHLY_MED_DAILY_PEAK + [
            self.QOI_MAX_SHOULDER_USE,
            self.QOI_MAX_SUMMER_USE,
            self.QOI_MAX_WINTER_USE
            ]):
            # Divide peak by area to create intensity
            per_area_col = self.col_name_to_area_intensity(peak_col)
            self.data = self.data.with_columns(
                (pl.col(peak_col) / pl.col(self.FLR_AREA)).alias(per_area_col))

    def add_emissions_intensity_columns(self):
        # Create emissions per area column for each emissions column
        for emissions_col in (self.COLS_GHG_ELEC_SEASONAL_DAILY_EGRID + self.COLS_GHG_ELEC_SEASONAL_DAILY_CAMBIUM + [
            self.GHG_LRMER_MID_CASE_15_ELEC,
            self.GHG_ELEC_EGRID,
            self.ANN_GHG_EGRID,
            self.ANN_GHG_CAMBIUM
            ]):
            # Divide emissions by area to create intensity
            per_area_col = self.col_name_to_area_intensity(emissions_col)
            self.data = self.data.with_columns(
                (pl.col(emissions_col) / pl.col(self.FLR_AREA)).alias(per_area_col))

    def add_aeo_nems_building_type_column(self):
        # Add the AEO and NEMS building type for each row of CBECS

        # Load the building type mapping file
        file_path = os.path.join(RESOURCE_DIR, self.building_type_mapping_file_name)
        bldg_type_map = pd.read_csv(file_path, index_col='ComStock Intermediate Building Type')

        @lru_cache()
        def comstock_to_aeo_bldg_type(cstock_bldg_type, sqft, bldg_type_map):
            # Get the CBECS properties
            if 'Office' in cstock_bldg_type:
                # Office type is based on size
                if sqft <= 50_000:
                    aeo_bldg_type = 'Office - Small'
                else:
                    aeo_bldg_type = 'Office - Large'
            else:
                # Other building types are direct mappings
                aeo_bldg_type = bldg_type_map['NEMS and AEO Intermediate Building Type'].loc[cstock_bldg_type][0]
            return aeo_bldg_type

        # self.data[self.AEO_BLDG_TYPE] = self.data.apply(lambda row: comstock_to_aeo_bldg_type(row, bldg_type_map), axis=1)
        self.data = self.data.with_columns(
            self.data.select([self.BLDG_TYPE, self.FLR_AREA]).apply(lambda x: comstock_to_aeo_bldg_type(x[0], x[1], bldg_type_map)).alias(self.AEO_BLDG_TYPE)
        )

        # self.data[self.AEO_BLDG_TYPE] = self.data[self.AEO_BLDG_TYPE].astype('category')
        self.data = self.data.with_columns(pl.col(self.AEO_BLDG_TYPE))

    def add_vintage_column(self):
    # Adds decadal vintage bins used in CBECS 2018

        def vintage_bin_from_year(year):
            year = int(year)
            if year < 1946:
                vint = 'Before 1946'
            elif year < 1960:
                vint = '1946 to 1959'
            elif year < 1970:
                vint = '1960 to 1969'
            elif year < 1980:
                vint = '1970 to 1979'
            elif year < 1990:
                vint = '1980 to 1989'
            elif year < 2000:
                vint = '1990 to 1999'
            elif year < 2013:
                vint = '2000 to 2012'
            elif year < 2019:
                vint = '2013 to 2018'
            else:
                vint = '2019 or newer'
            return vint

        # self.data[self.VINTAGE] = self.data.apply(lambda row: vintage_bin_from_year(row[]), axis=1)
        self.data = self.data.with_columns(
            pl.col(self.YEAR_BUILT).map_elements(lambda x: vintage_bin_from_year(x), return_dtype=pl.Utf8).alias(self.VINTAGE),
        )
        self.data = self.data.with_columns(pl.col(self.VINTAGE))

    def add_floor_area_category_column(self):
    # Adds floor area bins used in CBECS 2018

        def floor_area_bin_from_area(sqft):
            if sqft <= 5_000:
                bin = '1,001 to 5,000 square feet'
            elif sqft <= 10_000:
                bin = '5,001 to 10,000 square feet'
            elif sqft <= 25_000:
                bin = '10,001 to 25,000 square feet'
            elif sqft <= 50_000:
                bin = '25,001 to 50,000 square feet'
            elif sqft <= 100_000:
                bin = '50,001 to 100,000 square feet'
            elif sqft <= 200_000:
                bin = '100,001 to 200,000 square feet'
            elif sqft <= 500_000:
                bin = '200,001 to 500,000 square feet'
            elif sqft <= 1_000_000:
                bin = '500,001 to 1 million square feet'
            else:
                bin = 'Over 1 million square feet'
            return bin

        self.data = self.data.with_columns(
            pl.col(self.FLR_AREA).apply(lambda x: floor_area_bin_from_area(x)).alias(self.FLR_AREA_CAT),
        )
        self.data = self.data.with_columns(pl.col(self.FLR_AREA))

    def add_dataset_column(self):
        self.data = self.data.with_columns([
            pl.lit(self.dataset_name).alias(self.DATASET)
        ])
        self.data = self.data.with_columns(pl.col(self.DATASET))

    def add_upgrade_building_id_column(self):
    # Adds column that combines building ID and upgrade ID for easier joins of wide and long data

        def combine_building_upgrade_id(row):
            return np.int64(f'{row[self.BLDG_ID]}{row[self.UPGRADE_ID]}')

        self.data[self.BLDG_UP_ID] = self.data.apply(lambda row: combine_building_upgrade_id(row), axis=1)

    def add_hvac_metadata(self):
        # Read the HVAC metadata
        hvac_metadata_path = os.path.join(RESOURCE_DIR, self.hvac_metadata_file_name)
        hvac = pd.read_csv(hvac_metadata_path, na_filter=False)

        # add column for ventilation
        dict_vent = dict(zip(hvac['system_type'], hvac['ventilation_type']))
        self.data = self.data.with_columns((pl.col('in.hvac_system_type').cast(pl.Utf8).replace(dict_vent, default=None)).alias('in.hvac_vent_type'))
        self.data = self.data.with_columns(pl.col('in.hvac_vent_type'))

        # add column for heating
        dict_heat = dict(zip(hvac['system_type'], hvac['primary_heating']))
        self.data = self.data.with_columns((pl.col('in.hvac_system_type').cast(pl.Utf8).replace(dict_heat, default=None)).alias('in.hvac_heat_type'))
        self.data = self.data.with_columns(pl.col('in.hvac_heat_type'))

        # add column for cooling
        dict_cool = dict(zip(hvac['system_type'], hvac['primary_cooling']))
        self.data = self.data.with_columns((pl.col('in.hvac_system_type').cast(pl.Utf8).replace(dict_cool, default=None)).alias('in.hvac_cool_type'))
        self.data = self.data.with_columns(pl.col('in.hvac_cool_type'))

        # hvac combined
        self.data = self.data.with_columns(pl.concat_str(['in.hvac_vent_type', 'in.hvac_heat_type', 'in.hvac_cool_type'], separator='_').alias('in.hvac_combined_type'))

    def add_building_type_group(self):
        # Add a building type group

        bldg_type_groups = {
            'FullServiceRestaurant': 'Food Service',
            'QuickServiceRestaurant': 'Food Service',
            'RetailStripmall': 'Mercantile',
            'RetailStandalone': 'Mercantile',
            'SmallOffice': 'Office',
            'MediumOffice': 'Office',
            'LargeOffice': 'Office',
            'PrimarySchool': 'Education',
            'SecondarySchool': 'Education',
            'Outpatient': 'Healthcare',
            'Hospital': 'Healthcare',
            'SmallHotel': 'Lodging',
            'LargeHotel': 'Lodging',
            'Warehouse': 'Warehouse and Storage',
        }

        self.data = self.data.with_columns((pl.col(self.BLDG_TYPE).cast(pl.Utf8).replace(bldg_type_groups, default=None)).alias(self.BLDG_TYPE_GROUP))
        self.data = self.data.with_columns(pl.col(self.BLDG_TYPE_GROUP))

    def add_climate_zone_group(self):
        cz_groups = {
            '1A': 'Hot (Zones 1-3)',
            '2A': 'Hot (Zones 1-3)',
            '2B': 'Hot (Zones 1-3)',
            '3A': 'Hot (Zones 1-3)',
            '3B': 'Hot (Zones 1-3)',
            '3C': 'Hot (Zones 1-3)',
            '4A': 'Mixed (Zone 4)',
            '4B': 'Mixed (Zone 4)',
            '4C': 'Mixed (Zone 4)',
            '5A': 'Cold (Zones 5-8)',
            '5B': 'Cold (Zones 5-8)',
            '6A': 'Cold (Zones 5-8)',
            '6B': 'Cold (Zones 5-8)',
            '7':  'Cold (Zones 5-8)',
            '7A': 'Cold (Zones 5-8)',
            '7B': 'Cold (Zones 5-8)',
            '8': 'Cold (Zones 5-8)',
            '8A': 'Cold (Zones 5-8)',
        }

        self.data = self.data.with_columns((pl.col(self.CZ_ASHRAE).cast(pl.Utf8).replace(cz_groups, default=None)).alias('Climate Zone Group'))
        self.data = self.data.with_columns(pl.col('Climate Zone Group').cast(pl.Categorical))

    def add_national_scaling_weights(self, cbecs: CBECS, remove_non_comstock_bldg_types_from_cbecs: bool):
        # Remove CBECS entries for building types not included in the ComStock run
        # comstock_bldg_types = self.data[self.BLDG_TYPE].unique()
        # assert "calc.weighted.utility_bills.total_mean_bill..billion_usd" in self.data.columns
        assert isinstance(self.data, pl.LazyFrame)
        comstock_bldg_types: set = set(self.data.select(self.BLDG_TYPE).unique().collect().to_pandas()[self.BLDG_TYPE].tolist())

        cbecs.data: pd.DataFrame = cbecs.data.collect().to_pandas()
        assert isinstance(cbecs.data, pd.DataFrame)
        bldg_types_to_keep = [] #if the bldg types in both CBECS and ComStock, keep them.
        for bt in cbecs.data[self.BLDG_TYPE].unique():
            if bt in comstock_bldg_types:
                bldg_types_to_keep.append(bt)

        logger.debug(f"Building types to keep: {bldg_types_to_keep}")
        if remove_non_comstock_bldg_types_from_cbecs:
            # Modify CBECS to remove building types not covered by ComStock
            cbecs.data = cbecs.data[cbecs.data[self.BLDG_TYPE].isin(bldg_types_to_keep)]
            cbecsData = cbecs.data.copy(deep=True)
        else:
            # Make a copy of CBECS, leaving the original unchanged
            cbecsData = cbecs.data[cbecs.data[self.BLDG_TYPE].isin(bldg_types_to_keep)].copy(deep=True)

        # Calculate scaling factors used to scale ComStock results to CBECS square footages
        # Only includes successful ComStock simulations, so the failure rate will
        # change scaling factors between ComStock runs depending on which models failed.

        # Total sqft of each building type, CBECS
        wt_area_col = self.col_name_to_weighted(self.FLR_AREA)
        cbecsData[wt_area_col] = cbecsData[wt_area_col].astype(float)
        cbecs_bldg_type_sqft = cbecsData[[wt_area_col, self.BLDG_TYPE]].groupby([self.BLDG_TYPE]).sum()
        # logger.debug(f"cbecs_bldg_type_sqft: {cbecsData[[wt_area_col, self.BLDG_TYPE]]}")
        logger.debug('CBECS floor area by building type')
        logger.debug(cbecs_bldg_type_sqft)

        # Total sqft of each building type, ComStock
        if self.APPORTIONED:
            # Since this is a national calculation, groupby on building id and upgrade only in foreign key table
            national_agg = self.fkt.clone()
            national_agg = national_agg.select([pl.col(self.BLDG_WEIGHT), pl.col(self.BLDG_ID)]).groupby(pl.col(self.BLDG_ID)).sum()
            cs_data = self.data.filter(pl.col(self.UPGRADE_NAME) == self.BASE_NAME).select([pl.col(self.BLDG_ID), pl.col(self.FLR_AREA), pl.col(self.BLDG_TYPE)]).clone()
            national_agg = national_agg.join(cs_data, on=pl.col(self.BLDG_ID))
            national_agg = national_agg.with_columns((pl.col(self.BLDG_WEIGHT) * pl.col(self.FLR_AREA)).alias(self.FLR_AREA))
            national_agg = national_agg.select([pl.col(self.BLDG_TYPE), pl.col(self.FLR_AREA)]).groupby(pl.col(self.BLDG_TYPE)).sum().collect()
            comstock_bldg_type_sqft: pd.DataFrame = national_agg.to_pandas().set_index(self.BLDG_TYPE)
        else:
            baseline_data: pl.LazyFrame = self.data.filter(pl.col(self.UPGRADE_NAME) == self.BASE_NAME).clone()
            comstock_bldg_type_sqft: pl.DataFrame = baseline_data.group_by(self.BLDG_TYPE).agg([pl.col(self.FLR_AREA).sum()]).collect()
            comstock_bldg_type_sqft: pd.DataFrame = comstock_bldg_type_sqft.to_pandas().set_index(self.BLDG_TYPE)
        logger.debug('ComStock Baseline floor area by building type')
        logger.debug(comstock_bldg_type_sqft)

        # Calculate scaling factor for each building type based on floor area (not building/model count)
        sf = pd.concat([cbecs_bldg_type_sqft, comstock_bldg_type_sqft], axis = 1)
        sf[self.BLDG_WEIGHT] = sf[wt_area_col].astype(float) / sf[self.FLR_AREA].astype(float)
        bldg_type_scale_factors = sf[self.BLDG_WEIGHT].to_dict()
        if np.nan in bldg_type_scale_factors:
            wrn_msg = (f'A NaN value was found in the scaling factors, which means that a building type was missing '
                    f'in either the CBECS or ComStock (more likely for a test run) data.')
            logger.warning(wrn_msg)
            del bldg_type_scale_factors[np.nan]

        # Report any scaling factor greater than some threshold.
        if self.APPORTIONED:
            logger.info(f'{self.dataset_name} post-apportionment scaling factors to CBECS floor area:')
            for bldg_type, scaling_factor in bldg_type_scale_factors.items():
                logger.info(f'--- {bldg_type}: {round(scaling_factor, 2)}')
                if scaling_factor > 1.3:
                    wrn_msg = (f'The scaling factor for {bldg_type} is high, which indicates something unexpected '
                        'in the apportionment step, except for Healthcare where this is expected. Please review.')
                    logger.warning(wrn_msg)
                elif scaling_factor < 0.6:
                    wrn_msg = (f'The scaling factor for {bldg_type} is low, which indicates something unexpected '
                        'in the apportionment step. Please review.')
                    logger.warning(wrn_msg)
        else:
        # In situations with high failure rates of a single building,
        # the scaling factor will be high, and the results are likely to be
        # heavily skewed toward the few successful simulations of that building type.
            logger.info(f'{self.dataset_name} scaling factors - scale ComStock results to CBECS floor area')
            for bldg_type, scaling_factor in bldg_type_scale_factors.items():
                logger.info(f'--- {bldg_type}: {round(scaling_factor, 2)}')
                if scaling_factor > 15:
                    wrn_msg = (f'The scaling factor for {bldg_type} is high, which indicates either a test run <350k models '
                        f'or significant failed runs for this building type.  Comparisons to CBECS will likely be invalid.')
                    logger.warning(wrn_msg)

        # For reference/comparison, here are the weights from the ComStock Pre-EUSS 2024R2 runs
        # PROD_V1_COMSTOCK_WEIGHTS = {
        #     'small_office': 9.625838016683277,
        #     'medium_office': 9.625838016683277,
        #     'large_office': 9.625838016683277,
        #     'full_service_restaurant': 11.590605715816617,
        #     'hospital': 8.751376462064501,
        #     'large_hotel': 7.5550651530546435,
        #     'outpatient': 5.369615068860124,
        #     'primary_school': 13.871553017909118,
        #     'quick_service_restaurant': 9.065844311687599,
        #     'retail': 2.816749212502974,
        #     'secondary_school': 6.958371476467069,
        #     'small_hotel': 5.062001512453252,
        #     'strip_mall': 2.1106205675100735,
        #     'warehouse': 2.1086048544461304
        # }
        # Here are the 'nominal' weights from Sampling V2 implementation (EUSS 2024 R2 on):
        # TODO Add weights here

        # Assign scaling factors to each ComStock run
        self.building_type_weights = bldg_type_scale_factors
        if self.APPORTIONED:
            cbecs_weights = pl.LazyFrame({self.BLDG_TYPE: bldg_type_scale_factors.keys(), 'cbecs_weight': bldg_type_scale_factors.values()})
            self.fkt = self.fkt.join(cbecs_weights, on=pl.col(self.BLDG_TYPE))
            self.fkt = self.fkt.with_columns((pl.col(self.BLDG_WEIGHT) * pl.col('cbecs_weight')).alias(self.BLDG_WEIGHT))
            self.fkt = self.fkt.drop(self.BLDG_TYPE, 'cbecs_weight')
        else:
            self.data = self.data.with_columns((pl.col(self.BLDG_TYPE).cast(pl.Utf8).replace(bldg_type_scale_factors, default=None)).alias(self.BLDG_WEIGHT))

        assert isinstance(cbecs.data, pd.DataFrame)
        cbecs.data = pl.from_pandas(cbecs.data).lazy()
        assert isinstance(cbecs.data, pl.LazyFrame)
        self.CBECS_WEIGHTS_APPLIED = True
        return bldg_type_scale_factors

    def create_plotting_lazyframe(self):

        # Get list of upgrade IDs
        upgrade_ids = pl.Series(self.data.select(pl.col(self.UPGRADE_ID)).unique().collect()).to_list()
        upgrade_ids.sort()

        # Create an aggregation for each upgrade
        up_aggs = []
        agg_cols = [self.CZ_ASHRAE, self.CEN_DIV]
        baseline_fkt_plus = None
        for upgrade_id in upgrade_ids:

            # Get the fkt and self.data for this upgrade
            up_geo_data = self.get_fkt_for_upgrade(upgrade_id)
            up_data = self.data.filter((pl.col(self.UPGRADE_ID) == upgrade_id))  # .collect()

            # Filter to this geography, downselect columns, create savings columns, and downselect columns
            up_agg, baseline_fkt_plus = self.create_geospatial_slice_of_metadata(up_geo_data,
                                                                                up_data,
                                                                                baseline_fkt_plus,
                                                                                geography_filters={},
                                                                                geographic_aggregation_levels=agg_cols,
                                                                                column_downselection=None)
            up_aggs.append(up_agg)

        # Combine all upgrades into a single LazyFrame
        self.plotting_data = pl.concat(up_aggs)

        return self.plotting_data

    def create_geospatial_slice_of_metadata(self,
                                            geo_data,
                                            meta_data,
                                            baseline_fkt_plus,
                                            geography_filters={},
                                            geographic_aggregation_levels=[],
                                            column_downselection=None):

        # Filter to specified geography
        if len(geography_filters) > 0:
            geo_filter_exprs = [(pl.col(k) == v) for k, v in geography_filters.items()]
            geo_data = geo_data.filter(geo_filter_exprs)

        # Determine the geography to aggregate to.
        # At a minimum aggregate the identical building ID X upgrade IDs inside
        # each census tract, which are a result of the bootstrapping process used for apportionment.
        if (not geographic_aggregation_levels) or (geographic_aggregation_levels == [None]):
            geographic_aggregation_levels = [self.TRACT_ID]

        # At this point the geo_data has a tract for each building (row)
        # Join the utility bill columns with data about all utilites onto this
        # Include building floor area for utility cost intenstity calcs
        util_bills_by_eia_id = meta_data.select(
            [self.BLDG_ID, self.UTIL_BILL_ELEC_RESULTS, self.FLR_AREA]
        )
        # util_bills_by_eia_id = util_bills_by_eia_id.collect().lazy()  # TODO may help memory pressure?

        # load tract to utility mapping
        file_path = os.path.join(self.truth_data_dir, self.tract_to_util_map_file_name)
        tract_to_util_map = pl.scan_csv(file_path)

        # add eia utility id
        geo_data = geo_data.join(tract_to_util_map, on=self.TRACT_ID, how='left')

        # Create a new row for each Building ID x EIA ID combination
        util_bills_by_eia_id = util_bills_by_eia_id.with_columns(
            pl.col(self.UTIL_BILL_ELEC_RESULTS).str.strip_chars_start('|').str.strip_chars_end('|').str.split('|')
        ).explode(self.UTIL_BILL_ELEC_RESULTS)

        # Split the values into a temporary list column
        tsc = 'tsc'
        util_bills_by_eia_id = util_bills_by_eia_id.with_columns(
            pl.col(self.UTIL_BILL_ELEC_RESULTS).str.split(":").alias(tsc)
        )

        # Define column names based on  measure output
        # NOTE: Column name order must match the order in utility_bills/measure.rb!
        new_util_columns = [self.UTIL_BILL_EIA_ID] + self.UTIL_ELEC_BILL_VALS
        util_bills_by_eia_id = util_bills_by_eia_id.with_columns(
            pl.col(tsc).list.to_struct("max_width", new_util_columns)
        ).unnest(tsc)
        # NOTE: need to do this otherwise the lazyframe query optimization breaks down
        util_bills_by_eia_id = util_bills_by_eia_id.collect().lazy()

        # Replace empty strings with nulls in the new columns
        util_bills_by_eia_id = util_bills_by_eia_id.with_columns(
            [pl.when(pl.col(new_col) == "")
            .then(None)
            .otherwise(pl.col(new_col))
            .alias(new_col)
            for new_col in new_util_columns]
        )

        # Convert the EIA ID and bill column dtypes to integers
        cols_to_int = [c for c in self.UTIL_ELEC_BILL_VALS if '..usd' in c]
        cols_to_int.append(self.UTIL_BILL_EIA_ID)
        util_bills_by_eia_id = util_bills_by_eia_id.with_columns(
            [pl.col(column).cast(pl.Int64) for column in cols_to_int]
        )

        # Join the utility bills onto each building based on utility ID
        geo_data = geo_data.join(util_bills_by_eia_id, on=[self.BLDG_ID, self.UTIL_BILL_EIA_ID], how='left')

        # Loop through each fuel and assign state-level bills to each building
        for col_state_util_result, col_state_util_bill in dict(zip(self.COLS_STATE_UTIL_RESULTS, self.COST_STATE_UTIL_COSTS)).items():

            # Get the utility bills data for this fuel
            util_bills_by_state = meta_data.select(
                [self.BLDG_ID, col_state_util_result]
            )
            # util_bills_by_state = util_bills_by_state.collect().lazy()  # TODO may help memory pressure?

            # Create a new row for each Building ID x State combination
            util_bills_by_state = util_bills_by_state.with_columns(
                pl.col(col_state_util_result).str.strip_chars_start('|').str.strip_chars_end('|').str.split('|')
            ).explode(col_state_util_result)

            # Split the values into a temporary list column
            tsc = 'tsc'
            util_bills_by_state = util_bills_by_state.with_columns(
                pl.col(col_state_util_result).str.split(":").alias(tsc)
            )

            # Define column names based on  measure output
            # NOTE: Column name order must match the order in utility_bills/measure.rb!
            new_util_columns = [self.STATE_ABBRV, col_state_util_bill]
            util_bills_by_state = util_bills_by_state.with_columns(
                pl.col(tsc).list.to_struct("max_width", new_util_columns)
            ).unnest(tsc)
            # NOTE: need to do this otherwise the lazyframe query optimization breaks down
            util_bills_by_state = util_bills_by_state.collect().lazy()

            # Replace empty strings with nulls in the new columns
            util_bills_by_state = util_bills_by_state.with_columns(
                [pl.when(pl.col(new_col) == "")
                .then(None)
                .otherwise(pl.col(new_col))
                .alias(new_col)
                for new_col in new_util_columns]
            )

            # Convert the bill column dtype to integer
            util_bills_by_state = util_bills_by_state.with_columns(
                [pl.col(col_state_util_bill).cast(pl.Int64)]
            )

            # Join the utility bills onto each building based on utility ID
            geo_data = geo_data.join(util_bills_by_state, on=[self.BLDG_ID, self.STATE_ABBRV], how='left')

        # fill missing utility bill costs with state average
        geo_data = geo_data.with_columns(
            [pl.when('usd' in column)
               .then(pl.col(column)
                       .fill_null(pl.col(self.UTIL_STATE_AVG_ELEC_COST))
                    )
               .when('label' in column)
               .then(pl.col(column)
                       .fill_null('state_average_rate')
                    )
            for column in self.UTIL_ELEC_BILL_VALS]
        )

        geo_data = geo_data.with_columns(
            [pl.col(column).cast(pl.Int64) for column in self.UTIL_ELEC_BILL_COSTS]
        )

        # Create combined utility column for mean electricity rate
        geo_data = geo_data.with_columns(pl.sum_horizontal(self.COLS_UTIL_BILLS).alias(self.UTIL_BILL_TOTAL_MEAN))

        # calculate the weighted utility bill columns directly on the fkt
        conv_fact = self.conv_fact('usd', self.weighted_utility_units)
        cost_cols = (self.UTIL_ELEC_BILL_COSTS + self.COST_STATE_UTIL_COSTS + [self.UTIL_BILL_TOTAL_MEAN])
        for col in cost_cols:
            # get weighted col name
            weighted_col_name = self.col_name_to_weighted(col, self.weighted_utility_units)
            self.unweighted_weighted_map.update({col: weighted_col_name})

        # calculate weighted utility costs
        geo_data = geo_data.with_columns(
            [pl.col(col)
               .cast(pl.Int64)
               .mul(pl.col(self.BLDG_WEIGHT))
               .mul(conv_fact)
               .alias(self.unweighted_weighted_map[col])
               for col in cost_cols
            ]
        )

        # weight number of bills TODO: do we want this?
        geo_data = geo_data.with_columns(
            pl.col(self.UTIL_ELEC_BILL_NUM_BILLS)
              .cast(pl.Int32)
              .mul(pl.col(self.BLDG_WEIGHT))
              .alias(self.col_name_to_weighted(self.UTIL_ELEC_BILL_NUM_BILLS))
        )
        # update name dict
        self.unweighted_weighted_map.update({self.UTIL_ELEC_BILL_NUM_BILLS: self.col_name_to_weighted(self.UTIL_ELEC_BILL_NUM_BILLS)})

        # get upgrade ID
        up_id_list = geo_data.select([pl.col(self.UPGRADE_ID)]).collect().get_column(self.UPGRADE_ID).unique().to_list()
        # should be a single value
        assert len(up_id_list) == 1
        upgrade_id = int(up_id_list[0])

        logger.info(f'Creating geospatial slice for upgrade: {upgrade_id}')

        # Aggregate the weights for building IDs within each geography
        if geographic_aggregation_levels == ['national']:
            # Handle national case because there is no "country" column in the dataset to filter on
            geo_agg_cols = []
        else:
            geo_agg_cols = [pl.col(c) for c in geographic_aggregation_levels]

        # get weighted util cols to aggregate
        weighted_util_cols = [self.unweighted_weighted_map[col] for col in (cost_cols + [self.UTIL_ELEC_BILL_NUM_BILLS])]

        # aggregate the fkt weights (and and weighted utility bill results) to input geospatial resolutions
        geo_data = geo_data.select(
            [
                pl.col(self.BLDG_WEIGHT),
                pl.col(self.UPGRADE_ID),
                pl.col(self.BLDG_ID),
                pl.col(self.FLR_AREA)
            ]
            + geo_agg_cols
            + weighted_util_cols
        ).groupby(
            [
                pl.col(self.UPGRADE_ID),
                pl.col(self.BLDG_ID)
            ]
            + geo_agg_cols
        ).agg(
            [
                pl.col([self.BLDG_WEIGHT] + geographic_aggregation_levels + weighted_util_cols).sum(),
                pl.col(self.FLR_AREA).first()
            ]
        )

        logger.info('Geospatial aggregation Complete')

        # calculate as average 'unweighted' utility intensity, e.g. (sum of weighted bills) / (sum of weights * building area)
        geo_data = geo_data.with_columns(
            [pl.col(self.unweighted_weighted_map[col]) # sum of (utility cost per building * tract-level weights) in billion usd
               .truediv(
                   pl.col(self.FLR_AREA) # single building area
                     .mul(pl.col(self.BLDG_WEIGHT)) # sum of tract-level weights
                     .mul(conv_fact) # usd to billion usd
               )
               .alias(self.col_name_to_area_intensity(col))
            for col in cost_cols]
        )

        # calculate aggregate savings cols
        geo_data = self.add_weighted_utility_cost_savings_columns(geo_data, baseline_fkt_plus, geo_agg_cols)

        # cache the baseline fkt at this point to use for savings calculations
        if upgrade_id == 0:
            baseline_fkt_plus = geo_data


        logger.info("Joining the aggregated weights to simulation results")
        # drop measure results cols from meta data
        meta_data = meta_data.drop(self.COLS_UTIL_BILL_RESULTS)
        # Join the weights to the per-model metadata and annual results
        geo_data = geo_data.select(pl.all().exclude(self.FLR_AREA)).join(meta_data, on=[pl.col(self.UPGRADE_ID), pl.col(self.BLDG_ID)])

        # remove utility cols from unweighted_weighted_map
        for col in (cost_cols + [self.UTIL_ELEC_BILL_NUM_BILLS]):
            self.unweighted_weighted_map.pop(col, None)

        logger.info("Calculating weighted energy savings columns")
        # Calculate the weighted columns
        geo_data = self.add_weighted_area_energy_savings_columns(geo_data)

        # Add geospatial data columns based on most informative geography column
        geo_data = self.add_geospatial_columns(geo_data, geographic_aggregation_levels[0])
        if geographic_aggregation_levels == [self.TRACT_ID]:
            geo_data = self.add_cejst_columns(geo_data)
            geo_data = self.add_ejscreen_columns(geo_data)

        # Downselect columns for export
        if column_downselection is not None:
            geo_data = self.downselect_columns_for_metadata_export(geo_data, column_downselection)

        # Remove units from the column names used by SightGlass
        # comstock.remove_sightglass_column_units()

        # Reorder the columns
        geo_data = self.reorder_data_columns(geo_data)

        # Drop the dataset and completed_status columns
        # since these aren't useful to the target audience
        # TODO comstockpostproc should control these exports via comstock_column_definitions
        # droping_list = [comstock.DATASET, comstock.COMP_STATUS] + ['out.district_heating.interior_equipment.energy_consumption',
        #                                                             'out.district_heating.interior_equipment.energy_savings',
        #                                                             'out.district_heating.interior_equipment.energy_consumption_intensity',
        #                                                             'out.district_heating.interior_equipment.energy_savings_intensity',
        #                                                             'calc.enduse_group.district_heating.interior_equipment.energy_consumption..kwh',
        #                                                             'calc.percent_savings.district_heating.interior_equipment.energy_consumption..percent',
        #                                                             'calc.percent_savings.district_heating.interior_equipment.energy_consumption_intensity..percent',
        #                                                             'calc.weighted.district_heating.interior_equipment.energy_consumption..tbtu',
        #                                                             'calc.weighted.savings.district_heating.interior_equipment.energy_consumption..tbtu']
        # comstock.data = comstock.data.drop(droping_list)

        # List the final set of columns
        # logger.info('Final columns from create_geospatial_slice_of_metadata:')
        # for c in geo_data.columns:
        #     logger.info(c)

        # Return the LazyFrame for use by plotting, etc.
        assert isinstance(geo_data, pl.LazyFrame)
        return [geo_data, baseline_fkt_plus]

    def export_metadata_and_annual_results(self, geo_exports, out_dir=None, aws_profile=None):

        # Default the output path if nothing is passed
        if out_dir is None:
            out_dir = self.output_dir

        # Create fsspec paths for filesystem; writes locally or to S3
        if 's3://' in out_dir:
            # PyAthena >2.18.0 implements an s3 filesystem that replaces s3fs but does not implement file.open()
            # Make fsspec use the s3fs s3 filesystem implementation for writing files to S3
            import s3fs
            from fsspec import register_implementation
            register_implementation("s3", s3fs.S3FileSystem, clobber=True)
            out_fs, out_fs_path = url_to_fs(out_dir, profile=aws_profile)
            logger.info(f'out_fs filesystem type: {type(out_fs)}')
        else:
            out_fs, out_fs_path = url_to_fs(out_dir, profile=aws_profile)

        out_location = {}
        out_location['fs'], out_location['fs_path'] = out_fs, out_fs_path

        # # Define the geographic partitions to export
        # geo_exports = [
        # {'geo_top_dir': 'national',
        #     'partition_cols': {},
        #     'aggregation_levels': ['national'],
        #    'data_types': ['detailed', 'full', 'basic'],
        #    'file_types': ['csv', 'parquet'],
        # },
        # {'geo_top_dir': 'by_state_and_county',
        #     'partition_cols': {
        #         comstock.STATE_ABBRV: 'state',
        #         comstock.COUNTY_ID: 'county',
        #     },
        #     'aggregation_levels': [None, comstock.COUNTY_ID],  # The only one by at full resolution (no agg)
        #     'data_types': ['full', 'basic'],
        #     'file_types': ['csv', 'parquet'],
        # },
        # {
        #     'geo_top_dir': 'by_state',
        #     'partition_cols': {
        #         comstock.STATE_ABBRV: 'state'
        #     },
        #     'aggregation_levels': [comstock.STATE_ABBRV],
        #     'data_types': ['full', 'basic'],
        #     'file_types': ['csv', 'parquet'],
        # },
        # {'geo_top_dir': 'by_state_and_puma',
        #     'partition_cols': {
        #         comstock.STATE_ABBRV: 'state',
        #         comstock.PUMA_ID: 'puma',
        #     },
        #     'aggregation_levels': [comstock.PUMA_ID],
        #     'data_types': ['full', 'basic'],
        #     'file_types': ['csv', 'parquet'],
        # },
        # NOTE: data_types must be specified from most columns to fewest
        # AKA ['detailed', 'full', 'basic'] to work properly.

        # Get list of upgrade IDs
        upgrade_ids = pl.Series(self.data.select(pl.col(self.UPGRADE_ID)).unique().collect()).to_list()
        upgrade_ids.sort()

        # Export to all geographies
        logger.info(f'Exporting /metadata_and_annual_results and /metadata_and_annual_results_aggregates')
        for ge in geo_exports:
            ge_tstart = datetime.datetime.now()
            geo_top_dir = ge['geo_top_dir']
            partition_cols = ge['partition_cols']
            aggregation_levels = ge['aggregation_levels']
            data_types = ge['data_types']
            file_types = ge['file_types']
            geo_col_names = list(partition_cols.keys())
            logger.info(f'Exporting: {geo_top_dir}. ')
            logger.info(f'Partitioning by: {geo_col_names}')
            logger.info(f'Geographic aggregation levels: {aggregation_levels}')

            # Get the unique set of combinations of all geography column partitions
            logger.debug('Get the unique set of combinations of all geography column partitions')
            if len(geo_col_names) == 0:
                geo_combos = pl.DataFrame({'geography': ['national']})
                first_geo_combos = pl.DataFrame({'geography': ['national']})
            else:
                geo_combos = self.fkt.select(geo_col_names).unique().collect()
                geo_combos = geo_combos.sort(by=geo_col_names)
                first_geo_combos = self.fkt.select(geo_col_names[0]).unique().collect()
                first_geo_combos = first_geo_combos.sort(by=geo_col_names[0])

            # Make a directory for the geography type
            full_geo_dir = f"{out_location['fs_path']}/metadata_and_annual_results/{geo_top_dir}"
            out_location['fs'].mkdirs(full_geo_dir, exist_ok=True)

            # Make a directory for each data type X file type combo
            if None in aggregation_levels:
                for data_type in data_types:
                    for file_type in file_types:
                        out_location['fs'].mkdirs(f'{full_geo_dir}/{data_type}/{file_type}', exist_ok=True)

            # Make an aggregates directory for the geography type
            full_geo_agg_dir = f"{out_location['fs_path']}/metadata_and_annual_results_aggregates/{geo_top_dir}"
            out_location['fs'].mkdirs(full_geo_agg_dir, exist_ok=True)

            # Make a directory for each data type X file type combo
            for data_type in data_types:
                for file_type in file_types:
                    out_location['fs'].mkdirs(f'{full_geo_agg_dir}/{data_type}/{file_type}', exist_ok=True)

            # Builds a file path for each aggregate based on name, file type, and aggregation level
            def get_file_path(full_geo_agg_dir, full_geo_dir, geo_prefixes, geo_levels, file_type, aggregation_level):
                # Start with either /metadata_and_annual_results or /metadata_and_annual_results_aggregates
                agg_level_dir = full_geo_agg_dir
                if aggregation_level is None:
                    agg_level_dir = full_geo_dir
                geo_level_dir = f'{agg_level_dir}/{data_type}/{file_type}'
                if len(geo_levels) > 0:
                    geo_level_dir = f'{geo_level_dir}/' + '/'.join(geo_levels)
                out_location['fs'].mkdirs(geo_level_dir, exist_ok=True)
                # File name includes either 'baseline' or 'upgradeXX'
                file_name = f'upgrade{upgrade_id:02d}'
                if upgrade_id == 0:
                    file_name = 'baseline'
                # Add geography prefix to filename
                if len(geo_prefixes) > 0:
                    geo_prefix = '_'.join(geo_prefixes)
                    file_name = f'{geo_prefix}_{file_name}'
                # Add aggregate suffix to filename
                if aggregation_level is not None:
                    file_name = f'{file_name}_agg'
                # Add data_type suffix to filename
                if data_type == 'basic':
                    file_name = f'{file_name}_{data_type}'
                # Add the filetype extension to filename
                file_name = f'{file_name}.{file_type}'
                # Write the file, depending on filetype
                file_path = f'{geo_level_dir}/{file_name}'

                return file_path

            # cached baseline fkt with utility data for savings calcs
            baseline_fkt_plus = None

            # Write a file for each upgrade X geography combo for each file type
            for upgrade_id in upgrade_ids:
                # Get the fkt and self.data for this upgrade
                up_geo_data = self.get_fkt_for_upgrade(upgrade_id)
                up_data = self.data.filter((pl.col(self.UPGRADE_ID) == upgrade_id))  # .collect()

                # Write raw data and all aggregation levels
                for aggregation_level in aggregation_levels:

                    # Start with the most expansive set of columns, the downselect later as-needed.
                    if 'detailed' in data_types:
                        starting_downselect = 'detailed'
                    elif 'full' in data_types:
                        starting_downselect = 'full'
                    elif 'basic' in data_types:
                        starting_downselect = 'basic'

                    # Handle aggregated vs. non-aggregated differently because of memory usage
                    if aggregation_level is None:
                        # Iterate by first level of geographic partitioning, collecting the DataFrame
                        # for this geography then writing files for all the sub-geographies within it.
                        for first_geo_combo in first_geo_combos.iter_rows(named=True):
                            print(f'first_geo_combo: {first_geo_combo}')

                            # Get the filters for the first level geography
                            first_geo_filters = {}
                            for k, v in first_geo_combo.items():
                                if k == 'geography' and v == 'national':
                                    continue
                                first_geo_filters[k] = v

                            # Collect the dataframe for the first level geography
                            agg_lvl_list = [aggregation_level] # TODO move handling of this inside create_geospatial_slice_of_metadata
                            if isinstance(aggregation_level, list):
                                agg_lvl_list = aggregation_level  # Pass list if a list is already supplied
                            processed_dfs = self.create_geospatial_slice_of_metadata(up_geo_data, up_data, baseline_fkt_plus, first_geo_filters, agg_lvl_list, starting_downselect)
                            to_write = processed_dfs[0]
                            to_write = to_write.collect()
                            logger.info(f'There are {to_write.shape[0]:,} total rows for {first_geo_filters}')

                            # cache baseline fkt with utilities for utility bill savings
                            baseline_fkt_plus = processed_dfs[1]

                            # Queue writes for each geography
                            combos_to_write = []
                            for geo_combo in geo_combos.iter_rows(named=True):
                                # print(f'geo_combo: {geo_combo}')

                                # Get the filters for the geography
                                geo_filters = {}
                                geo_levels = []
                                geo_prefixes = []
                                for k, v in geo_combo.items():
                                    if k == 'geography' and v == 'national':
                                        continue
                                    geo_filters[k] = v
                                    geo_levels.append(f'{partition_cols[k]}={v}')
                                    geo_prefixes.append(v)

                                # Skip geo_combos that aren't in this first-level partitioning. e.g. counties not in a state
                                first_level_geo_combo_val = list(first_geo_filters.values())[0]
                                geo_combo_val = list(geo_filters.values())[0]
                                if not geo_combo_val == first_level_geo_combo_val:
                                    logger.info(f'Skipping {geo_combo} because not in this partition ({geo_combo_val} != {first_level_geo_combo_val})')
                                    continue

                                # Filter already-collected dataframe to specified geography
                                if len(geo_filters) > 0:
                                    geo_filter_exprs = [(pl.col(k) == v) for k, v in geo_filters.items()]
                                    geo_data = to_write.filter(geo_filter_exprs)
                                else:
                                    geo_data = to_write

                                # Sort by building ID
                                geo_data = geo_data.sort(by=self.BLDG_ID)

                                # Queue write for each data type
                                for data_type in data_types:

                                    # Downselect columns further if appropriate
                                    if not data_type == starting_downselect:
                                        geo_data = self.downselect_columns_for_metadata_export(geo_data, data_type)
                                        geo_data = self.reorder_data_columns(geo_data)

                                    # Queue write for all selected filetypes
                                    n_rows, n_cols = geo_data.shape
                                    for file_type in file_types:
                                        file_path = get_file_path(full_geo_agg_dir, full_geo_dir, geo_prefixes, geo_levels, file_type, aggregation_level)
                                        logger.info(f"Queuing {file_path}: n_cols = {n_cols:,}, n_rows = {n_rows:,}")
                                        combo = (geo_data.clone(), out_location, file_type, file_path)
                                        combos_to_write.append(combo)

                            # Write files in parallel
                            logger.info(f'Writing {len(combos_to_write)} files in parallel')
                            logger.info(datetime.datetime.now().strftime('%Y-%m-%d %H:%M:%S'))
                            Parallel(n_jobs=12)(delayed(write_geo_data)(combo) for combo in combos_to_write)
                            logger.info(datetime.datetime.now().strftime('%Y-%m-%d %H:%M:%S'))

                    else:
                        # If there is any aggregation, collect a single dataframe with all geographies and savings columns
                        # Memory usage should work on most laptops
                        no_geo_filters = {}
                        agg_lvl_list = [aggregation_level] # TODO move handling of this inside create_geospatial_slice_of_metadata
                        if isinstance(aggregation_level, list):
                            agg_lvl_list = aggregation_level  # Pass list if a list is already supplied
                        processed_dfs = self.create_geospatial_slice_of_metadata(up_geo_data, up_data, baseline_fkt_plus, no_geo_filters, agg_lvl_list, starting_downselect)
                        to_write = processed_dfs[0]
                        # print(to_write)
                        # exit()
                        to_write = to_write.collect()
                        logger.info(f'There are {to_write.shape[0]:,} total rows at the aggregation level {aggregation_level}')

                        # cache baseline fkt with utilities for utility bill savings
                        baseline_fkt_plus = processed_dfs[1]

                        # Process each geography and downselect columns
                        combos_to_write = []
                        for geo_combo in geo_combos.iter_rows(named=True):
                            # print(f'geo_combo: {geo_combo}')

                            geo_filters = {}
                            geo_levels = []
                            geo_prefixes = []
                            for k, v in geo_combo.items():
                                if k == 'geography' and v == 'national':
                                    continue
                                geo_filters[k] = v
                                geo_levels.append(f'{partition_cols[k]}={v}')
                                geo_prefixes.append(v)

                            # Filter already-collected dataframe to specified geography
                            if len(geo_filters) > 0:
                                geo_filter_exprs = [(pl.col(k) == v) for k, v in geo_filters.items()]
                                geo_data = to_write.filter(geo_filter_exprs)
                            else:
                                geo_data = to_write

                            # Sort by building ID
                            geo_data = geo_data.sort(by=self.BLDG_ID)

                            # Queue write for each data type
                            for data_type in data_types:

                                # Downselect columns further if appropriate
                                if not data_type == starting_downselect:
                                    geo_data = self.downselect_columns_for_metadata_export(geo_data, data_type)
                                    geo_data = self.reorder_data_columns(geo_data)

                                # Queue write for all selected filetypes
                                n_rows, n_cols = geo_data.shape
                                for file_type in file_types:
                                    file_path = get_file_path(full_geo_agg_dir, full_geo_dir, geo_prefixes, geo_levels, file_type, aggregation_level)
                                    logger.info(f"Queuing {file_path}: n_cols = {n_cols:,}, n_rows = {n_rows:,}")
                                    combo = (geo_data.clone(), out_location, file_type, file_path)
                                    combos_to_write.append(combo)

                        # Write files in parallel
                        logger.info(f'Writing {len(combos_to_write)} files in parallel')
                        logger.info(datetime.datetime.now().strftime('%Y-%m-%d %H:%M:%S'))
                        Parallel(n_jobs=12)(delayed(write_geo_data)(combo) for combo in combos_to_write)
                        logger.info(datetime.datetime.now().strftime('%Y-%m-%d %H:%M:%S'))

            ge_tend = datetime.datetime.now()
            logger.info(f'Finished exporting: {geo_top_dir}. ')
            logger.info(f'Partitioned by: {geo_col_names}')
            logger.info(f'Geographic aggregation levels: {aggregation_levels}')
            logger.info(f'Time elapsed: {(ge_tend - ge_tstart).total_seconds()} seconds')

        # Export dictionaries corresponding to the exported columns
        self.export_data_and_enumeration_dictionary()

<<<<<<< HEAD
        # Adding weighing factors to the load component data
        self.add_weighted_load_component_columns()

        return bldg_type_scale_factors
=======
    def add_weights_aportioned_by_stock_estimate(self,
                                                 apportionment: Apportion,
                                                 keep_n_per_apportionment_group=False,
                                                 reload_from_cache=False):
        # This function doesn't support already CBECS-weighted self.data - error out
        if self.CBECS_WEIGHTS_APPLIED:
            raise RuntimeError('Unable to apply apportionment weighting after CBECS weighting - reverse order.')

        # TODO this should live somewhere else - don't know where...
        self.data = self.data.with_columns(
            pl.col(self.COUNTY_ID).cast(str).str.slice(0, 4).alias(self.STATE_ID)
        )

        # Path to cached fkt file
        file_name = f'cached_ComStock_fkt.parquet'
        fkt_file_path = os.path.abspath(os.path.join(self.output_dir, file_name))

        if reload_from_cache:
            # fkt creation is non-deterministic, so recreating it results in a different set of models
            # being used, which is an issue if postprocessing is stopped and restarted.
            # Reloading from cache ensures that the same set of models is used.
            if os.path.exists(fkt_file_path):
                logger.info(f'Reloading fkt from cache: {fkt_file_path}')
                self.fkt = pl.scan_parquet(fkt_file_path)
                self.APPORTIONED = True

                # Join on the missing PUMA ID
                # TODO this should be done in the initial fkt creation
                geo_cols = {
                    'nhgis_tract_gisjoin': self.TRACT_ID,
                    'nhgis_puma_gisjoin': self.PUMA_ID,
                }
                file_path = os.path.join(self.truth_data_dir, self.geospatial_lookup_file_name)
                geospatial_data = pl.read_csv(file_path, columns=list(geo_cols.keys()), infer_schema_length=None)
                geospatial_data = geospatial_data.rename(geo_cols)
                geospatial_data = geospatial_data.lazy()
                self.fkt = self.fkt.join(geospatial_data, on=self.TRACT_ID)
            else:
                raise FileNotFoundError(
                f'Cannot find {fkt_file_path} to reload fkt, set reload_from_cache=False.')
        else:
            # Pull the columns required to do the matching plus the annual energy total as a safety blanket
            # TODO this is a superset for convienience - slim down later
            csdf = self.data.clone().filter(pl.col(self.UPGRADE_NAME) == self.BASE_NAME).select(pl.col(
                self.BLDG_ID, self.STATE_ID, self.COUNTY_ID, self.TRACT_ID, self.SAMPLING_REGION, self.CZ_ASHRAE,
                self.BLDG_TYPE, self.HVAC_SYS, self.SH_FUEL, self.SIZE_BIN, self.FLR_AREA, self.TOT_EUI, self.CEN_DIV
            ))

            # raise Exception(f"columns in self.data are {list(self.data.columns)} and we are looking for {list([self.BLDG_ID, self.STATE_ID, self.COUNTY_ID, self.TRACT_ID, self.SAMPLING_REGION, self.CZ_ASHRAE, self.BLDG_TYPE, self.HVAC_SYS, self.SH_FUEL, self.SIZE_BIN, self.FLR_AREA, self.TOT_EUI, self.CEN_DIV])}")

            # If anything in this selection is null we're smoked so check twice and fail never
            if csdf.null_count().collect().sum(axis=1).sum() != 0:
                raise RuntimeError('Null data appears in the apportionment truth data polars frame. Please resolve')

            # Cast sqft to int32
            csdf = csdf.with_columns(pl.col(self.FLR_AREA).cast(pl.Int32))

            # Create the joined hvac system type and fuel type variable used for sampling bin generation and processing
            csdf = csdf.with_columns(
                pl.concat_str([pl.col(self.HVAC_SYS), pl.col(self.SH_FUEL)], separator='_').alias('hvac_and_fueltype')
            )

            # Create a apportionment group id which will be shared for iteration by both the target (apportionment data) and
            # domain (csdf data).
            # TODO make the apportionment data object a lazy df nativly
            APPO_GROUP_ID = 'appo_group_id'
            apportionment.data.loc[:, 'hvac_and_fueltype'] = apportionment.data.loc[:, 'system_type'] + '_' + apportionment.data.loc[:, 'heating_fuel']
            appo_group_df = apportionment.data.copy(deep=True).loc[
                :, ['sampling_region', 'building_type', 'size_bin', 'hvac_and_fueltype']
            ]
            appo_group_df = appo_group_df.drop_duplicates(keep='first').sort_values(
                by=['sampling_region', 'building_type', 'size_bin', 'hvac_and_fueltype']
            ).reset_index(drop=True).reset_index(names=APPO_GROUP_ID)
            appo_group_df = pl.DataFrame(appo_group_df).lazy()

            # Join apportionment group id into comstock data
            csdf = csdf.join(
                appo_group_df,
                left_on=[self.SAMPLING_REGION, self.BLDG_TYPE, self.SIZE_BIN, 'hvac_and_fueltype'],
                right_on=['sampling_region', 'building_type', 'size_bin', 'hvac_and_fueltype']
            )
            if csdf.select(pl.col(APPO_GROUP_ID).is_null().any()).collect().item() != False:
                raise RuntimeError('Not all combinations of sampling region, bt, and size bin could be matched.')

            # Join apportionment group id into comstock data
            tdf = pl.DataFrame(apportionment.data.copy(deep=True)).lazy()
            tdf = tdf.join(appo_group_df, on=['sampling_region', 'building_type', 'size_bin', 'hvac_and_fueltype'])

            # Identify combination in the truth data not supported by the current sample.
            csdf_groups = pl.Series(csdf.select(pl.col(APPO_GROUP_ID)).unique().collect()).to_list()
            truth_groups = pl.Series(appo_group_df.select(pl.col(APPO_GROUP_ID)).unique().collect()).to_list()
            missing_groups = set(truth_groups) - set(csdf_groups)
            unable_to_match = tdf.filter(pl.col(APPO_GROUP_ID).is_in(missing_groups)).select(pl.len()).collect().item()
            total_to_match = tdf.select(pl.len()).collect().item()
            pct_unmatched = (unable_to_match / total_to_match) * 100
            logger.info(f'Unable to match {unable_to_match:,} out of {total_to_match:,} truth data ({pct_unmatched:.2f}%).')
            if pct_unmatched > 25:
                logger.error(f'The percent of unmatched truth data is very high ({pct_unmatched:.2f}%), consider this when reviewing results.')

            # Provide detailed additional info on missing buckets for review if desired
            logger.info(f'Writing QAQC / Debugging files to {os.path.abspath(self.output_dir)}')
            file_path = os.path.abspath(os.path.join(self.output_dir, 'missing_truth_data_buildings.log'))
            with open(file_path, 'w') as f:
                f.write('The following is a breakdown of missing truth data buildings by bucket attributes:\n')
                for attribute in ['sampling_region', 'building_type', 'size_bin', 'hvac_and_fueltype']:
                    f.write(f'\nAttribute: {attribute}:\n')
                    f.write(f'{pl.Series(tdf.filter(pl.col(APPO_GROUP_ID).is_in(missing_groups)).select(pl.col(attribute).value_counts(sort=True)).collect()).to_list()}'
                        .replace("}, {", "\n\t").replace("[{", "\t").replace("}]", ""))
            attrs = ['sampling_region', 'building_type', 'size_bin', 'hvac_and_fueltype']
            file_path = os.path.abspath(os.path.join(self.output_dir, 'potential_apportionment_group_optimization.csv'))
            tdf.select([pl.col(col) for col in attrs]).groupby([pl.col(col) for col in attrs]).len().sort(pl.col('len'), descending=True).collect().write_csv(file_path)
            file_path = os.path.abspath(os.path.join(self.output_dir, 'debugging_missing_apportionment_groups.csv'))
            tdf.filter(pl.col(APPO_GROUP_ID).is_in(missing_groups)).select([pl.col(col) for col in attrs]).groupby([pl.col(col) for col in attrs]).len().sort(pl.col('len'), descending=True).collect().write_csv(file_path)

            # Drop unsupported truth data and add an index
            tdf = tdf.filter(pl.col(APPO_GROUP_ID).is_in(missing_groups).is_not())
            tdf = tdf.with_row_index()

            # Drop unsupported very-small schools while ensuring at least 3 samples per apportionment group
            # Note we can just drop here because the csdf lazyframe isn't used elsewhere
            # This returns all apportionment groups with three or more schools over 2k square feet, making them 'ok' to
            # remove schools under 2k sqft from them.
            row_count_before = csdf.select(pl.len()).collect().item()
            appo_groups_to_apply_drop_to = pl.Series(
                csdf.select(
                    self.BLDG_TYPE, APPO_GROUP_ID, self.FLR_AREA
                ).filter(
                    (pl.col(self.BLDG_TYPE).is_in(['PrimarySchool', 'SecondarySchool'])) &
                    (pl.col(self.FLR_AREA) > 2001)
                ).groupby(
                    APPO_GROUP_ID
                ).count(
                ).filter(
                    pl.col('count') > 2
                ).select(
                    APPO_GROUP_ID
                ).collect()
            ).to_list()
            # Keep all rows not in the list of above apportionment groups OR over 2k sqft
            csdf = csdf.filter(
                (~pl.col(APPO_GROUP_ID).is_in(appo_groups_to_apply_drop_to)) |
                (pl.col(self.FLR_AREA) > 2001)
            )
            row_count_after = csdf.select(pl.len()).collect().item()
            logger.info(f'Removed {row_count_before - row_count_after} very small schools from cs results')

            # Create a dictionary defining how many elements of which apportionment groups to sample
            samples_per_group = tdf.groupby(APPO_GROUP_ID).len().collect().to_pandas()
            samples_per_group = samples_per_group.set_index(APPO_GROUP_ID).to_dict()['len']

            # Create a dictionary identifying the tdf indicies associated with each apportionment group
            tdf_ids_per_group = tdf.select(pl.col('index'), pl.col(APPO_GROUP_ID)).groupby(pl.col(APPO_GROUP_ID)).agg(pl.col('index')).collect().to_pandas()
            tdf_ids_per_group = tdf_ids_per_group.set_index(APPO_GROUP_ID).to_dict()['index']

            # Create a dictionary of which comstock building ids are associated with each apportionment group
            cs_ids_per_group = csdf.select(pl.col(self.BLDG_ID), pl.col(APPO_GROUP_ID)).groupby(pl.col(APPO_GROUP_ID)).agg(pl.col(self.BLDG_ID)).collect().to_pandas()
            cs_ids_per_group = cs_ids_per_group.set_index(APPO_GROUP_ID).to_dict()[self.BLDG_ID]
            assert(set(samples_per_group.keys()) == set(cs_ids_per_group.keys()))

            # Iterativly sample the groups
            # Keeping apportionment group id for debugging if needed later... Otherwise unnessecary
            logger.info('Apportioning comstock building models for each building in the bootstrapped truth dataset')
            sampled_appo_id = list()
            sampled_td_id = list()
            sampled_cs_id = list()
            for group_id in samples_per_group.keys():
                to_sample = samples_per_group[group_id]
                sampled_appo_id.extend(np.repeat(group_id, to_sample).tolist())
                sampled_td_id.extend(tdf_ids_per_group[group_id].tolist())
                sampled_cs_id.extend(np.random.choice(cs_ids_per_group[group_id], to_sample).tolist())

            # Create the new sampled dataframe (foreign key table)
            fkdf = pd.DataFrame({APPO_GROUP_ID: sampled_appo_id, 'tdf_id': sampled_td_id, self.BLDG_ID: sampled_cs_id})
            fkt = pl.DataFrame(fkdf).lazy()

            # Join tdf onto the sampled results with all upgrades
            logger.info('Joining truth dataset information onto the sampled forign key table')
            fkt = fkt.join(tdf.select(
                pl.col('index').alias('tdf_id').cast(pl.Int64),
                pl.col('tract').alias(self.TRACT_ID),
                pl.col('county').alias(self.COUNTY_ID),
                pl.col('state').alias(self.STATE_ID),
                pl.col('cz').alias(self.CZ_ASHRAE_CEC_MIXED),
                pl.col('cen_div').alias(self.CEN_DIV),
                pl.col('sqft').alias('truth_sqft'),
                pl.col('tract_assignment_type').alias('in.tract_assignment_type'),
                pl.col('building_type').alias(self.BLDG_TYPE)
            ), on=pl.col('tdf_id'))

            # Pull in the sqft calculate weights
            area_by_id = self.data.select(pl.col(self.FLR_AREA), pl.col(self.BLDG_ID), pl.col(self.UPGRADE_ID))
            area_by_id = area_by_id.filter(pl.col(self.UPGRADE_ID) == 0).drop([self.UPGRADE_ID])
            fkt = fkt.join(area_by_id, on=[pl.col(self.BLDG_ID)])
            logger.info('Calculating apportioned weights')
            bs_coef = apportionment.bootstrap_coefficient
            fkt = fkt.with_columns((pl.col('truth_sqft') / (pl.col(self.FLR_AREA) * bs_coef)).alias(self.BLDG_WEIGHT))

            # Add state abbreviations to the fkt for use in partitioning
            fkt = fkt.with_columns(
                pl.col(self.STATE_ID).replace(self.STATE_NHGIS_TO_ABBRV).alias(self.STATE_ABBRV)
            )

            # Map the mixed ASHRAE and CEC climate zones back to ASHRAE climate zones
            fkt = fkt.with_columns(
                pl.col(self.CZ_ASHRAE_CEC_MIXED).replace(self.MIXED_CZ_TO_ASHRAE_CZ).alias(self.CZ_ASHRAE)
            )
>>>>>>> 7cba48fd

            # Drop unwanted columns from the foreign key table and persist
            fkt = fkt.drop('tdf_id', APPO_GROUP_ID, 'truth_sqft', 'in.tract_assignment_type', self.FLR_AREA)

            # Cache the fkt for reuse
            fkt.collect().write_parquet(fkt_file_path)
            logger.info(f'Caching fkt to: {fkt_file_path}')

            # Scan the fkt
            self.fkt = pl.scan_parquet(fkt_file_path)
            self.APPORTIONED = True

        # Return new self.data object - note this may still be normalized against cbecs
        logger.debug('Renaming existing self.data geospatial cols to prevent namespace collision')
        self.data = self.data.rename({
            self.TRACT_ID: self.TRACT_ID.replace('in.', self.POST_APPO_SIM_COL_PREFIX),
            self.COUNTY_ID: self.COUNTY_ID.replace('in.', self.POST_APPO_SIM_COL_PREFIX),
            self.STATE_ID: self.STATE_ID.replace('in.', self.POST_APPO_SIM_COL_PREFIX),
            self.CEN_DIV: self.CEN_DIV.replace('in.', self.POST_APPO_SIM_COL_PREFIX),
        })

        # Drop any remaining geography columns associated with the model creation
        # Geographic data will joined after self.data and self.fkt have been joined
        self.data = self.data.drop(self.COLS_GEOG)

        logger.info('Successfully completed the apportionment sampling postprocessing')

    def get_fkt_for_upgrade(self, upgrade_id):
        if self.fkt is None:
            raise Exception(f'self.fkt not initialized, call add_weights_aportioned_by_stock_estimate() first')

        # Ensure this is a valid upgrade ID
        avail_up_ids = pl.Series(self.data.select(pl.col(self.UPGRADE_ID)).unique().collect()).to_list()
        if upgrade_id not in avail_up_ids:
            raise Exception(f"Requested fkt for upgrade_id={upgrade_id} not in self.data. Choose from: {avail_up_ids}")

        # Add the upgrade ID to the fkt, which is identical for every upgrade
        up_fkt = self.fkt.clone()
        up_fkt = up_fkt.with_columns([
                pl.lit(upgrade_id).cast(pl.Int64).alias(self.UPGRADE_ID)
            ])

        return up_fkt

    def add_weighted_area_energy_savings_columns(self, input_lf):

        assert isinstance(input_lf, pl.LazyFrame)
        # Area - create weighted column
        new_area_col = self.col_name_to_weighted(self.FLR_AREA)
        input_lf = input_lf.with_columns(
                (pl.col(self.FLR_AREA) * pl.col(self.BLDG_WEIGHT)).alias(new_area_col))

        #generate the weighted columns with coventions for Emission, Utility, Energy Enduse group.
        old_unit_to_new_unit = {
            'co2e_kg': self.weighted_ghg_units, #Emission, default : co2e_kg -> co2e_mmt
            'usd': self.weighted_utility_units, #Utility, default : usd -> billion_usd
            'kwh': self.weighted_energy_units, #Energy and Enduse Groups, default : kwh -> tbtu
            'kw': self.weighted_demand_units, #(Peak) Demand, default : kw -> gw (gigawatt)
        }

<<<<<<< HEAD
        # Utility Bills
        # for col in (self.COLS_UTIL_BILLS + [
        #                                     self.UTIL_BILL_TOTAL_MEAN,
        #                                     'out.utility_bills.electricity_bill_max..usd',
        #                                     'out.utility_bills.electricity_bill_median..usd',
        #                                     'out.utility_bills.electricity_bill_min..usd']):
        #     # Weight and convert to million USD
        #     new_col = self.col_name_to_weighted(col, self.weighted_utility_units)
        #     old_units = self.units_from_col_name(col)
        #     new_units = self.weighted_utility_units
        #     conv_fact = self.conv_fact(old_units, new_units)
        #     self.data = self.data.with_columns(
        #         (pl.col(col) * pl.col(self.BLDG_WEIGHT) * conv_fact).alias(new_col))
=======
        # Get the list of existing column names
        existing_col_names = input_lf.columns
        logger.debug('Converting units in the weighted columns')
        for col in (self.GHG_FUEL_COLS +
                     [self.ANN_GHG_EGRID, self.ANN_GHG_CAMBIUM] +
                    # self.COLS_UTIL_BILLS +
                    # [self.UTIL_BILL_TOTAL_MEAN, self.UTIL_BILL_ELEC_MAX, self.UTIL_BILL_ELEC_MED, self.UTIL_BILL_ELEC_MIN] +
                    self.COLS_TOT_ANN_ENGY +
                    self.COLS_ENDUSE_ANN_ENGY +
                    self.COLS_ENDUSE_GROUP_TOT_ANN_ENGY +
                    self.COLS_ENDUSE_GROUP_ANN_ENGY):

            if not col in existing_col_names:
                logger.warning(f'Missing column needed for adding weighted columns: {col}')
            # assert col in input_lf.columns, f'Missing column needed for adding weighted columns: {col}' # TODO ANDREW handle this

            #based on the unit, we use different conv factor and convert the value to the new column
            old_unit = self.units_from_col_name(col)

            if old_unit not in old_unit_to_new_unit.keys():
                raise Exception("The unit is not in the old_unit_to_new_unit mapping")

            new_col = self.col_name_to_weighted(col, old_unit_to_new_unit[old_unit])
            conv_fact = self.conv_fact(old_unit, old_unit_to_new_unit[old_unit])
            input_lf = input_lf.with_columns(
                (pl.col(col) * pl.col(self.BLDG_WEIGHT) * conv_fact).alias(new_col))
            logger.debug(f'{col} * {self.BLDG_WEIGHT} * {conv_fact} -> {new_col}')
>>>>>>> 7cba48fd

        assert isinstance(input_lf, pl.LazyFrame)

        logger.debug('Adding weighted savings columns')
        #based on the unweighted savings columns, generate the weighted savings columns
        if self.include_upgrades:
            for unweighted_saving_cols, weighted_saving_cols in self.unweighted_weighted_map.items():
                # logger.info(f'Handling {unweighted_saving_cols} to {weighted_saving_cols}')
                if weighted_saving_cols in existing_col_names:
                    logger.info(f'Already added weighted savings column: {weighted_saving_cols}')
                    continue

                old_unit = self.units_from_col_name(unweighted_saving_cols)
                new_unit = self.units_from_col_name(weighted_saving_cols)
                conv_fact = self.conv_fact(old_unit, new_unit)
                input_lf: pl.LazyFrame = input_lf.with_columns((pl.col(unweighted_saving_cols) * pl.col(self.BLDG_WEIGHT) * conv_fact).alias(weighted_saving_cols))
                logger.debug(f'Adding {unweighted_saving_cols} * {self.BLDG_WEIGHT} * {conv_fact} -> {weighted_saving_cols}')

        assert isinstance(input_lf, pl.LazyFrame)

        # Create weighted emissions for each enduse group
        # TODO once end-use emissions are reported, sum those columns directly
        logger.debug('Adding enduse group emissions columns')
        for col in (self.COLS_ENDUSE_GROUP_ANN_ENGY + self.COLS_ENDUSE_GROUP_TOT_ANN_ENGY):
            fuel, enduse_gp = col.replace('calc.enduse_group.', '').replace('.energy_consumption..kwh', '').split('.')
            if fuel in ['district_heating', 'district_cooling']:
                continue  # ComStock has no emissions for district heating or cooling

            tot_engy = f'calc.weighted.{fuel}.total.energy_consumption..tbtu'
            enduse_gp_engy = f'calc.weighted.enduse_group.{fuel}.{enduse_gp}.energy_consumption..tbtu'
            tot_ghg = f'calc.weighted.emissions.{fuel}..co2e_mmt'
            enduse_gp_ghg_col = f'calc.weighted.enduse_group.{fuel}.{enduse_gp}.emissions..co2e_mmt'

            if fuel == 'electricity':
                enduse_gp_ghg_col = f'calc.weighted.enduse_group.{fuel}.{enduse_gp}.emissions.egrid_2021_subregion..co2e_mmt'
                tot_ghg = 'calc.weighted.emissions.electricity.egrid_2021_subregion..co2e_mmt'
            elif fuel == 'site_energy':
                tot_ghg = f'calc.weighted.emissions.total_with_egrid..co2e_mmt'

            # enduse group emissions = total emissions * (enduse group energy / total energy)
            if fuel == 'other_fuel':
                # Add propane and fuel oil emissions together because energy is reported combined as other_fuel
                propane_ghg = f'calc.weighted.emissions.propane..co2e_mmt'
                fuel_oil_ghg = f'calc.weighted.emissions.fuel_oil..co2e_mmt'
                tot_ghg_expr = (pl.col(propane_ghg).add(pl.col(fuel_oil_ghg)))
                input_lf = input_lf.with_columns([
                    pl.when((pl.col(tot_engy) > 0))  # Avoid divide-by-zero
                    .then((tot_ghg_expr.mul(pl.col(enduse_gp_engy)).truediv(pl.col(tot_engy))))
                    .otherwise(0.0)
                    .alias(enduse_gp_ghg_col),
                ])
            else:
                input_lf = input_lf.with_columns([
                    pl.when((pl.col(tot_engy) > 0))  # Avoid divide-by-zero
                    .then((pl.col(tot_ghg).mul(pl.col(enduse_gp_engy)).truediv(pl.col(tot_engy))))
                    .otherwise(0.0)
                    .alias(enduse_gp_ghg_col)
                ])
<<<<<<< HEAD

    def add_weighted_load_component_columns(self):
        # load components
        load_columns = self.load_component_cols()
        for col in load_columns:
            old_units = 'kbtu'
            new_units = 'tbtu'
            new_col = self.col_name_to_weighted(col, new_units=new_units)
            conv_fact = self.conv_fact(old_units, new_units)
            self.data = self.data.with_columns(
                (pl.col(col) * pl.col(self.BLDG_WEIGHT) * conv_fact).alias(new_col))

    def add_weighted_energy_savings_columns(self):
        # Select energy columns to calculate savings for
        engy_cols = []
        abs_svgs_cols = {}
        pct_svgs_cols = {}
        wtd_pct_svgs_cols_to_drop = []
=======
>>>>>>> 7cba48fd

        assert isinstance(input_lf, pl.LazyFrame)

        return input_lf

    def add_weighted_utility_cost_savings_columns(self, input_lf, baseline_lf, geo_agg_cols):
        # the data contains the weighted extracted utility bills for the apportioned tract
        # This method will calculate the weighted utility cost savings by each metric - min, median_low, median_high, mean, max, and state average

        logger.debug('Adding weighted utility cost savings')

        assert isinstance(input_lf, pl.LazyFrame)

        result_cols = self.UTIL_ELEC_BILL_COSTS + self.COST_STATE_UTIL_COSTS + [self.UTIL_BILL_TOTAL_MEAN]
        abs_svgs_cols = {}
        pct_svgs_cols = {}

        val_cols = []

        for col in result_cols:
            weighted_col = self.unweighted_weighted_map[col]
            val_cols.append(weighted_col)
            abs_svgs_cols[weighted_col] = self.col_name_to_savings(weighted_col, None)
            pct_svgs_cols[weighted_col] = self.col_name_to_percent_savings(weighted_col, 'percent')
            # mapping for column name to intensity savings column name
            intensity_col = self.col_name_to_area_intensity(col)
            val_cols.append(intensity_col)
            abs_svgs_cols[intensity_col] = self.col_name_to_savings(intensity_col, None)
            pct_svgs_cols[intensity_col] = self.col_name_to_percent_savings(intensity_col, 'percent')

        if baseline_lf is None:
            # this is baseline data, add empty savings cols and return
            for weighted_col in (list(abs_svgs_cols.values()) + list(pct_svgs_cols.values())):
                input_lf = input_lf.with_columns(pl.lit(0.0).alias(weighted_col))
            return input_lf

        val_and_id_cols = val_cols + geo_agg_cols + [self.BLDG_ID]

        base_vals = baseline_lf.select(val_and_id_cols).sort([self.BLDG_ID] + geo_agg_cols).clone()
        base_vals = base_vals.rename(lambda col_name: col_name + '_base')

        up_vals = input_lf.select(val_and_id_cols).sort([self.BLDG_ID] + geo_agg_cols).clone()

        # absolute savings
        abs_svgs = pl.concat([up_vals, base_vals], how='horizontal').with_columns(
            [(pl.col(f'{col}_base') - pl.col(col)).alias(abs_svgs_cols[col]) for col in val_cols]
        ).select(list(abs_svgs_cols.values()) + geo_agg_cols + [self.BLDG_ID])

        # percent savings
        pct_svgs = pl.concat([up_vals, base_vals], how='horizontal').with_columns(
            [((pl.col(f'{col}_base') - pl.col(col)) / pl.col(f'{col}_base')).alias(pct_svgs_cols[col]) for col in val_cols]
        ).select(list(pct_svgs_cols.values()) + geo_agg_cols + [self.BLDG_ID])

        pct_svgs = pct_svgs.fill_null(0.0)
        pct_svgs = pct_svgs.fill_nan(0.0)

        abs_svgs = abs_svgs.cast({self.BLDG_ID: pl.Int64})
        pct_svgs = pct_svgs.cast({self.BLDG_ID: pl.Int64})

        input_lf = input_lf.join(abs_svgs, how='left', on=[self.BLDG_ID] + geo_agg_cols)
        input_lf = input_lf.join(pct_svgs, how='left', on=[self.BLDG_ID] + geo_agg_cols)

        return input_lf

    def add_unweighted_savings_columns(self):

        assert isinstance(self.data, pl.DataFrame)

        # Calculate savings for each group of columns using the appropriate units
        for col_group in self.UNWTD_COL_GROUPS:

            val_cols = []
            abs_svgs_cols = {}
            pct_svgs_cols = {}

            for col in col_group['cols']:
                # Mapping from column name to raw savings column name
                val_cols.append(col)
                abs_svgs_cols[col] = self.col_name_to_savings(col, None)
                pct_svgs_cols[col] = self.col_name_to_percent_savings(col, 'percent')
                # Mapping for column name to intensity savings column name
                intensity_col = self.col_name_to_area_intensity(col)
                val_cols.append(intensity_col)
                abs_svgs_cols[intensity_col] = self.col_name_to_savings(intensity_col, None)
                pct_svgs_cols[intensity_col] = self.col_name_to_percent_savings(intensity_col, 'percent')

                # Save a map of columns to create weighted savings for later in processing
                # after weights are assigned.
                self.unweighted_weighted_map.update({
                    self.col_name_to_savings(col, None): self.col_name_to_weighted_savings(col, col_group['weighted_units'])
                    })

            # Keep the building ID and upgrade name columns to use as the index
            val_and_id_cols = val_cols + [self.BLDG_ID, self.UPGRADE_NAME]

            # Get the baseline results
            base_vals = self.data.filter(pl.col(self.UPGRADE_NAME) == self.BASE_NAME).select(val_and_id_cols).sort(self.BLDG_ID).clone()

            # Caculate the savings for each upgrade, including the baseline
            up_abs_svgs = []
            up_pct_svgs = []

            for upgrade_name, up_res in self.data.groupby(self.UPGRADE_NAME):

                up_vals = up_res.select(val_and_id_cols).sort(self.BLDG_ID).clone()

                # Check that building_ids have same order in both DataFrames before division
                base_val_ids = base_vals.get_column(self.BLDG_ID)
                up_val_ids = up_vals.get_column(self.BLDG_ID)
                assert up_val_ids.to_list() == base_val_ids.to_list()

                # Calculate the absolute and percent savings
                abs_svgs = (base_vals[val_cols] - up_vals[val_cols])

                pct_svgs = ((base_vals[val_cols] - up_vals[val_cols]) / base_vals[val_cols]) * 100
                pct_svgs = pct_svgs.fill_null(0.0)
                pct_svgs = pct_svgs.fill_nan(0.0)

                abs_svgs = abs_svgs.with_columns([
                    base_val_ids,
                    pl.lit(upgrade_name).alias(self.UPGRADE_NAME)
                ])
                abs_svgs = abs_svgs.with_columns(pl.col(self.UPGRADE_NAME))

                pct_svgs = pct_svgs.with_columns([
                    base_val_ids,
                    pl.lit(upgrade_name).alias(self.UPGRADE_NAME)
                ])
                pct_svgs = pct_svgs.with_columns(pl.col(self.UPGRADE_NAME))

                abs_svgs = abs_svgs.rename(abs_svgs_cols)
                pct_svgs = pct_svgs.rename(pct_svgs_cols)

                up_abs_svgs.append(abs_svgs)
                up_pct_svgs.append(pct_svgs)

            up_abs_svgs = pl.concat(up_abs_svgs)
            up_pct_svgs = pl.concat(up_pct_svgs)

            # Join the savings columns onto the results
            self.data = self.data.join(up_abs_svgs, how='left', on=[self.UPGRADE_NAME, self.BLDG_ID])
            self.data = self.data.join(up_pct_svgs, how='left', on=[self.UPGRADE_NAME, self.BLDG_ID])

    def remove_sightglass_column_units(self):
        # SightGlass requires that the energy_consumption, energy_consumption_intensity,
        # energy_savings, and energy_savings_intensity columns have no units on the
        # column names. This method removes the units from the appropriate column names.

        def rmv_units(c):
            return c.replace(f'..{self.units_from_col_name(c)}', '')

        crnms = {}  # Column renames
        og_cols = self.data.columns
        for col in (self.COLS_TOT_ANN_ENGY + self.COLS_ENDUSE_ANN_ENGY):
            # energy_consumption
            if col in og_cols: crnms[col] = rmv_units(col)

            # energy_consumption_intensity
            col_int = self.col_name_to_eui(col)
            if col_int in og_cols: crnms[col_int] = rmv_units(col_int)

            # energy_savings
            col_svg = self.col_name_to_savings(col)
            if col_svg in og_cols: crnms[col_svg] = rmv_units(col_svg)

            # energy_savings_intensity
            col_svg_int = self.col_name_to_eui(col_svg)
            if col_svg_int in og_cols: crnms[col_svg_int] = rmv_units(col_svg_int)

        # peak_demand
        col_peak = 'out.electricity.total.peak_demand..kw'
        if col_peak in og_cols: crnms[col_peak] = rmv_units(col_peak)

        logger.debug('remove_sightglass_column_units')
        for old, new in crnms.items():
            assert old.startswith(new)
            logger.debug(f'{old} -> {new}')

        self.data = self.data.rename(crnms)

    def add_sightglass_column_units(self, lazyframe):
        # SightGlass requires that the energy_consumption, energy_consumption_intensity,
        # energy_savings, and energy_savings_intensity columns have no units on the
        # column names. This method adds those units back to the appropriate column names,
        # which is useful for plotting.

        def rmv_units(c):
            return c.replace(f'..{self.units_from_col_name(c)}', '')

        crnms = {}  # Column renames
        og_cols = lazyframe.columns
        for col in (self.COLS_TOT_ANN_ENGY + self.COLS_ENDUSE_ANN_ENGY):
            # energy_consumption
            if rmv_units(col) in og_cols: crnms[rmv_units(col)] = col

            # energy_consumption_intensity
            col_int = self.col_name_to_eui(col)
            if rmv_units(col_int) in og_cols: crnms[rmv_units(col_int)] = col_int

            # energy_savings
            col_svg = self.col_name_to_savings(col)
            if rmv_units(col_svg) in og_cols: crnms[rmv_units(col_svg)] = col_svg

            # energy_savings_intensity
            col_svg_int = self.col_name_to_eui(col_svg)
            if rmv_units(col_svg_int) in og_cols: crnms[rmv_units(col_svg_int)] = col_svg_int

        # peak_demand
        c_peak = 'out.electricity.total.peak_demand..kw'
        if rmv_units(c_peak) in og_cols: crnms[rmv_units(c_peak)] = c_peak

        logger.debug('add_sightglass_column_units')
        for old, new in crnms.items():
            assert new.startswith(old)
            logger.debug(f'{old} -> {new}')

        lazyframe = lazyframe.rename(crnms)
        return lazyframe

    def get_comstock_unscaled_monthly_energy_consumption(self):
        """
        From the ComStock run, get the monthly timeseries data into monthly natural gas and electricity energy consumption for each state.
        Scale the monthly consumption to national scale.
        First, scale each building type up to match CBECS sqft for that building type.
        Second, scale the total energy for that total sqft up to match the total of CBECS for ALL building types.
        Return:
            comstock_monthly_consumption (pd.DataFrame): Table of natural gas and electricity consumption by state and month.
        """
        if self.athena_table_name is None:
            logger.debug('No athena_table_name was provided, not attempting to query monthly data from Athena.')
            return True

        # Load or query timeseries ComStock results by state and building type
        file_name = f'comstock_monthly_natural_gas_and_electricity_by_state_and_bldg_type.csv'
        file_path = os.path.join(self.data_dir, file_name)
        if not os.path.exists(file_path):
            # Query Athena for ComStock results
            logger.info('Querying Athena for ComStock monthly energy data by state and building type, this will take several minutes.')
            query = f"""
                SELECT
                "upgrade",
                "month",
                "state_id",
                "building_type",
                sum("total_site_gas_kbtu") AS "total_site_gas_kbtu",
                sum("total_site_electricity_kwh") AS "total_site_electricity_kwh"
                FROM
                (
                    SELECT
                    EXTRACT(MONTH from "time") as "month",
                    SUBSTRING("build_existing_model.county_id", 2, 2) AS "state_id",
                    "build_existing_model.create_bar_from_building_type_ratios_bldg_type_a" as "building_type",
                    "upgrade",
                    "total_site_gas_kbtu",
                    "total_site_electricity_kwh"
                    FROM
                    "{self.athena_table_name}_timeseries"
                    JOIN "{self.athena_table_name}_baseline"
                    ON "{self.athena_table_name}_timeseries"."building_id" = "{self.athena_table_name}_baseline"."building_id"
                    WHERE "build_existing_model.building_type" IS NOT NULL
                )
                GROUP BY
                "upgrade",
                "month",
                "state_id",
                "building_type"
            """
            comstock_unscaled_data = self.athena_client.execute(query)
            comstock_unscaled_data.to_csv(file_path, index=False)

        # Read data from disk
        comstock_unscaled = pl.read_csv(file_path)

        # Rename columns
        comstock_unscaled = comstock_unscaled.rename({'month': 'Month', 'state_id': 'FIPS Code'})

        # Rename upgrade values
        upgrade_data = self.data.select([self.UPGRADE_ID, self.UPGRADE_NAME])
        print(upgrade_data.head())
        upgrade_name_map = dict(zip(upgrade_data[self.UPGRADE_ID], upgrade_data[self.UPGRADE_NAME]))
        comstock_unscaled = comstock_unscaled.with_columns(
            pl.col('upgrade').replace(upgrade_name_map).alias('upgrade_name'),
        )
        print(comstock_unscaled.head())
        #Rename Building_Types
        def rename_buildingtypes(building_type):
            building_type = building_type.replace('_',' ').replace(' ', '')
            return building_type

        comstock_unscaled = comstock_unscaled.with_columns(
            pl.col('building_type').map_elements(lambda x: rename_buildingtypes(x), return_dtype=pl.Utf8).alias('building_type'),
        )

        self.monthly_data = comstock_unscaled

        return comstock_unscaled

    def get_scaled_comstock_monthly_consumption_by_state(self, input_lf):

        if self.monthly_data is None:
            logger.info('No monthly_data exists, not attempting to scale monthly data.')
            return True

        # Load or query monthly ComStock energy consumption by state and building type
        monthly = self.monthly_data

        # Get the scaling factors to take the results of this ComStock run to the national scale
        comstock_scaling_factors: pl.LazyFrame = input_lf.clone().group_by(self.BLDG_TYPE).agg(pl.col(self.BLDG_WEIGHT).mean()).collect()
        #comstock_scaling_factors only have two columns. not costly.
        comstock_scaling_factors = dict(comstock_scaling_factors.iter_rows())

        # Assign the correct per-building-type scaling factor to ComStock monthly data
        monthly = monthly.with_columns((pl.col(self.BLDG_TYPE).replace(comstock_scaling_factors, default=None)).alias('Scaling Factor'))

        # Scale the ComStock energy consumption
        monthly = monthly.with_columns(
            (pl.col('total_site_electricity_kwh').mul(pl.col('Scaling Factor'))).alias('Electricity consumption (kWh)'),
        )

        monthly = monthly.with_columns(
            (pl.col('total_site_gas_kbtu').mul(pl.col('Scaling Factor'))).alias('Natural gas consumption (thous Btu)'),
        )

        # Aggregate ComStock by state and month, combining all building types
        vals = ['Electricity consumption (kWh)', 'Natural gas consumption (thous Btu)']
        cols_to_drop = [self.BLDG_TYPE, 'total_site_electricity_kwh', 'total_site_gas_kbtu', 'Scaling Factor']

        idx = ['FIPS Code', 'Month', 'upgrade', 'upgrade_name']
        monthly = monthly.group_by(idx).sum().drop(cols_to_drop)

        # Add a dataset label column
        monthly = monthly.with_columns([
            pl.lit(self.dataset_name).alias(self.DATASET)
        ])

        # load the state id table
        file_path = os.path.join(self.truth_data_dir, 'state_region_division_table.csv')
        if not os.path.exists(file_path):
            raise AssertionError('State metadata not found, download truth data')
        else:
            state_table = pl.read_csv(file_path)

        # Rename columns
        state_table = state_table.rename({'State': self.STATE_NAME, 'State Code': self.STATE_ABBRV})

        # Append the state metadata
        cols = ['FIPS Code', self.STATE_ABBRV, 'Division']
        monthly = monthly.join(state_table.select(cols), on='FIPS Code', how='left')

        # # Get the energy consumption of the buildings NOT covered by ComStock from CBECS
        # cbecs_gap_elec_tbtu, cbecs_gap_gas_tbtu = self.get_comstock_to_whole_stock_energy_gaps()

        # Using ComStock's existing distribution of energy consumption by state and month,
        # add the energy consumption of the buildings NOT covered by ComStock.
        # This will be called the ComStock Gap Model.
        # Because of the way the stacked bar plots are created, ComStock Gap = ComStock + ComStock Gap
        # comstock_elec_tbtu = comstock['Electricity consumption (kWh)'].sum() * self.kWh_to_kBtu * self.kBtu_to_TBtu
        # comstock_gas_tbtu = comstock['Natural gas consumption (thous Btu)'].sum() * self.kBtu_to_TBtu
        # elec_scale = (cbecs_gap_elec_tbtu + comstock_elec_tbtu) / comstock_elec_tbtu
        # gas_scale = (cbecs_gap_gas_tbtu + comstock_gas_tbtu) / comstock_gas_tbtu
        # comstock_gap = comstock.copy()
        # comstock_gap['Dataset'] = 'ComStock Gap Model'
        # comstock_gap['Electricity consumption (kWh)'] = comstock_gap['Electricity consumption (kWh)'] * elec_scale
        # comstock_gap['Natural gas consumption (thous Btu)'] = comstock_gap['Natural gas consumption (thous Btu)'] * gas_scale


        # self.monthly_data_gap = comstock_gap
        self.monthly_data = monthly
        return True

    def create_long_energy_data(self):
        # Convert energy and emissions data into long format, with a row for each fuel/enduse group combo

        engy_cols = []
        emis_cols = []
        for col in (self.COLS_ENDUSE_GROUP_ANN_ENGY):
            fuel, enduse_gp = col.replace('calc.enduse_group.', '').replace('.energy_consumption..kwh', '').split('.')
            pre = f'calc.weighted.enduse_group.{fuel}.{enduse_gp}'
            enduse_gp_engy = f'{pre}.energy_consumption..tbtu'
            engy_cols.append(enduse_gp_engy)
            # Find the corresponding emissions column
            for c in self.data.columns:
                if c.startswith(f'{pre}.emissions'):
                    emis_cols.append(c)

        # Convert energy columns to long form
        engy_var_col = 'calc.weighted.enduse_group.fuel.enduse_group.energy_consumption..units'
        pre = 'calc.weighted.enduse_group.'
        suf = '..tbtu'
        engy_val_col = f'calc.weighted.energy_consumption..{self.weighted_energy_units}'
        engy = self.data.melt(id_vars=[self.BLDG_ID, self.UPGRADE_ID], value_vars=engy_cols, variable_name=engy_var_col, value_name=engy_val_col)
        engy = engy.with_columns(
            pl.col(engy_var_col).str.strip_prefix(pre).str.strip_suffix(suf).str.split('.').list.get(0).alias('fuel'),
            pl.col(engy_var_col).str.strip_prefix(pre).str.strip_suffix(suf).str.split('.').list.get(1).alias('enduse_group'),
        )

        # Convert emissions columns to long form
        emis_var_col = 'calc.weighted.enduse_group.fuel.enduse_group.emissions..units'
        pre = 'calc.weighted.enduse_group.'
        emis_val_col = f'calc.weighted.emissions..{self.weighted_ghg_units}'
        emis = self.data.melt(id_vars=[self.BLDG_ID, self.UPGRADE_ID], value_vars=emis_cols, variable_name=emis_var_col, value_name=emis_val_col)
        emis = emis.with_columns(
            pl.col(emis_var_col).str.strip_prefix(pre).str.split('.').list.get(0).alias('fuel'),
            pl.col(emis_var_col).str.strip_prefix(pre).str.split('.').list.get(1).alias('enduse_group'),
        )

        # Join long form energy and emissions
        join_cols = [self.BLDG_ID, self.UPGRADE_ID, 'fuel', 'enduse_group']
        engy_emis = engy.join(emis, how='left', on=join_cols)
        # Fill blank emissions (for district heating and cooling) with zeroes
        # TODO remove if emissions cols for district heating and cooling get added
        engy_emis = engy_emis.with_columns(
            pl.col(emis_val_col).fill_null(0.0)
        )
        # Remove rows with zero energy for the fuel/end use group combo to make file shorter
        engy_emis = engy_emis.filter((pl.col(engy_val_col) > 0))
        engy_emis = engy_emis.select(join_cols + [engy_val_col, emis_val_col])
        engy_emis = engy_emis.sort(by=join_cols)

        # Check that the long and wide sums match by fuel and for the total
        fuels_to_check = engy_emis.get_column('fuel').unique().to_list() + ['total']
        for fuel in fuels_to_check:
            # Define column names
            tot_engy_col = f'calc.weighted.{fuel}.total.energy_consumption..tbtu'
            tot_ghg_col = f'calc.weighted.emissions.{fuel}..co2e_mmt'
            if fuel == 'electricity':
                tot_ghg_col = 'calc.weighted.emissions.electricity.egrid_2021_subregion..co2e_mmt'
            elif fuel == 'total':
                tot_engy_col = self.col_name_to_weighted(self.ANN_TOT_ENGY_KBTU, self.weighted_energy_units)
                tot_ghg_col = self.col_name_to_weighted(self.ANN_GHG_EGRID, self.weighted_ghg_units)
            elif fuel in ['other_fuel', 'district_heating', 'district_cooling']:
                # TODO revise if district emissions added
                # Other is sum of propane and fuel_oil columns, and district cols have no emissions columns
                # Checked as part of checking total
                continue
            # Energy check
            if fuel == 'total':
                tot_engy_long = engy_emis.select(pl.sum(engy_val_col)).item()
            else:
                tot_engy_long = engy_emis.filter((pl.col('fuel') == fuel)).select(pl.sum(engy_val_col)).item()
            tot_engy_wide = self.data.select(pl.sum(tot_engy_col)).item()
            logger.debug(f'{fuel} long energy {tot_engy_long}')
            logger.debug(f'{fuel} wide energy {tot_engy_wide}')
            assert round(tot_engy_long, 1) == round(tot_engy_wide, 1), f'For {fuel}, long energy {tot_engy_long} does not match wide energy {tot_emis_wide}'
            # Emissions check
            if fuel == 'total':
                tot_emis_long = engy_emis.select(pl.sum(emis_val_col)).item()
            else:
                tot_emis_long = engy_emis.filter((pl.col('fuel') == fuel)).select(pl.sum(emis_val_col)).item()
            tot_emis_wide = self.data.select(pl.sum(tot_ghg_col)).item()
            logger.debug(f'{fuel} long emissions {tot_emis_long}')
            logger.debug(f'{fuel} wide emissions {tot_emis_wide}')
            assert round(tot_emis_long, 1) == round(tot_emis_wide, 1), f'For {fuel}, long emissions {tot_engy_long} do not match wide emissions {tot_emis_wide}'

        # Assign
        self.data_long = engy_emis

    def create_long_loads_data(self):

        total_area = self.data['calc.weighted.sqft'].sum()
        logger.info(f'Total Area: {total_area}')

        # add climate zone groups
        self.add_climate_zone_group()

        # convert load component data to long format, with a row for each fuel/enduse/load component group combo
        load_cols = self.load_component_cols()
        load_intensity_cols = []
        for col in load_cols:
            intensity_col = self.col_name_to_area_intensity(col).replace('out.','calc.')
            load_intensity_cols.append(intensity_col)


        # convert load intensity columns to long format
        load_var_col = 'calc.loads.fuel.period.demand_intensity.component..units'
        load_val_col = 'calc.loads.component_load_intensity..kbtu_per_ft2'
        pre = 'calc.loads.'
        loads_int_long = self.data.melt(id_vars=[self.BLDG_ID, self.UPGRADE_ID, 'Climate Zone Group', self.BLDG_TYPE_GROUP], value_vars=load_intensity_cols, variable_name=load_var_col, value_name=load_val_col)
        loads_int_long = loads_int_long.with_columns(
            pl.col(load_var_col).str.strip_prefix(pre).str.split('.').list.get(0).alias('fuel'),
            pl.col(load_var_col).str.strip_prefix(pre).str.split('.').list.get(1).alias('period'),
            pl.col(load_var_col).str.strip_prefix(pre).str.split('.').list.get(3).alias('component')
        )

        # convert weighted load columns to long format
        weighted_load_cols = []
        for col in load_cols:
            weighted_col = self.col_name_to_weighted(col, 'kbtu')
            weighted_load_cols.append(weighted_col)

        var_col = 'calc.weighted.loads.fuel.period.demand.component..units'
        val_col = 'calc.weighted.loads.component_load..kbtu'
        pre = 'calc.weighted.loads.'
        loads_long = self.data.melt(id_vars=[self.BLDG_ID, self.UPGRADE_ID, 'Climate Zone Group', self.BLDG_TYPE_GROUP], value_vars=weighted_load_cols, variable_name=var_col, value_name=val_col)
        loads_long = loads_long.with_columns(
            pl.col(var_col).str.strip_prefix(pre).str.split('.').list.get(0).alias('fuel'),
            pl.col(var_col).str.strip_prefix(pre).str.split('.').list.get(1).alias('period'),
            pl.col(var_col).str.strip_prefix(pre).str.split('.').list.get(3).alias('component')
        )

        # join intensity and loads cols
        join_cols = [self.BLDG_ID, self.UPGRADE_ID, 'Climate Zone Group', self.BLDG_TYPE_GROUP, 'fuel', 'period', 'component']

        loads_long = loads_long.join(loads_int_long, how='left', on=join_cols)
        loads_long = loads_long.select(join_cols + [load_val_col, val_col])
        loads_long = loads_long.sort(by=self.BLDG_ID)
        print(loads_long.head)
        self.loads_data_long = loads_long

    def export_to_csv_long(self):
        # Exports comstock data to CSV in long format, with rows for each fuel/enduse group combo

        if self.data_long is None:
            self.create_long_energy_data()

        # Save files - separate building energy from characteristics for file size
        # up_ids = self.data.get_column(self.UPGRADE_ID).unique().to_list()
        # up_ids.sort()
        # logger.error(f'Got here {up_ids}')
        # for up_id in up_ids:
        #     logger.error('Got here')
        #     file_name = f'upgrade{up_id:02d}_energy_long.csv'
        #     file_path = os.path.abspath(os.path.join(self.output_dir, file_name))
        #     logger.info(f'Exporting to: {file_path}')
        #     self.data.filter(pl.col(self.UPGRADE_ID) == up_id).write_csv(file_path)

        for cached_parquet in self.cached_parquet:
            file_name = f'{cached_parquet}_energy_long.csv'
            file_path = os.path.abspath(os.path.join(self.output_dir, file_name))
            logger.info(f'Exporting to: {file_path}')
<<<<<<< HEAD
            self.data_long.filter(pl.col(self.UPGRADE_ID) == up_id).write_csv(file_path)

    def export_loads_to_csv_long(self):

        if self.loads_data_long is None:
            self.create_long_loads_data()

        up_ids = self.data.get_column(self.UPGRADE_ID).unique().to_list()
        up_ids.sort()
        logger.info(f'Exporting Loads')
        for up_id in up_ids:
            file_name = f'upgrade{up_id:02d}_loads_long.csv'
            file_path = os.path.abspath(os.path.join(self.output_dir, file_name))
            logger.info(f'Exporting to: {file_path}')
            self.loads_data_long.filter(pl.col(self.UPGRADE_ID) == up_id).write_csv(file_path)
=======
            self.data_long.write_csv(file_path)

>>>>>>> 7cba48fd

    def combine_emissions_cols(self):
        # Create combined emissions columns

        # Fill empty emissions columns with zeroes before summing
        for c in self.data.columns:
            if 'out.emissions.' in c:
                self.data = self.data.with_columns([pl.col(c).fill_null(0.0)])

        # Create two combined emissions columns
        self.data = self.data.with_columns(pl.sum_horizontal(self.COLS_GHG_EGRID).alias(self.ANN_GHG_EGRID))
        self.data = self.data.with_columns(pl.sum_horizontal(self.COLS_GHG_CAMBIUM).alias(self.ANN_GHG_CAMBIUM))

        col_names = [self.ANN_GHG_EGRID, self.ANN_GHG_CAMBIUM]
        self.convert_units(col_names)

    def combine_utility_cols(self):
        # Create combined utility column for mean electricity rate

        ## Fill empty emissions columns with zeroes before summing
        #for c in self.data.columns:
        #    if 'out.emissions.' in c:
        #        self.data = self.data.with_columns([pl.col(c).fill_null(0.0)])

        # Create two combined emissions columns
        self.data = self.data.with_columns(pl.sum_horizontal(self.COLS_UTIL_BILLS).alias(self.UTIL_BILL_TOTAL_MEAN))

        col_names = [self.UTIL_BILL_TOTAL_MEAN]
        self.convert_units(col_names)


    def convert_units(self, col_names):
        # Read the column definitions
        col_def_path = os.path.join(RESOURCE_DIR, COLUMN_DEFINITION_FILE_NAME)
        col_defs = pd.read_csv(col_def_path)

        for col in col_names:
            # Check for unit conversion
            orig_units_per_name = self.units_from_col_name(col)
            col = col.replace(f'..{orig_units_per_name}', '')
            orig_units = col_defs.loc[col_defs['new_col_name'] == col, 'original_units'].item()
            assrt_msg = f'Units in column name {orig_units_per_name} dont match units in column definition {orig_units}'
            assert orig_units == orig_units_per_name, assrt_msg
            new_units = col_defs.loc[col_defs['new_col_name'] == col, 'new_units'].item()
            if pd.isna(orig_units):
                logger.debug('-- Unitless, no unit conversion necessary')
            elif orig_units == new_units:
                logger.debug(f"-- Keeping original units {orig_units}")
            else:
                # Convert the column
                cf = self.conv_fact(orig_units, new_units)
                self.data = self.data.with_columns([(pl.col(col) * cf)])
                logger.info(f"-- Converted units from {orig_units} to {new_units} by multiplying by {cf}")

    def export_data_and_enumeration_dictionary(self):

        assert isinstance(self.data, pl.LazyFrame)

        # Read column definitions
        col_def_path = os.path.join(RESOURCE_DIR, COLUMN_DEFINITION_FILE_NAME)
        col_defs = pl.read_csv(col_def_path)

        # Read enumeration definitions
        enum_def_path = os.path.join(RESOURCE_DIR, ENUM_DEFINITION_FILE_NAME)
        enum_defs = pl.read_csv(enum_def_path)

        # Data dictionary
        col_dicts = []
        all_enums = []
        for col in self.data.columns:
            if col.startswith('applicability.'):
                continue  # measure-within-upgrade applicability column names are dynamic, don't check
            col = col.replace(f'..{self.units_from_col_name(col)}', '')
            try:
                col_def = col_defs.row(by_predicate=(pl.col('new_col_name') == col), named=True)
            except pl.exceptions.NoRowsReturnedError:
                logger.error(f'No definition for {col} in {col_def_path}')
                continue
            except pl.exceptions.TooManyRowsReturnedError:
                logger.error(f'Multiple matches for {col} in {col_def_path}')
                continue

            col_enums = []
            if col_def['data_type'] == 'string':
                str_enums = []
                for enum in self.data.select(col).unique().collect().to_series().to_list():
                    if enum is None:
                        continue  # Don't define blank enumerations
                    try:
                        float(enum)  # Don't define numeric enumerations
                    except ValueError as valerr:
                        if enum == '':
                            continue
                        str_enums.append(str(enum))
                if len(str_enums) > 50:
                    logger.debug(f'Not defining enumerations for {col}, see column definition for pattern')
                    col_enums = str_enums[0:10] + ['...too many to list']
                elif 'utility_bills.' in col:
                    pass  # Don't define utility rate names
                else:
                    col_enums = str_enums
                    all_enums.extend(str_enums)
            col_dicts.append({
                'field_name': col_def['new_col_name'],
                'field_location': 'metadata',
                'data_type': col_def['data_type'],
                'units': col_def['new_units'],
                'field_description': col_def['field_description'],
                'allowable_enumeration': '|'.join(col_enums),
            })

        data_dictionary = pl.from_dicts(col_dicts)

        # Enumeration dictionary
        enum_dicts = []
        for enum in sorted(set(all_enums)):
            enum_def = enum_defs.filter(pl.col('enumeration') == enum)
            if not len(enum_def) == 1:
                logger.error(f'Found {len(enum_def)} enumeration_definitions for: "{enum}"')
                continue
            enum_def = enum_defs.row(by_predicate=(pl.col('enumeration') == enum), named=True)
            enum_dicts.append({
                'enumeration': enum,
                'enumeration_description': enum_def['enumeration_description']
            })

        if enum_dicts:
            enum_dictionary = pl.from_dicts(enum_dicts)
        else:
            enum_dictionary = pl.DataFrame()

        # Save files
        file_name = f'data_dictionary.tsv'
        file_path = os.path.abspath(os.path.join(self.output_dir, file_name))
        logger.info(f'Exporting data dictionary to: {file_path}')
        data_dictionary.write_csv(file_path, separator='\t')

        file_name = f'enumeration_dictionary.tsv'
        file_path = os.path.abspath(os.path.join(self.output_dir, file_name))
        logger.info(f'Exporting enumeration dictionary to: {file_path}')
        enum_dictionary.write_csv(file_path, separator='\t')


    def sightGlass_metadata_check(self, comstock_data: pl.LazyFrame):
        # Actually I think this function should be a part of utility class, not the main class.
        # Check that the metadata columns are present in the data
        # when the columns are in memory
        err_log = ""

        #df.rows(named=True) = [{'foo': 1, 'bar': 1, 'ham': 0}]

        null_count_per_column: dict = comstock_data.null_count().collect().rows(named=True)[0]

        #check if there are null values in row_segment as polars LazyFrame
        for coln, null_count in null_count_per_column.items():
            if coln.startswith("out.qoi.") or coln.startswith("out.utility_bills.") or coln.startswith('applicability.upgrade_add_pvwatts'):
                continue
            if null_count > 0:
                err_log += f"Null values found in column {coln} with {null_count} null count.\n"

        SIGHTGLASS_REQUIRED_COLS = [self.BLDG_ID, self.UPGRADE_ID,
                                     self.UPGRADE_APPL, self.FLR_AREA, self.BLDG_WEIGHT]

        for col in SIGHTGLASS_REQUIRED_COLS:
            if col not in comstock_data.columns:
                err_log += f'{col} not found in data, which is needed for sightglass\n'

        #Skip pattern, may need delete later:
        pattern = r'out\.electricity\.total\.[a-zA-Z]{3}\.energy_consumption'

        for c in comstock_data.columns:
            if re.search('[^a-z0-9._]', c):
                # (f'Column {c} violates name rules: may only contain . _ 0-9 lowercaseletters (no spaces)')
                err_log += f'Column {c} violates name rules: may only contain . _ 0-9 lowercaseletters (no spaces)\n'

        #Actually that's the perfect case to use regex to check the summary.
        TOTAL_PATTERN = r'out\.([a-zA-Z_]+)\.total\.energy_consumption\.\.kwh'
        ENDUSE_PATTERN = r'out\.([a-zA-Z_]+)\.(?!total)([a-zA-Z_]+)\.energy_consumption\.\.kwh'
        MONTH_PATTERN = r'out\.electricity\.total\.([a-zA-Z]{3})\.energy_consumption'

        #Get the sum of the data
        sum_table: pl.DataFrame = comstock_data.sum().collect().rows(named=True)[0]

        #Find the sum of total culmns for each type fuels, and for each fuel type find the sum of different
        #enduse columns. And record them in a dictionary like: {fuel_type: total_energy}
        fuel_total, end_use_total, month_total = {}, {}, {}
        for c in comstock_data.columns:
            if re.match(TOTAL_PATTERN, c):
                fuel_type = re.match(TOTAL_PATTERN, c).group(1)
                if c == self.ANN_TOT_ENGY_KBTU:
                    #absolutely we don't need the total to be added into the
                    #sum again out.site_energy.total.energy_consumption..kwh should be the sum
                    #of all the other energy's type sum.
                    continue
                fuel_total[fuel_type] = sum_table[c]
            elif re.match(ENDUSE_PATTERN, c):
                fuel_type = re.match(ENDUSE_PATTERN, c).group(1)
                end_use_total[fuel_type] = end_use_total.get(fuel_type, 0) + sum_table[c]
            elif re.match(MONTH_PATTERN, c):
                month = re.match(MONTH_PATTERN, c).group(1)
                month_total[month] = sum_table[c]

        logger.info(f"Fuel total: {fuel_total}, Enduse total: {end_use_total}, Month total: {month_total}")
        # Check that the total site energy is the sum of the fuel totals
        for fuel, total in end_use_total.items():
            if not total == pytest.approx(fuel_total[fuel], rel=0.01):
                err_log += f'Fuel total for {fuel} does not match sum of enduse columns\n'
        if not sum(fuel_total.values()) == pytest.approx(sum_table[self.ANN_TOT_ENGY_KBTU], rel=0.01):
            err_log += f'Site total {sum(fuel_total.values())} does not match sum of fuel totals {sum_table[self.ANN_TOT_ENGY_KBTU]}\n'
        if not sum(month_total.values()) == pytest.approx(sum_table[self.ANN_TOT_ELEC_KBTU], rel=0.01):
            err_log += 'Electricity total does not match sum of month totals\n'

        if err_log:
            raise ValueError(err_log)<|MERGE_RESOLUTION|>--- conflicted
+++ resolved
@@ -159,42 +159,6 @@
                         self.col_name_to_savings(col, None): self.col_name_to_weighted_savings(col, col_group['weighted_units'])
                         })
         else:
-<<<<<<< HEAD
-            # Import columns from buildstock, results.csv, and other files
-            self.load_data(acceptable_failure_percentage, drop_failed_runs)
-            self.add_buildstock_csv_columns()
-            self.add_geospatial_columns()  # TODO remove geospatial join once reliably in buildstock.csv
-            self.add_ejscreen_columns()
-            self.add_cejst_columns()
-            self.data = self.downselect_imported_columns(self.data)
-            self.rename_columns_and_convert_units()
-            self.set_column_data_types()
-            # Calculate/generate columns based on imported columns
-            # self.add_aeo_nems_building_type_column()  # TODO POLARS figure out apply function
-            self.add_missing_energy_columns()
-            # self.combine_utility_cols()
-            self.add_enduse_total_energy_columns()
-            self.add_energy_intensity_columns()
-            # self.add_bill_intensity_columns()
-            # self.add_energy_rate_columns()
-            self.add_load_component_indensity_columns()
-                    # add climate zone groups
-            self.add_climate_zone_group()
-            self.add_normalized_qoi_columns()
-            self.add_vintage_column()
-            self.add_dataset_column()
-            # self.add_upgrade_building_id_column()  # TODO POLARS figure out apply function
-            self.add_hvac_metadata()
-            self.add_building_type_group()
-            self.data = self.reduce_df_memory(self.data)
-            self.add_enduse_fuel_group_columns()
-            self.add_enduse_group_columns()
-            self.add_addressable_segments_columns()
-            self.combine_emissions_cols()
-            self.add_metadata_index_col()
-            self.get_comstock_unscaled_monthly_energy_consumption()
-=======
->>>>>>> 7cba48fd
 
             # Get upgrades to process based on available results parquet files
             upgrade_ids = []
@@ -1583,11 +1547,7 @@
             else:
                 logger.error(f'Didnt find an order for column: {c}')
 
-<<<<<<< HEAD
-        sorted_cols = front_cols + applicability + geogs + ins + out_engy_cons_svgs + out_peak + out_intensity + out_qoi + out_emissions + out_utility + out_params + calc + loads
-=======
         sorted_cols = front_cols + applicability + geogs + ins + out_engy_cons_svgs + out_peak + out_intensity + out_qoi + out_ghg_emissions + out_pollution_emissions + out_utility + out_params + calc
->>>>>>> 7cba48fd
 
         input_df = input_df.select(sorted_cols)
 
@@ -1765,51 +1725,6 @@
             self.data = self.data.with_columns(
                 (pl.col(engy_col) / pl.col(self.FLR_AREA)).alias(eui_col))
 
-<<<<<<< HEAD
-    def add_bill_intensity_columns(self):
-        # Create bill per area column for each annual utility bill column
-        for bill_col in self.COLS_UTIL_BILLS + [
-                                                self.UTIL_BILL_TOTAL_MEAN,
-                                                'out.utility_bills.electricity_bill_max..usd',
-                                                'out.utility_bills.electricity_bill_median..usd',
-                                                'out.utility_bills.electricity_bill_min..usd']:
-            # Put in np.nan for bill columns that aren't part of ComStock
-            if not bill_col in self.data:
-                self.data = self.data.with_columns([pl.lit(None).alias(bill_col)])
-
-            # Divide bill by area to create intensity
-            per_area_col = self.col_name_to_area_intensity(bill_col)
-            self.data = self.data.with_columns(
-                (pl.col(bill_col) / pl.col(self.FLR_AREA)).alias(per_area_col))
-
-    def add_load_component_indensity_columns(self):
-        for load_col in self.load_component_cols():
-            # Divid energy by area to create intensity
-            lui_col = self.col_name_to_area_intensity(load_col).replace('out.','calc.')
-            self.data = self.data.with_columns(
-                (pl.col(load_col) / pl.col(self.FLR_AREA)).alias(lui_col))
-
-    def add_energy_rate_columns(self):
-        # Create energy rate column for each annual utility bill column
-        for bill_col in self.COLS_UTIL_BILLS:
-            # Get the corresponding energy consumption column
-            bill_to_engy_col = {
-                self.UTIL_BILL_ELEC: self.ANN_TOT_ELEC_KBTU,
-                self.UTIL_BILL_GAS: self.ANN_TOT_GAS_KBTU,
-                self.UTIL_BILL_FUEL_OIL: None,
-                self.UTIL_BILL_PROPANE: None
-            }
-            # Only create rate columns for fuels with bills and annual consumption
-            engy_col = bill_to_engy_col[bill_col]
-            if not engy_col:
-                continue
-            # Divide bill by consumption to create rate
-            rate_col = self.col_name_to_energy_rate(bill_col)
-            self.data = self.data.with_columns(
-                (pl.col(bill_col) / pl.col(engy_col)).alias(rate_col))
-
-=======
->>>>>>> 7cba48fd
     def add_normalized_qoi_columns(self):
         dict_cols = []
 
@@ -2778,12 +2693,6 @@
         # Export dictionaries corresponding to the exported columns
         self.export_data_and_enumeration_dictionary()
 
-<<<<<<< HEAD
-        # Adding weighing factors to the load component data
-        self.add_weighted_load_component_columns()
-
-        return bldg_type_scale_factors
-=======
     def add_weights_aportioned_by_stock_estimate(self,
                                                  apportionment: Apportion,
                                                  keep_n_per_apportionment_group=False,
@@ -2990,7 +2899,6 @@
             fkt = fkt.with_columns(
                 pl.col(self.CZ_ASHRAE_CEC_MIXED).replace(self.MIXED_CZ_TO_ASHRAE_CZ).alias(self.CZ_ASHRAE)
             )
->>>>>>> 7cba48fd
 
             # Drop unwanted columns from the foreign key table and persist
             fkt = fkt.drop('tdf_id', APPO_GROUP_ID, 'truth_sqft', 'in.tract_assignment_type', self.FLR_AREA)
@@ -3051,21 +2959,6 @@
             'kw': self.weighted_demand_units, #(Peak) Demand, default : kw -> gw (gigawatt)
         }
 
-<<<<<<< HEAD
-        # Utility Bills
-        # for col in (self.COLS_UTIL_BILLS + [
-        #                                     self.UTIL_BILL_TOTAL_MEAN,
-        #                                     'out.utility_bills.electricity_bill_max..usd',
-        #                                     'out.utility_bills.electricity_bill_median..usd',
-        #                                     'out.utility_bills.electricity_bill_min..usd']):
-        #     # Weight and convert to million USD
-        #     new_col = self.col_name_to_weighted(col, self.weighted_utility_units)
-        #     old_units = self.units_from_col_name(col)
-        #     new_units = self.weighted_utility_units
-        #     conv_fact = self.conv_fact(old_units, new_units)
-        #     self.data = self.data.with_columns(
-        #         (pl.col(col) * pl.col(self.BLDG_WEIGHT) * conv_fact).alias(new_col))
-=======
         # Get the list of existing column names
         existing_col_names = input_lf.columns
         logger.debug('Converting units in the weighted columns')
@@ -3093,7 +2986,6 @@
             input_lf = input_lf.with_columns(
                 (pl.col(col) * pl.col(self.BLDG_WEIGHT) * conv_fact).alias(new_col))
             logger.debug(f'{col} * {self.BLDG_WEIGHT} * {conv_fact} -> {new_col}')
->>>>>>> 7cba48fd
 
         assert isinstance(input_lf, pl.LazyFrame)
 
@@ -3152,27 +3044,6 @@
                     .otherwise(0.0)
                     .alias(enduse_gp_ghg_col)
                 ])
-<<<<<<< HEAD
-
-    def add_weighted_load_component_columns(self):
-        # load components
-        load_columns = self.load_component_cols()
-        for col in load_columns:
-            old_units = 'kbtu'
-            new_units = 'tbtu'
-            new_col = self.col_name_to_weighted(col, new_units=new_units)
-            conv_fact = self.conv_fact(old_units, new_units)
-            self.data = self.data.with_columns(
-                (pl.col(col) * pl.col(self.BLDG_WEIGHT) * conv_fact).alias(new_col))
-
-    def add_weighted_energy_savings_columns(self):
-        # Select energy columns to calculate savings for
-        engy_cols = []
-        abs_svgs_cols = {}
-        pct_svgs_cols = {}
-        wtd_pct_svgs_cols_to_drop = []
-=======
->>>>>>> 7cba48fd
 
         assert isinstance(input_lf, pl.LazyFrame)
 
@@ -3703,26 +3574,8 @@
             file_name = f'{cached_parquet}_energy_long.csv'
             file_path = os.path.abspath(os.path.join(self.output_dir, file_name))
             logger.info(f'Exporting to: {file_path}')
-<<<<<<< HEAD
-            self.data_long.filter(pl.col(self.UPGRADE_ID) == up_id).write_csv(file_path)
-
-    def export_loads_to_csv_long(self):
-
-        if self.loads_data_long is None:
-            self.create_long_loads_data()
-
-        up_ids = self.data.get_column(self.UPGRADE_ID).unique().to_list()
-        up_ids.sort()
-        logger.info(f'Exporting Loads')
-        for up_id in up_ids:
-            file_name = f'upgrade{up_id:02d}_loads_long.csv'
-            file_path = os.path.abspath(os.path.join(self.output_dir, file_name))
-            logger.info(f'Exporting to: {file_path}')
-            self.loads_data_long.filter(pl.col(self.UPGRADE_ID) == up_id).write_csv(file_path)
-=======
             self.data_long.write_csv(file_path)
 
->>>>>>> 7cba48fd
 
     def combine_emissions_cols(self):
         # Create combined emissions columns
