--- conflicted
+++ resolved
@@ -1873,11 +1873,7 @@
 
         self.data = self.data.with_columns((pl.col(self.BLDG_TYPE).cast(pl.Utf8).replace(bldg_type_groups, default=None)).alias(self.BLDG_TYPE_GROUP))
         self.data = self.data.with_columns(pl.col(self.BLDG_TYPE_GROUP).cast(pl.Categorical))
-<<<<<<< HEAD
-        
-=======
-
->>>>>>> 4d7baa7d
+
     def add_national_scaling_weights(self, cbecs: CBECS, remove_non_comstock_bldg_types_from_cbecs: bool):
         # Remove CBECS entries for building types not included in the ComStock run
         # comstock_bldg_types = self.data[self.BLDG_TYPE].unique()
@@ -2076,11 +2072,7 @@
             logger.error(f'Requeted geographic aggregation {geographic_col_name} not in supported geographies.')
             logger.error(f'Currently supported geographies are {supported_geographies}')
             raise RuntimeError('Unsupported geography selected for geospatial aggregation')
-<<<<<<< HEAD
-        
-=======
-
->>>>>>> 4d7baa7d
+
         # Create the spatial aggregation
         spatial_aggregation = self.fkt.clone()
         spatial_aggregation = spatial_aggregation.select(
@@ -2126,11 +2118,7 @@
         # This function doesn't support already CBECS-weighted self.data - error out
         if self.CBECS_WEIGHTS_APPLIED:
             raise RuntimeError('Unable to apply apportionment weighting after CBECS weighting - reverse order.')
-<<<<<<< HEAD
-        
-=======
-
->>>>>>> 4d7baa7d
+
         # TODO this should live somewhere else - don't know where...
         self.data = self.data.with_columns(
             pl.col(self.COUNTY_ID).cast(str).str.slice(0, 4).alias(self.STATE_ID)
