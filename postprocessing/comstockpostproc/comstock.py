--- conflicted
+++ resolved
@@ -1899,15 +1899,10 @@
         # Aggregate ComStock by state and month, combining all building types
         vals = ['Electricity consumption (kWh)', 'Natural gas consumption (thous Btu)']
         cols_to_drop = ['building_type', 'total_site_electricity_kwh', 'total_site_gas_kbtu', 'Scaling Factor']
-<<<<<<< HEAD
+
         idx = ['FIPS Code', 'Month', 'upgrade', 'upgrade_name']
         monthly = monthly.group_by(idx).sum().drop(cols_to_drop) 
         
-=======
-        idx = ['FIPS Code', 'Month']
-        monthly = monthly.group_by(idx).sum().drop(cols_to_drop)
-
->>>>>>> 1a2a3464
         # Add a dataset label column
         monthly = monthly.with_columns([
             pl.lit(self.dataset_name).alias(self.DATASET)
