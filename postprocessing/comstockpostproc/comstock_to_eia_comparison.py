# ComStock™, Copyright (c) 2023 Alliance for Sustainable Energy, LLC. All rights reserved.
# See top level LICENSE.txt file for license terms.

import os
import logging

import pandas as pd
import polars as pl
from typing import List

from comstockpostproc.naming_mixin import NamingMixin
from comstockpostproc.units_mixin import UnitsMixin
from comstockpostproc.plotting_mixin import PlottingMixin
from comstockpostproc.eia import EIA
from comstockpostproc.comstock import ComStock

logger = logging.getLogger(__name__)

class ComStockToEIAComparison(NamingMixin, UnitsMixin, PlottingMixin):
    def __init__(self, comstock_list: List[ComStock], eia_list: List[EIA], upgrade_id=0, image_type='jpg', name=None, make_comparison_plots=True):
        """
        Creates the ComStock to EIA comparison plots.

        Args:
            comstock_list (List[ComStock]): List of ComStock dataset objects
            eia_list (List[EIA]): List of EIA dataset objects.
            upgrade_id (Union[str, int], optional): The upgrade ID to include in the chart, or 'All' to include all upgrades for the ComStock run(s).
            image_type (str, optional): Image file type to use. Defaults to 'jpg'.
            name (str, optional): Name of output directory. If None, a name will be generated. Defaults to None.
            make_comparison_plots (bool, optional): Flag to create comparison plots. Defaults to True.
        """
        # Initialize members
        self.comstock_list = comstock_list
        self.eia_list = eia_list
        self.monthly_data = None
        self.monthly_data_gap = None
        self.emissions_data = None
        self.emissions_cols = []
        self.color_map = {}
        self.image_type = image_type
        self.name = name
        self.column_for_grouping = self.DATASET

        # Get the EIA emission columns
        for dataset in eia_list:
            self.emissions_cols = dataset.emissions_cols + [self.DATASET]

        # Concatenate the datasets and create a color map
        dfs_to_concat = []
        emissions_dfs = []
        dataset_names = []
        for dataset in (eia_list + comstock_list):
            if dataset.monthly_data is None:
                logger.warning(f'No monthly_data was available for {dataset.dataset_name}, not including in EIA comparison.')
                continue
            if isinstance(dataset, ComStock):
<<<<<<< HEAD
                # Add the dataset column to ComStock if missing
                if self.DATASET not in dataset.data.columns:
                   dataset.add_dataset_column()
                dataset.data = dataset.data.with_columns(pl.col(self.DATASET).cast(pl.Utf8))
                emissions_dfs.append(dataset.data.select(self.emissions_cols))
            else:
                dfs_to_concat.append(dataset.monthly_data)
                emissions_dfs.append(dataset.emissions_data)
            self.color_map[dataset.dataset_name] = dataset.color
            dataset_names.append(dataset.dataset_name)
=======
                if upgrade_id == 'All':
                    monthly_data = dataset.monthly_data.to_pandas()
                    monthly_data[dataset.DATASET] = monthly_data[dataset.DATASET] + ' - ' + monthly_data['upgrade_name']
                    dfs_to_concat.append(monthly_data)
                    up_name_map = dict(zip(monthly_data['upgrade'].unique(), monthly_data['upgrade_name'].unique()))
                    upgrade_list = list(monthly_data['upgrade'].unique())
                    color_dict = self.linear_gradient(dataset.COLOR_COMSTOCK_BEFORE, dataset.COLOR_COMSTOCK_AFTER, len(upgrade_list))
                    for idx, upgrade_id in enumerate(upgrade_list):
                        dataset_name = dataset.dataset_name + ' - ' + up_name_map[upgrade_id]
                        dataset_names.append(dataset_name)
                        self.color_map[dataset_name] = color_dict['hex'][idx]
                elif upgrade_id not in dataset.monthly_data['upgrade']:
                    logger.error(f'Upgrade {upgrade_id} not found in {dataset.dataset_name}. Enter a valid upgrade ID in the ComStockToEIAComparison constructor or \"All\" to include all upgrades.')
                else:
                    monthly_data = dataset.monthly_data.filter(pl.col('upgrade') == upgrade_id).to_pandas()
                    monthly_data[dataset.DATASET] = monthly_data[dataset.DATASET] + ' - ' + monthly_data['upgrade_name']
                    dfs_to_concat.append(monthly_data)
                    dataset_name = dataset.dataset_name + ' - ' + monthly_data.iloc[0]['upgrade_name']
                    self.color_map[dataset_name] = dataset.color
                    dataset_names.append(dataset_name)
            else:
                dfs_to_concat.append(dataset.monthly_data)
                self.color_map[dataset.dataset_name] = dataset.color
                dataset_names.append(dataset.dataset_name)
>>>>>>> 527b4613

        # Name the comparison
        if self.name is None:
            self.name = ' vs '.join(sorted(dataset_names,key=len)[:2])

        # Combine into a single dataframe for convenience
        self.monthly_data = pd.concat(dfs_to_concat, join='outer', ignore_index=True)
        current_dir = os.path.dirname(os.path.abspath(__file__))
        self.emissions_data = pl.concat(emissions_dfs, how='vertical')

        # Make directories
        self.output_dir = os.path.join(current_dir, '..', 'output', self.name)
        for p in [self.output_dir]:
            if not os.path.exists(p):
                os.makedirs(p)

        # Make ComStock to EIA comparison plots
        if make_comparison_plots:
            self.make_plots(self.monthly_data, self.color_map, self.output_dir)
            self.make_emissions_plots(self.emissions_data, self.column_for_grouping, self.color_map, self.output_dir)
        else:
            logger.info("make_comparison_plots is set to false, so not plots were created. Set make_comparison_plots to True for plots.")

    def export_to_csv_wide(self):
        # Exports comparison data to CSV in wide format
        file_name = f'ComStock Monthly Long.csv'
        file_path = os.path.join(self.output_dir, file_name)
        self.monthly_data.to_csv(file_path, index=False)

    def make_plots(self, df, color_map, output_dir):
        # Make plots comparing the datasets

        logger.info('Making comparison plots')
        self.plot_annual_energy_consumption_for_eia(df, color_map, output_dir)
        self.plot_monthly_energy_consumption_for_eia(df, column_for_grouping, color_map, output_dir)

    def make_emissions_plots(self, df, column_for_grouping, color_map, output_dir):
        # Make plots comparing the datasets

        logger.info('Making emissions comparison plots')
        self.plot_annual_emissions_comparison(df, column_for_grouping, color_map, output_dir)<|MERGE_RESOLUTION|>--- conflicted
+++ resolved
@@ -34,38 +34,18 @@
         self.eia_list = eia_list
         self.monthly_data = None
         self.monthly_data_gap = None
-        self.emissions_data = None
-        self.emissions_cols = []
         self.color_map = {}
         self.image_type = image_type
         self.name = name
-        self.column_for_grouping = self.DATASET
-
-        # Get the EIA emission columns
-        for dataset in eia_list:
-            self.emissions_cols = dataset.emissions_cols + [self.DATASET]
 
         # Concatenate the datasets and create a color map
         dfs_to_concat = []
-        emissions_dfs = []
         dataset_names = []
         for dataset in (eia_list + comstock_list):
             if dataset.monthly_data is None:
                 logger.warning(f'No monthly_data was available for {dataset.dataset_name}, not including in EIA comparison.')
                 continue
             if isinstance(dataset, ComStock):
-<<<<<<< HEAD
-                # Add the dataset column to ComStock if missing
-                if self.DATASET not in dataset.data.columns:
-                   dataset.add_dataset_column()
-                dataset.data = dataset.data.with_columns(pl.col(self.DATASET).cast(pl.Utf8))
-                emissions_dfs.append(dataset.data.select(self.emissions_cols))
-            else:
-                dfs_to_concat.append(dataset.monthly_data)
-                emissions_dfs.append(dataset.emissions_data)
-            self.color_map[dataset.dataset_name] = dataset.color
-            dataset_names.append(dataset.dataset_name)
-=======
                 if upgrade_id == 'All':
                     monthly_data = dataset.monthly_data.to_pandas()
                     monthly_data[dataset.DATASET] = monthly_data[dataset.DATASET] + ' - ' + monthly_data['upgrade_name']
@@ -90,7 +70,6 @@
                 dfs_to_concat.append(dataset.monthly_data)
                 self.color_map[dataset.dataset_name] = dataset.color
                 dataset_names.append(dataset.dataset_name)
->>>>>>> 527b4613
 
         # Name the comparison
         if self.name is None:
@@ -99,7 +78,6 @@
         # Combine into a single dataframe for convenience
         self.monthly_data = pd.concat(dfs_to_concat, join='outer', ignore_index=True)
         current_dir = os.path.dirname(os.path.abspath(__file__))
-        self.emissions_data = pl.concat(emissions_dfs, how='vertical')
 
         # Make directories
         self.output_dir = os.path.join(current_dir, '..', 'output', self.name)
@@ -110,7 +88,6 @@
         # Make ComStock to EIA comparison plots
         if make_comparison_plots:
             self.make_plots(self.monthly_data, self.color_map, self.output_dir)
-            self.make_emissions_plots(self.emissions_data, self.column_for_grouping, self.color_map, self.output_dir)
         else:
             logger.info("make_comparison_plots is set to false, so not plots were created. Set make_comparison_plots to True for plots.")
 
@@ -125,10 +102,4 @@
 
         logger.info('Making comparison plots')
         self.plot_annual_energy_consumption_for_eia(df, color_map, output_dir)
-        self.plot_monthly_energy_consumption_for_eia(df, column_for_grouping, color_map, output_dir)
-
-    def make_emissions_plots(self, df, column_for_grouping, color_map, output_dir):
-        # Make plots comparing the datasets
-
-        logger.info('Making emissions comparison plots')
-        self.plot_annual_emissions_comparison(df, column_for_grouping, color_map, output_dir)+        self.plot_monthly_energy_consumption_for_eia(df, color_map, output_dir)