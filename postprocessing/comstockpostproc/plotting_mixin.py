# ComStock™, Copyright (c) 2023 Alliance for Sustainable Energy, LLC. All rights reserved.
# See top level LICENSE.txt file for license terms.
import os
import re
import logging
import numpy as np
import pandas as pd
import matplotlib
import matplotlib.pyplot as plt
from matplotlib import ticker
import plotly.express as px
import seaborn as sns
import plotly.graph_objects as go
from buildstock_query import BuildStockQuery
import matplotlib.colors as mcolors
from plotly.subplots import make_subplots

matplotlib.use('Agg')
logger = logging.getLogger(__name__)

# color setting for savings distributions
color_violin = "#EFF2F1"
color_interquartile = "#6A9AC3"

class PlottingMixin():

    # plot energy consumption by fuel type and enduse
    def plot_energy_by_enduse_and_fuel_type(self, df, column_for_grouping, color_map, output_dir):

        # ghg columns; uses Cambium low renewable energy cost 15-year for electricity
        cols_enduse_ann_en = self.COLS_ENDUSE_ANN_ENGY
        wtd_cols_enduse_ann_en = [self.col_name_to_weighted(c, 'tbtu') for c in cols_enduse_ann_en]


        # plots for both applicable and total stock
        for applicable_scenario in ['stock', 'applicable_only']:

            df_scen = df.copy()


            if applicable_scenario == 'applicable_only':
                applic_bldgs = df_scen.loc[(df_scen[self.UPGRADE_NAME]!='Baseline') & (df_scen['applicability']==True), self.BLDG_ID]
                df_scen = df_scen.loc[df_scen[self.BLDG_ID].isin(applic_bldgs), :]

            # groupby and long format for plotting
            df_emi_gb = (df_scen.groupby(column_for_grouping, observed=True)[wtd_cols_enduse_ann_en].sum()).reset_index()
            df_emi_gb = df_emi_gb.loc[:, (df_emi_gb !=0).any(axis=0)]
            df_emi_gb_long = df_emi_gb.melt(id_vars=[column_for_grouping], value_name='Annual Energy Consumption (TBtu)').sort_values(by='Annual Energy Consumption (TBtu)', ascending=False)

            # naming for plotting
            df_emi_gb_long['variable'] = df_emi_gb_long['variable'].str.replace('calc.weighted.', '', regex=True)
            df_emi_gb_long['variable'] = df_emi_gb_long['variable'].str.replace('.energy_consumption..tbtu', '', regex=True)
            # split end use and fuel names for coordianted color and texture assignments
            df_emi_gb_long[['Fuel Type', 'End Use']] = df_emi_gb_long['variable'].str.split('.', expand=True)
            df_emi_gb_long['Fuel Type'] = df_emi_gb_long['Fuel Type'].str.replace('_', ' ', regex=True)
            df_emi_gb_long['Fuel Type'] = df_emi_gb_long['Fuel Type'].str.title()
            df_emi_gb_long['End Use'] = df_emi_gb_long['End Use'].str.replace('_', ' ', regex=True)
            df_emi_gb_long['End Use'] = df_emi_gb_long['End Use'].str.title()

            ## add OS color map
            color_dict = self.ENDUSE_COLOR_DICT

            # set patterns by fuel type
            pattern_dict = {
                'Electricity': "",
                'Natural Gas':"/",
                'District Cooling':"x",
                'District Heating':".",
                'Other Fuel':'+'
            }

            # set category orders by end use
            cat_order = {
               'End Use': [ 'Interior Equipment',
                            'Fans',
                            'Cooling',
                            'Interior Lighting',
                            'Heating',
                            'Water Systems',
                            'Exterior Lighting',
                            'Refrigeration',
                            'Pumps',
                            'Heat Recovery',
                            'Heat Rejection'],
                'Fuel Type': [
                            'Electricity',
                            'Natural Gas',
                            'District Cooling',
                            'District Heating',
                            'Other Fuel',
                ]
            }

            # plot
            fig = px.bar(df_emi_gb_long, x=column_for_grouping, y='Annual Energy Consumption (TBtu)', color='End Use', pattern_shape='Fuel Type',
                    barmode='stack', text_auto='.1f', template='simple_white', width=700, category_orders=cat_order, color_discrete_map=color_dict,
                    pattern_shape_map=pattern_dict)

            # formatting and saving image
            title = 'ann_energy_by_enduse_and_fuel'
            # format title and axis
            # update plot width based on number of upgrades
            upgrade_count = df_emi_gb_long[column_for_grouping].nunique()
            plot_width=550
            if upgrade_count <= 2:
                plot_width = 550
            else:
                extra_elements = upgrade_count - 2
                plot_width = 550 * (1 + 0.15 * extra_elements)

            fig.update_traces(textposition='inside', width=0.5)
            fig.update_xaxes(type='category', mirror=True, showgrid=False, showline=True, title=None, ticks='outside', linewidth=1, linecolor='black',
                            categoryorder='array', categoryarray=np.array(list(color_map.keys())))
            fig.update_yaxes(mirror=True, showgrid=False, showline=True, ticks='outside', linewidth=1, linecolor='black', rangemode="tozero")
            fig.update_layout(title=None,  margin=dict(l=20, r=20, t=27, b=20), width=plot_width, legend_title=None, legend_traceorder="reversed",
                            uniformtext_minsize=8, uniformtext_mode='hide', bargap=0.05)
            fig.update_layout(
                font=dict(
                    size=12)
                )

            # add summed values at top of bar charts
            df_emi_plot = df_emi_gb_long.groupby(column_for_grouping, observed=True)['Annual Energy Consumption (TBtu)'].sum()
            fig.add_trace(go.Scatter(
            x=df_emi_plot.index,
            y=df_emi_plot,
            text=round(df_emi_plot, 0),
            mode='text',
            textposition='top center',
            textfont=dict(
                size=12,
            ),
            showlegend=False
            ))

            # figure name and save
            fig_name = f'{title.replace(" ", "_").lower()}_{applicable_scenario}.{self.image_type}'
            fig_name_html = f'{title.replace(" ", "_").lower()}_{applicable_scenario}.html'
            fig_sub_dir = os.path.abspath(os.path.join(output_dir))
            if not os.path.exists(fig_sub_dir):
                os.makedirs(fig_sub_dir)
            fig_path = os.path.abspath(os.path.join(fig_sub_dir, fig_name))
            fig_path_html = os.path.abspath(os.path.join(fig_sub_dir, fig_name_html))
            fig.write_image(fig_path, scale=10)
            fig.write_html(fig_path_html)

    # plot for GHG emissions by fuel type for baseline and upgrade
    def plot_emissions_by_fuel_type(self, df, column_for_grouping, color_map, output_dir):

        # ghg columns; uses Cambium low renewable energy cost 15-year for electricity
        ghg_cols = self.GHG_FUEL_COLS
        wtd_ghg_cols = [self.col_name_to_weighted(c, 'co2e_mmt') for c in ghg_cols]

        # groupby and long format for plotting
        df_emi_gb = (df.groupby(column_for_grouping, observed=True)[wtd_ghg_cols].sum()).reset_index()
        df_emi_gb_long = df_emi_gb.melt(id_vars=[column_for_grouping], value_name='Annual GHG Emissions (MMT CO2e)').sort_values(by='Annual GHG Emissions (MMT CO2e)', ascending=False)
        df_emi_gb_long.loc[:, 'in.upgrade_name'] = df_emi_gb_long['in.upgrade_name'].astype(str)

        # naming for plotting
        df_emi_gb_long['variable'] = df_emi_gb_long['variable'].str.replace('ghg.weighted.', '', regex=True)
        df_emi_gb_long['variable'] = df_emi_gb_long['variable'].str.replace('_emissions..co2e_mmt', '', regex=True)
        df_emi_gb_long['variable'] = df_emi_gb_long['variable'].str.replace('..co2e_mmt', '', regex=True)
        df_emi_gb_long['variable'] = df_emi_gb_long['variable'].str.replace('_emissions_', '', regex=True)
        df_emi_gb_long['variable'] = df_emi_gb_long['variable'].str.replace('electricity', 'electricity:_', regex=True)
        df_emi_gb_long['variable'] = df_emi_gb_long['variable'].str.replace('_', ' ', regex=True)
        df_emi_gb_long['variable'] = df_emi_gb_long['variable'].str.title()
        df_emi_gb_long['variable'] = df_emi_gb_long['variable'].str.replace('Lrmer', 'LRMER', regex=True)
        df_emi_gb_long['variable'] = df_emi_gb_long['variable'].str.replace('Egrid', 'eGRID', regex=True)
        df_emi_gb_long['variable'] = df_emi_gb_long['variable'].str.replace('Re', 'RE', regex=True)
        df_emi_gb_long['variable'] = df_emi_gb_long['variable'].str.replace('Calc.Weighted.Emissions.', '', regex=True)
        df_emi_gb_long['variable'] = df_emi_gb_long['variable'].str.replace('calc.weighted.emissions.', '', regex=True)
        df_emi_gb_long['variable'] = df_emi_gb_long['variable'].str.replace('.', '', regex=False)
        df_emi_gb_long['variable'] = df_emi_gb_long['variable'].str.replace('Subregion', '', regex=True)
        df_emi_gb_long['variable'] = df_emi_gb_long['variable'].str.replace(' 2023 Start', '', regex=True)

        # plot
        order_map = list(color_map.keys()) # this will set baseline first in plots
        color_palette = sns.color_palette("colorblind")

        # update plot width based on number of upgrades
        upgrade_count = df_emi_gb_long[column_for_grouping].nunique()
        plot_width=8
        if upgrade_count <= 2:
            plot_width = 8
        else:
            extra_elements = upgrade_count - 2
            plot_width = 8 * (1 + 0.40 * extra_elements)

        # Create three vertical subplots with shared y-axis
        fig, axes = plt.subplots(1, 3, figsize=(plot_width, 3.4), sharey=True, gridspec_kw={'top': 1.2})
        plt.rcParams['axes.facecolor'] = 'white'
        # list of electricity grid scenarios
        electricity_scenarios = list(df_emi_gb_long[df_emi_gb_long['variable'].str.contains('electricity', case=False)]['variable'].unique())

        # loop through grid scenarios
        ax_position = 0
        for scenario in electricity_scenarios:

            # filter to grid scenario plus on-site combustion fuels
            df_scenario = df_emi_gb_long.loc[(df_emi_gb_long['variable']==scenario) | (df_emi_gb_long['variable'].isin(['Natural Gas', 'Fuel Oil', 'Propane']))].copy()

            # force measure ordering
            df_scenario['in.upgrade_name'] = pd.Categorical(df_scenario['in.upgrade_name'], categories=order_map, ordered=True)

            # Pivot the DataFrame to prepare for the stacked bars
            pivot_df = df_scenario.pivot(index='in.upgrade_name', columns='variable', values='Annual GHG Emissions (MMT CO2e)')

            # Sort the columns by the sum in descending order
            pivot_df = pivot_df[pivot_df.sum().sort_values(ascending=False).index]
            pivot_df = pivot_df.reindex(['Baseline'] + [idx for idx in pivot_df.index if idx != 'Baseline'])

            # # Set the color palette; colorblind friendly
            sns.set_palette(color_palette)

            # Create plot
            pivot_df.plot(kind='bar', stacked=True, ax=axes[ax_position], width=0.5)

            # Set the title for the specific subplot
            axes[ax_position].set_title(scenario.replace('Electricity:', ''))
            axes[ax_position].set_xticklabels(axes[ax_position].get_xticklabels())
            for ax in axes:
                for label in ax.get_xticklabels():
                    label.set_horizontalalignment('left')
                    label.set_rotation(-30)  # Rotate the labels for better visibility

            # remove x label
            axes[ax_position].set_xlabel(None)
            # Increase font size for text labels
            axes[ax_position].tick_params(axis='both', labelsize=12)
            # Add text labels to the bars for bars taller than a threshold
            threshold = 15*upgrade_count  # Adjust this threshold as needed
            for bar in axes[ax_position].containers:
                if bar.datavalues.sum() > threshold:
                    axes[ax_position].bar_label(bar, fmt='%.0f', padding=2, label_type='center')

            # Add aggregate values above the bars
            for i, v in enumerate(pivot_df.sum(axis=1)):
                # Display percentage savings only on the second bar
                if i != 0:
                    # Calculate percentage savings versus the first bar (baseline)
                    savings = (v - pivot_df.sum(axis=1).iloc[0]) / pivot_df.sum(axis=1).iloc[0] * 100
                    axes[ax_position].text(i, v + 2, f'{v:.0f} ({savings:.0f}%)', ha='center', va='bottom')
                else:
                    axes[ax_position].text(i, v + 2, f'{v:.0f}', ha='center', va='bottom')

            # increase axes position
            ax_position+=1

        # Create single plot legend
        handles, labels = axes[2].get_legend_handles_labels()
        # Modify the labels to simplify them
        labels = [label.replace('Electricity: LRMER Low RE Cost 15', 'Electricity') for label in labels]
        # Create a legend at the top of the plot, above the subplot titles
        fig.legend(handles, labels, title=None, loc='upper center', bbox_to_anchor=(0.5, 1.4), ncol=4)
        # Hide legends in the other subplots
        for ax in axes[:]:
            ax.get_legend().remove()
        # y label name
        axes[0].set_ylabel('Annual GHG Emissions (MMT CO2e)', fontsize=14)

        # Add black boxes around the plot areas
        for ax in axes:
            for spine in ax.spines.values():
                spine.set_edgecolor('black')
        # Adjust spacing between subplots and reduce white space
        plt.subplots_adjust(wspace=0.2, hspace=0.2, bottom=0.15)
        # figure name and save
        title=f"GHG_emissions_{order_map[1]}"
        fig_name = f'{title.replace(" ", "_").lower()}.{self.image_type}'
        fig_sub_dir = os.path.abspath(os.path.join(output_dir))
        if not os.path.exists(fig_sub_dir):
            os.makedirs(fig_sub_dir)
        fig_path = os.path.abspath(os.path.join(fig_sub_dir, fig_name))
        plt.savefig(fig_path, dpi=600, bbox_inches = 'tight')



    # plot for GHG emissions by fuel type for baseline and upgrade
    def plot_utility_bills_by_fuel_type(self, df, column_for_grouping, color_map, output_dir):

        # ghg columns; uses Cambium low renewable energy cost 15-year for electricity
        util_cols = self.COLS_UTIL_BILLS + ['out.utility_bills.electricity_bill_max..usd', 'out.utility_bills.electricity_bill_min..usd']
        wtd_util_cols = [self.col_name_to_weighted(c, 'billion_usd') for c in util_cols]

        # groupby and long format for plotting
        df_emi_gb = (df.groupby(column_for_grouping, observed=True)[wtd_util_cols].sum()).reset_index()
        df_emi_gb_long = df_emi_gb.melt(id_vars=[column_for_grouping], value_name='Annual Utility Bill (Billion USD)').sort_values(by='Annual Utility Bill (Billion USD)', ascending=False)
        df_emi_gb_long.loc[:, 'in.upgrade_name'] = df_emi_gb_long['in.upgrade_name'].astype(str)

        # naming for plotting
        df_emi_gb_long['variable'] = df_emi_gb_long['variable'].str.replace('calc.weighted.', '', regex=True)
        df_emi_gb_long['variable'] = df_emi_gb_long['variable'].str.replace('utility_bills.', '', regex=True)
        df_emi_gb_long['variable'] = df_emi_gb_long['variable'].str.replace('..billion_usd', '', regex=True)
        df_emi_gb_long['variable'] = df_emi_gb_long['variable'].str.replace('_', ' ', regex=True)
        df_emi_gb_long['variable'] = df_emi_gb_long['variable'].str.title()
        df_emi_gb_long['variable'] = df_emi_gb_long['variable'].str.replace(' Bill', '', regex=True)
        df_emi_gb_long['variable'] = df_emi_gb_long['variable'].str.replace('Electricity', 'Electricity Rate', regex=True)
        df_emi_gb_long['variable'] = df_emi_gb_long['variable'].str.replace('Electricity Rate Max', 'With Max Electricity Rate', regex=True)
        df_emi_gb_long['variable'] = df_emi_gb_long['variable'].str.replace('Electricity Rate Min', 'With Min Electricity Rate', regex=True)
        df_emi_gb_long['variable'] = df_emi_gb_long['variable'].str.replace('Electricity Rate Mean', 'With Mean Electricity Rate', regex=True)

        # plot
        order_map = list(color_map.keys()) # this will set baseline first in plots
        color_palette = sns.color_palette("colorblind")

        # update plot width based on number of upgrades
        upgrade_count = df_emi_gb_long[column_for_grouping].nunique()
        plot_width=9
        if upgrade_count <= 2:
            plot_width = 9
        else:
            extra_elements = upgrade_count - 2
            plot_width = 9 * (1 + 0.40 * extra_elements)

        # Create three vertical subplots with shared y-axis
        fig, axes = plt.subplots(1, 3, figsize=(plot_width, 3.4), sharey=True, gridspec_kw={'top': 1.2})
        plt.rcParams['axes.facecolor'] = 'white'
        # list of electricity grid scenarios
        electricity_scenarios = list(df_emi_gb_long[df_emi_gb_long['variable'].str.contains('electricity', case=False)]['variable'].unique())

        # loop through grid scenarios
        ax_position = 0
        for scenario in electricity_scenarios:

            # filter to grid scenario plus on-site combustion fuels
            df_scenario = df_emi_gb_long.loc[(df_emi_gb_long['variable']==scenario) | (df_emi_gb_long['variable'].isin(['Natural Gas', 'Fuel Oil', 'Propane']))].copy()

            # force measure ordering
            df_scenario['in.upgrade_name'] = pd.Categorical(df_scenario['in.upgrade_name'], categories=order_map, ordered=True)

            # Pivot the DataFrame to prepare for the stacked bars
            pivot_df = df_scenario.pivot(index='in.upgrade_name', columns='variable', values='Annual Utility Bill (Billion USD)')

            # Sort the columns by the sum in descending order
            pivot_df = pivot_df[pivot_df.sum().sort_values(ascending=False).index]
            pivot_df = pivot_df.reindex(['Baseline'] + [idx for idx in pivot_df.index if idx != 'Baseline'])

            # # Set the color palette; colorblind friendly
            sns.set_palette(color_palette)

            # Create plot
            pivot_df.plot(kind='bar', stacked=True, ax=axes[ax_position], width=0.5)

            # Set the title for the specific subplot
            axes[ax_position].set_title(scenario.replace('Electricity:', ''))
            axes[ax_position].set_xticklabels(axes[ax_position].get_xticklabels())
            for ax in axes:
                for label in ax.get_xticklabels():
                    label.set_horizontalalignment('left')
                    label.set_rotation(-30)  # Rotate the labels for better visibility

            # remove x label
            axes[ax_position].set_xlabel(None)
            # Increase font size for text labels
            axes[ax_position].tick_params(axis='both', labelsize=12)
            # Add text labels to the bars for bars taller than a threshold
            threshold = 20  # Adjust this threshold as needed
            for bar in axes[ax_position].containers:
                if bar.datavalues.sum() > threshold:
                    axes[ax_position].bar_label(bar, fmt='%.0f', padding=2, label_type='center')

            # Add aggregate values above the bars
            for i, v in enumerate(pivot_df.sum(axis=1)):
                # Display percentage savings only on the second bar
                if i != 0:
                    # Calculate percentage savings versus the first bar (baseline)
                    savings = (v - pivot_df.sum(axis=1).iloc[0]) / pivot_df.sum(axis=1).iloc[0] * 100
                    axes[ax_position].text(i, v + 2, f'{v:.0f} ({savings:.0f}%)', ha='center', va='bottom')
                else:
                    axes[ax_position].text(i, v + 2, f'{v:.0f}', ha='center', va='bottom')

            # increase axes position
            ax_position+=1


        # Calculate the maximum value among aggregate values
        max_aggregate_value = max(pivot_df.sum(axis=1))

        # Add a buffer to the maximum value
        buffer = 50  # You can adjust this buffer as needed
        max_y_value = max_aggregate_value + buffer

        # Set the same y-axis limits for all subplots
        for ax in axes:
            ax.set_ylim(0, max_y_value)

        # Create single plot legend
        handles, labels = axes[2].get_legend_handles_labels()
        # Modify the labels to simplify them
        labels = [label.replace('With Min Electricity Rate', 'Electricity') for label in labels]
        # Create a legend at the top of the plot, above the subplot titles
        fig.legend(handles, labels, title=None, loc='upper center', bbox_to_anchor=(0.5, 1.4), ncol=4)
        # Hide legends in the other subplots
        for ax in axes[:]:
            ax.get_legend().remove()
        # y label name
        axes[0].set_ylabel('Annual Utility Bill (Billion USD, 2022)', fontsize=14)

        # Add black boxes around the plot areas
        for ax in axes:
            for spine in ax.spines.values():
                spine.set_edgecolor('black')
        # Adjust spacing between subplots and reduce white space
        plt.subplots_adjust(wspace=0.25, hspace=0.2, bottom=0.15)
        # figure name and save
        title=f"Utility_Bills_{order_map[1]}"
        fig_name = f'{title.replace(" ", "_").lower()}.{self.image_type}'
        fig_sub_dir = os.path.join(output_dir)
        if not os.path.exists(fig_sub_dir):
            os.makedirs(fig_sub_dir)
        fig_path = os.path.join(fig_sub_dir, fig_name)
        plt.savefig(fig_path, dpi=600, bbox_inches = 'tight')


    # Plot for GHG emissions by fuel for baseline and EIA data
    def plot_annual_emissions_comparison(self, df, column_for_grouping, color_map, output_dir):
        # Summarize annual emissions by fuel

        # Columns to summarize
        weighted_ghg_units='co2e_mmt'
        cols_to_summarize = {
            self.col_name_to_weighted(self.GHG_ELEC_EGRID, weighted_ghg_units): np.sum,
            self.col_name_to_weighted(self.GHG_NATURAL_GAS, weighted_ghg_units): np.sum,
            self.col_name_to_weighted(self.GHG_FUEL_OIL, weighted_ghg_units): np.sum,
            self.col_name_to_weighted(self.GHG_PROPANE, weighted_ghg_units): np.sum,
        }

        # Disaggregate to these levels
        group_bys = [
            None,
        ]

        for col, agg_method in cols_to_summarize.items(): # loops through column names and provides agg function for specific column

            for group_by in group_bys: # loops through group by options

                # Summarize the data
                if group_by is None:
                    # No group-by
                    g = sns.catplot(
                        data=df,
                        x=column_for_grouping,
                        hue=column_for_grouping,
                        y=col,
                        estimator=agg_method,
                        order=list(color_map.keys()),
                        palette=color_map.values(),
                        kind='bar',
                        errorbar=None,
                        aspect=1.5,
                        legend=False
                    )
                else:
                    # With group-by
                    g = sns.catplot(
                        data=df,
                        y=col,
                        estimator=agg_method,
                        hue=column_for_grouping,
                        x=group_by,
                        order=self.ORDERED_CATEGORIES[group_by],
                        hue_order=list(color_map.keys()),
                        palette=color_map.values(),
                        kind='bar',
                        errorbar=None,
                        aspect=2
                    )
                    g._legend.set_title(self.col_name_to_nice_name(column_for_grouping))

                fig = g.figure

                # Extract the units from the column name
                units = self.nice_units(self.units_from_col_name(col))

                # Title and axis labels
                if group_by is None:
                    # No group-by
                    title = f'{self.col_name_to_nice_name(col)}'
                    for ax in g.axes.flatten():
                        ax.set_ylabel(f'{self.col_name_to_nice_name(col)} ({units})')
                        ax.set_xlabel('')
                        ax.tick_params(axis='x', labelrotation = 90)
                else:
                    # With group-by
                    title = f'{self.col_name_to_nice_name(col)}\n by {self.col_name_to_nice_name(group_by)}'
                    for ax in g.axes.flatten():
                        ax.set_ylabel(f'{self.col_name_to_nice_name(col)} ({units})')
                        ax.set_xlabel(f'{self.col_name_to_nice_name(group_by)}')
                        ax.tick_params(axis='x', labelrotation = 90)

                # Formatting
                fig.subplots_adjust(top=0.9)

                # Save figure
                title = title.replace('\n', '')
                fig_name = f'{title.replace(" ", "_").lower()}.{self.image_type}'
                fig_path = os.path.abspath(os.path.join(output_dir, fig_name))
                plt.savefig(fig_path, bbox_inches = 'tight')
                plt.close()

    def plot_floor_area_and_energy_totals(self, df, column_for_grouping, color_map, output_dir):
        # Summarize square footage and energy totals

        # Columns to summarize
        cols_to_summarize = {
            self.col_name_to_weighted(self.FLR_AREA): np.sum,
            self.col_name_to_weighted(self.ANN_TOT_ENGY_KBTU, 'tbtu'): np.sum,
            self.col_name_to_weighted(self.ANN_TOT_ELEC_KBTU, 'tbtu'): np.sum,
            self.col_name_to_weighted(self.ANN_TOT_GAS_KBTU, 'tbtu'): np.sum,
            # 'Normalized Annual major fuel consumption (thous Btu per sqft)': np.mean,
            # 'Normalized Annual electricity consumption (thous Btu per sqft)': np.mean,
            # 'Normalized Annual natural gas consumption (thous Btu per sqft)': np.mean
        }

        # Disaggregate to these levels
        group_bys = [
            None,
            self.CEN_DIV,
            self.BLDG_TYPE,
            # self.FLR_AREA_CAT, TODO reenable after adding to both CBECS and ComStock
            self.VINTAGE,
        ]

        for col, agg_method in cols_to_summarize.items(): # loops through column names and provides agg function for specific column

            for group_by in group_bys: # loops through group by options

                # Summarize the data
                if group_by is None:
                    # assert isinstance(df, pd.DataFrame)
                    # raise Exception
                    # No group-by
                    g = sns.catplot(
                        data=df,
                        x=column_for_grouping,
                        hue=column_for_grouping,
                        y=col,
                        estimator=agg_method,
                        order=list(color_map.keys()),
                        palette=color_map.values(),
                        kind='bar',
                        errorbar=None,
                        aspect=1.5,
                        legend=False
                    )
                else:
                    # With group-by
                    g = sns.catplot(
                        data=df,
                        y=col,
                        estimator=agg_method,
                        hue=column_for_grouping,
                        x=group_by,
                        order=self.ORDERED_CATEGORIES[group_by],
                        hue_order=list(color_map.keys()),
                        palette=color_map.values(),
                        kind='bar',
                        errorbar=None,
                        aspect=2
                    )
                    g._legend.set_title(self.col_name_to_nice_name(column_for_grouping))

                fig = g.figure

                # Extract the units from the column name
                units = self.nice_units(self.units_from_col_name(col))

                # Title and axis labels
                if group_by is None:
                    # No group-by
                    title = f'{self.col_name_to_nice_name(col)}'
                    for ax in g.axes.flatten():
                        ax.set_ylabel(f'{self.col_name_to_nice_name(col)} ({units})')
                        ax.tick_params(axis='x', labelrotation = 90)
                else:
                    # With group-by
                    title = f'{self.col_name_to_nice_name(col)}\n by {self.col_name_to_nice_name(group_by)}'
                    for ax in g.axes.flatten():
                        ax.set_ylabel(f'{self.col_name_to_nice_name(col)} ({units})')
                        ax.set_xlabel(f'{self.col_name_to_nice_name(group_by)}')
                        ax.tick_params(axis='x', labelrotation = 90)

                # Formatting
                fig.subplots_adjust(top=0.9)

                # Save figure
                title = title.replace('\n', '')
                fig_name = f'{title.replace(" ", "_").lower()}.{self.image_type}'
                fig_name = fig_name.replace('_total_energy_consumption', '')
                fig_path = os.path.abspath(os.path.join(output_dir, fig_name))
                plt.savefig(fig_path, bbox_inches = 'tight')
                plt.close()

    def plot_eui_boxplots(self, df, column_for_grouping, color_map, output_dir):
        # EUI box plot comparisons by building type and several disaggregations

        # Columns to summarize
        cols_to_summarize = [
            self.col_name_to_eui(self.ANN_TOT_ENGY_KBTU),
            self.col_name_to_eui(self.ANN_TOT_ELEC_KBTU),
            self.col_name_to_eui(self.ANN_TOT_GAS_KBTU),
        ]

        # Disaggregate to these levels
        group_bys = [
            None,
            self.BLDG_TYPE
        ]

        for col in cols_to_summarize:
            # for bldg_type, bldg_type_ts_df in df.groupby(self.BLDG_TYPE):

            # Make a plot for each group
            for group_by in group_bys:
                if group_by is None:
                    # No group-by
                    g = sns.catplot(
                        data=df,
                        y=column_for_grouping,
                        hue=column_for_grouping,
                        x=col,
                        order=list(color_map.keys()),
                        palette=color_map.values(),
                        kind='box',
                        orient='h',
                        fliersize=0,
                        showmeans=True,
                        meanprops={"marker":"d",
                            "markerfacecolor":"yellow",
                            "markeredgecolor":"black",
                            "markersize":"8"
                        },
                        legend=False
                    )
                else:
                    # With group-by
                    g = sns.catplot(
                        data=df,
                        x=col,
                        hue=column_for_grouping,
                        y=group_by,
                        order=self.ORDERED_CATEGORIES[group_by],
                        hue_order=list(color_map.keys()),
                        palette=color_map.values(),
                        kind='box',
                        orient='h',
                        fliersize=0,
                        showmeans=True,
                        meanprops={"marker":"d",
                            "markerfacecolor":"yellow",
                            "markeredgecolor":"black",
                            "markersize":"8"
                        },
                        aspect=2
                    )
                    g._legend.set_title(self.col_name_to_nice_name(column_for_grouping))

                fig = g.figure

                # Extract the units from the column name
                units = self.nice_units(self.units_from_col_name(col))

                # Titles and axis labels
                col_title = self.col_name_to_nice_name(col)
                # col_title = col.replace(f' {units}', '')
                # col_title = col_title.replace('Normalized Annual ', '')
                fuel = self.col_name_to_fuel(col_title)

                # Formatting
                if group_by is None:
                    # No group-by
                    title = f"Boxplot of {col_title}".title()
                    for ax in g.axes.flatten():
                        ax.set_xlabel(f'{fuel} EUI ({units})')
                        ax.set_ylabel('')
                else:
                    # With group-by
                    gb = self.col_name_to_nice_name(group_by)
                    title = f"Boxplot of {col_title} by {f'{gb}'}".title()
                    for ax in g.axes.flatten():
                        ax.set_xlabel(f'{fuel} EUI ({units})')
                        ax.set_ylabel(f'{gb}')

                # Save figure
                title = title.replace('\n', '')
                fig_name = f'{title.replace(" ", "_").lower()}.{self.image_type}'
                fig_name = fig_name.replace('boxplot_of_', 'bp_')
                fig_name = fig_name.replace('total_energy_consumption_', '')
                fig_path = os.path.abspath(os.path.join(output_dir, fig_name))
                plt.savefig(fig_path, bbox_inches = 'tight')
                plt.close()

    def plot_energy_rate_boxplots(self, df, column_for_grouping, color_map, output_dir):
        # energy rate box plot comparisons by building type and several disaggregations

        # Columns to summarize
        cols_to_summarize = [
            self.col_name_to_energy_rate(self.UTIL_BILL_ELEC),
            self.col_name_to_energy_rate(self.UTIL_BILL_GAS),
        ]

        # Disaggregate to these levels
        group_bys = [
            self.CEN_DIV,
            self.BLDG_TYPE
        ]

        for col in cols_to_summarize:
            # for bldg_type, bldg_type_ts_df in df.groupby(self.BLDG_TYPE):

            # Make a plot for each group
            for group_by in group_bys:
                if group_by is None:
                    # No group-by
                    g = sns.catplot(
                        data=df,
                        y=column_for_grouping,
                        hue=column_for_grouping,
                        x=col,
                        order=list(color_map.keys()),
                        palette=color_map.values(),
                        kind='box',
                        orient='h',
                        showfliers=False,
                        showmeans=True,
                        meanprops={"marker":"d",
                            "markerfacecolor":"yellow",
                            "markeredgecolor":"black",
                            "markersize":"8"
                        },
                        legend=False
                    )
                else:
                    # With group-by
                    g = sns.catplot(
                        data=df,
                        x=col,
                        hue=column_for_grouping,
                        y=group_by,
                        order=self.ORDERED_CATEGORIES[group_by],
                        hue_order=list(color_map.keys()),
                        palette=color_map.values(),
                        kind='box',
                        orient='h',
                        showfliers=False,
                        showmeans=True,
                        meanprops={"marker":"d",
                            "markerfacecolor":"yellow",
                            "markeredgecolor":"black",
                            "markersize":"8"
                        },
                        aspect=2
                    )
                    g._legend.set_title(self.col_name_to_nice_name(column_for_grouping))

                fig = g.figure

                # Extract the units from the column name
                units = self.nice_units(self.units_from_col_name(col))

                # Titles and axis labels
                col_title = self.col_name_to_nice_name(col)
                # col_title = col.replace(f' {units}', '')
                # col_title = col_title.replace('Normalized Annual ', '')
                fuel = self.col_name_to_fuel(col_title)

                # Formatting
                if group_by is None:
                    # No group-by
                    title = f"Boxplot of {col_title}".title()
                    for ax in g.axes.flatten():
                        ax.set_xlabel(f'{fuel} rate ({units})')
                        ax.set_ylabel('')
                else:
                    # With group-by
                    gb = self.col_name_to_nice_name(group_by)
                    title = f"Boxplot of {col_title} by {f'{gb}'}".title()
                    for ax in g.axes.flatten():
                        ax.set_xlabel(f'{fuel} rate ({units})')
                        ax.set_ylabel(f'{gb}')

                # Save figure
                title = title.replace('\n', '')
                fig_name = f'{title.replace(" ", "_").lower()}.{self.image_type}'
                fig_name = fig_name.replace('boxplot_of_', 'bp_')
                # fig_name = fig_name.replace('total_energy_consumption_', '')
                fig_path = os.path.abspath(os.path.join(output_dir, fig_name))
                plt.savefig(fig_path, bbox_inches = 'tight')
                plt.close()

    def plot_floor_area_and_energy_totals_by_building_type(self, df, column_for_grouping, color_map, output_dir):
        # Summarize square footage and energy totals by building type

        # Columns to summarize
        cols_to_summarize = {
            self.col_name_to_weighted(self.FLR_AREA): np.sum,
            self.col_name_to_weighted(self.ANN_TOT_ENGY_KBTU, 'tbtu'): np.sum,
            self.col_name_to_weighted(self.ANN_TOT_ELEC_KBTU, 'tbtu'): np.sum,
            self.col_name_to_weighted(self.ANN_TOT_GAS_KBTU, 'tbtu'): np.sum,
            # 'Normalized Annual major fuel consumption (thous Btu per sqft)': np.mean,
            # 'Normalized Annual electricity consumption (thous Btu per sqft)': np.mean,
            # 'Normalized Annual natural gas consumption (thous Btu per sqft)': np.mean
        }

        # Disaggregate to these levels
        group_bys = [
            None,
            self.CEN_DIV,
            # self.FLR_AREA_CAT, TODO reenable after adding to both CBECS and ComStock
            # self.VINTAGE,
        ]

        for col, agg_method in cols_to_summarize.items():
            for bldg_type, bldg_type_ts_df in df.groupby(self.BLDG_TYPE):

                # Make a plot for each group
                for group_by in group_bys:
                    if group_by is None:
                        # No group-by
                        g = sns.catplot(
                            data=bldg_type_ts_df,
                            x=column_for_grouping,
                            hue=column_for_grouping,
                            y=col,
                            estimator=agg_method,
                            order=list(color_map.keys()),
                            palette=color_map.values(),
                            errorbar=None,
                            kind='bar',
                            aspect=1.5,
                            legend=False
                        )
                    else:
                        # With group-by
                        g = sns.catplot(
                            data=bldg_type_ts_df,
                            y=col,
                            hue=column_for_grouping,
                            x=group_by,
                            estimator=agg_method,
                            order=self.ORDERED_CATEGORIES[group_by],
                            hue_order=list(color_map.keys()),
                            palette=color_map.values(),
                            kind='bar',
                            errorbar=None,
                            aspect=2
                        )
                        g._legend.set_title(self.col_name_to_nice_name(column_for_grouping))

                    fig = g.figure

                    # Extract the units from the column name
                    units = self.nice_units(self.units_from_col_name(col))

                    # Titles and axis labels
                    col_title = self.col_name_to_nice_name(col)
                    # col_title = col.replace(f' {units}', '')
                    # col_title = col_title.replace('Normalized Annual ', '')

                    # Formatting
                    if group_by is None:
                        # No group-by
                        title = f"{col_title}\n for {bldg_type.replace('_', ' ')}".title()
                        for ax in g.axes.flatten():
                            ax.set_ylabel(f'{col_title} ({units})')
                            ax.set_xlabel('')
                    else:
                        # With group-by
                        gb = self.col_name_to_nice_name(group_by)
                        title = f"{col_title}\n for {bldg_type.replace('_', ' ')} by {f'{gb}'}".title()
                        for ax in g.axes.flatten():
                            ax.set_ylabel(f'{col_title} ({units})')
                            ax.set_xlabel(f'{gb}')
                            ax.tick_params(axis='x', labelrotation = 90)

                    # Save figure
                    title = title.replace('\n', '')
                    fig_name = f'{title.replace(" ", "_").lower()}.{self.image_type}'
                    fig_name = fig_name.replace('_total_energy_consumption', '')
                    fig_sub_dir = os.path.abspath(os.path.join(output_dir, bldg_type))
                    if not os.path.exists(fig_sub_dir):
                        os.makedirs(fig_sub_dir)
                    fig_path = os.path.abspath(os.path.join(fig_sub_dir, fig_name))
                    plt.savefig(fig_path, bbox_inches = 'tight')
                    plt.close()

    def plot_end_use_totals_by_building_type(self, df, column_for_grouping, color_map, output_dir):
        # Summarize end use energy totals by building type

        # End uses to include
        end_use_cols = self.COLS_ENDUSE_ANN_ENGY
        wtd_end_use_cols = [self.col_name_to_weighted(c, 'tbtu') for c in end_use_cols]

        # Disaggregate to these levels
        group_bys = [
            # None,
            self.CEN_DIV,
            # self.FLR_AREA_CAT, TODO reenable after adding to both CBECS and ComStock
            # self.VINTAGE,
        ]

        # How the data will be combined
        agg_method = np.sum  # Could use np.mean etc. for different look at data

        # Extract the units from the name of the first column
        units = self.nice_units(self.units_from_col_name(wtd_end_use_cols[0]))

        for bldg_type, bldg_type_df in df.groupby(self.BLDG_TYPE):
            for group_by in group_bys:
                var_name = 'End Use'
                val_name = f'Energy Consumption ({units})'
                tots_long = pd.melt(
                    bldg_type_df,
                    id_vars=[
                        column_for_grouping,
                        group_by
                    ],
                    value_vars=wtd_end_use_cols,
                    var_name=var_name,
                    value_name=val_name
                )
                # logger.debug(tots_long)

                g = sns.catplot(
                    data=tots_long,
                    x=group_by,
                    y=val_name,
                    row=var_name,
                    hue=column_for_grouping,
                    estimator=agg_method,
                    order=self.ORDERED_CATEGORIES[group_by],
                    hue_order=list(color_map.keys()),
                    palette=color_map.values(),
                    sharex=False,
                    kind='bar',
                    errorbar=None,
                    aspect=3
                )
                g._legend.set_title(self.col_name_to_nice_name(column_for_grouping))

                fig = g.figure

                # Titles and axis labels

                # Formatting
                gb = self.col_name_to_nice_name(group_by)
                title = f"End Use Energy Consumption \n for {bldg_type.replace('_', ' ')} by {f'{gb}'}".title()
                for ax in g.axes.flatten():
                    # Improve the title and move to the y-axis label
                    ax_title = ax.get_title()
                    ax_title = ax_title.replace(f'{var_name} = ', '')
                    ax_units = self.units_from_col_name(ax_title)
                    ax_title = self.col_name_to_nice_name(ax_title)
                    ax_title = ax_title.replace('Energy Consumption', f'({ax_units})')
                    ax_title = ax_title.replace(' ', '\n')
                    ax.set_ylabel(ax_title, rotation=0, ha='right')
                    ax.set_title('')
                ax.set_xlabel(gb)

                g.tight_layout()

                # Save figure
                title = title.replace('\n', '')
                fig_name = f'{title.replace(" ", "_").lower()}.{self.image_type}'
                fig_sub_dir = os.path.abspath(os.path.join(output_dir, bldg_type))
                if not os.path.exists(fig_sub_dir):
                    os.makedirs(fig_sub_dir)
                fig_path = os.path.abspath(os.path.join(fig_sub_dir, fig_name))
                plt.savefig(fig_path, bbox_inches = 'tight')
                plt.close()

    def plot_eui_histograms_by_building_type(self, df, column_for_grouping, color_map, output_dir):
        # EUI histogram comparisons by building type

        # Columns to summarize
        cols_to_summarize = [
            self.col_name_to_eui(self.ANN_TOT_ENGY_KBTU),
            self.col_name_to_eui(self.ANN_TOT_ELEC_KBTU),
            self.col_name_to_eui(self.ANN_TOT_GAS_KBTU),
        ]

        # Disaggregate to these levels
        group_bys = [
            None,
            # self.CEN_DIV,
            # self.FLR_AREA_CAT, TODO reenable after adding to both CBECS and ComStock
            # self.VINTAGE,
        ]

        for col in cols_to_summarize:
            for bldg_type, bldg_type_ts_df in df.groupby(self.BLDG_TYPE):
                # Group as specified
                group_ts_dfs = {}
                for group_by in group_bys:
                    if group_by is None:
                        # No group-by
                        group_ts_dfs[None] = bldg_type_ts_df
                    else:
                        # With group-by
                        for group, group_ts_df in bldg_type_ts_df.groupby(group_by):
                            group_ts_dfs[group] = group_ts_df

                # Plot a histogram for each group
                for group, group_ts_df in group_ts_dfs.items():
                    # Create a common bin size and count to use for both datasets
                    min_eui = group_ts_df[col].min()
                    max_eui = group_ts_df[col].max()
                    # max_eui = group_ts_df[col].quantile(0.9)  # Could use 90th percentile to trim tails if desired
                    n_bins = 100
                    bin_size = (max_eui - min_eui) / n_bins
                    logger.debug(f'bldg_type: {bldg_type}, min_eui: {min_eui}, max_eui: {max_eui}, n_bins: {n_bins}, bin_size: {bin_size}')

                    # Make the histogram
                    for dataset, dataset_ts_df in group_ts_df.groupby(column_for_grouping):
                        euis = dataset_ts_df[col]
                        n_samples = len(euis)

                        # Select the color for this dataset
                        ds_color = color_map[dataset]

                        # Weight each sample by the fraction of total sqft it represents, NOT by the fraction of the building count it represents
                        wts = dataset_ts_df[self.col_name_to_weighted(self.FLR_AREA)] / dataset_ts_df[self.col_name_to_weighted(self.FLR_AREA)].sum()
                        n, bins, barcontainer = plt.hist(euis, weights=wts, range=(min_eui, max_eui), bins=n_bins, alpha=0.75, label=f'{dataset}, n={n_samples}', color=ds_color)

                        # Calculate the area-weighted mean
                        mean_eui = (euis * wts).sum()
                        plt.axvline(x=mean_eui, ymin=0, ymax=0.02,  alpha=1, ls = '', marker = 'd', mec='black', ms=10, label=f'{dataset} Mean', color=ds_color)

                    # Extract the units from the column name
                    units = self.nice_units(self.units_from_col_name(col))

                    # Titles and axis labels
                    col_title = self.col_name_to_nice_name(col)
                    col_title = col_title.replace('Normalized Annual ', '')
                    fuel = self.col_name_to_fuel(col_title)
                    if group is None:
                        # No group-by
                        title = f"Distribution of {col_title}\n for {bldg_type.replace('_', ' ')}".title()
                    else:
                        # With group-by
                        title = f"Distribution of {col_title}\n for {bldg_type.replace('_', ' ')} in {f'{group}'}".title()

                    plt.xlabel(f'{fuel} EUI ({units})\nbin size = {round(bin_size, 1)}')
                    plt.ylabel('Area-weighted fraction')
                    plt.legend()

                    # Save figure
                    title = title.replace('\n', '')
                    fig_name = f'{title.replace(" ", "_").lower()}.{self.image_type}'
                    fig_name = fig_name.replace('distribution_of_', 'dist_')
                    fig_sub_dir = os.path.abspath(os.path.join(output_dir, bldg_type))
                    if not os.path.exists(fig_sub_dir):
                        os.makedirs(fig_sub_dir)
                    fig_path = os.path.abspath(os.path.join(fig_sub_dir, fig_name))
                    plt.savefig(fig_path, bbox_inches = 'tight')
                    plt.cla()
                    plt.close()

    def plot_eui_boxplots_by_building_type(self, df, column_for_grouping, color_map, output_dir):
        # EUI box plot comparisons by building type and several disaggregations

        # Columns to summarize
        cols_to_summarize = [
            self.col_name_to_eui(self.ANN_TOT_ENGY_KBTU),
            self.col_name_to_eui(self.ANN_TOT_ELEC_KBTU),
            self.col_name_to_eui(self.ANN_TOT_GAS_KBTU),
        ]

        # Disaggregate to these levels
        group_bys = [
            None,
            self.CEN_DIV,
            # self.FLR_AREA_CAT, TODO reenable after adding to both CBECS and ComStock
            # self.VINTAGE,
        ]

        for col in cols_to_summarize:
            for bldg_type, bldg_type_ts_df in df.groupby(self.BLDG_TYPE):

                # Make a plot for each group
                for group_by in group_bys:
                    if group_by is None:
                        # No group-by
                        g = sns.catplot(
                            data=bldg_type_ts_df,
                            y=column_for_grouping,
                            hue=column_for_grouping,
                            x=col,
                            order=list(color_map.keys()),
                            palette=color_map.values(),
                            kind='box',
                            orient='h',
                            fliersize=0,
                            showmeans=True,
                            meanprops={"marker":"d",
                                "markerfacecolor":"yellow",
                                "markeredgecolor":"black",
                                "markersize":"8"
                            },
                            legend=False
                        )
                    else:
                        # With group-by
                        g = sns.catplot(
                            data=bldg_type_ts_df,
                            x=col,
                            hue=column_for_grouping,
                            y=group_by,
                            order=self.ORDERED_CATEGORIES[group_by],
                            hue_order=list(color_map.keys()),
                            palette=color_map.values(),
                            kind='box',
                            orient='h',
                            fliersize=0,
                            showmeans=True,
                            meanprops={"marker":"d",
                                "markerfacecolor":"yellow",
                                "markeredgecolor":"black",
                                "markersize":"8"
                            },
                            aspect=2
                        )
                        g._legend.set_title(self.col_name_to_nice_name(column_for_grouping))

                    fig = g.figure

                    # Extract the units from the column name
                    units = self.nice_units(self.units_from_col_name(col))

                    # Titles and axis labels
                    col_title = self.col_name_to_nice_name(col)
                    # col_title = col.replace(f' {units}', '')
                    # col_title = col_title.replace('Normalized Annual ', '')
                    fuel = self.col_name_to_fuel(col_title)

                    # Formatting
                    if group_by is None:
                        # No group-by
                        title = f"Boxplot of {col_title}\n for {bldg_type.replace('_', ' ')}".title()
                        for ax in g.axes.flatten():
                            ax.set_xlabel(f'{fuel} EUI ({units})')
                            ax.set_ylabel('')
                    else:
                        # With group-by
                        gb = self.col_name_to_nice_name(group_by)
                        title = f"Boxplot of {col_title}\n for {bldg_type.replace('_', ' ')} by {f'{gb}'}".title()
                        for ax in g.axes.flatten():
                            ax.set_xlabel(f'{fuel} EUI ({units})')
                            ax.set_ylabel(f'{gb}')

                    # Save figure
                    title = title.replace('\n', '')
                    fig_name = f'{title.replace(" ", "_").lower()}.{self.image_type}'
                    fig_name = fig_name.replace('boxplot_of_', 'bp_')
                    fig_name = fig_name.replace('total_energy_consumption_', '')
                    fig_sub_dir = os.path.abspath(os.path.join(output_dir, bldg_type))
                    if not os.path.exists(fig_sub_dir):
                        os.makedirs(fig_sub_dir)
                    fig_path = os.path.abspath((os.path.join(fig_sub_dir, fig_name)))
                    plt.savefig(fig_path, bbox_inches = 'tight')
                    plt.close()

    def plot_measure_savings_distributions_by_building_type(self, df, output_dir):

        # remove baseline; not needed
        df_upgrade = df.loc[df[self.UPGRADE_ID]!=0, :]

        # get upgrade name and id for labeling
        upgrade_num = df_upgrade[self.UPGRADE_ID].iloc[0]
        upgrade_name = df_upgrade[self.UPGRADE_NAME].iloc[0]

        # group column
        col_group = self.BLDG_TYPE

        # energy column
        en_col = self.ANN_TOT_ENGY_KBTU

        # set grouping list
        li_group = sorted(list(df_upgrade[col_group].drop_duplicates().astype(str)), reverse=True)

        # make lists of columns; these savings columns should exist in dataframe
        # enduse
        dict_saving = {}
        li_eui_svgs_btype = self.col_name_to_savings(self.col_name_to_eui(en_col))
        dict_saving['Site EUI Savings by Building Type (kBtu/ft<sup>2</sup>)'] = li_eui_svgs_btype
        li_pct_svgs_btype = self.col_name_to_percent_savings(en_col, 'percent')
        dict_saving['Percent Site Energy Savings by Building Type (%)'] = li_pct_svgs_btype

        # # loop through plot types
        for group_name, energy_col in dict_saving.items():

            # remove unit from group_name
            group_name_wo_unit = group_name.rsplit(" ", 1)[0]

            # filter to group and energy column
            df_upgrade_plt = df_upgrade.loc[:, [col_group, energy_col]]

            # apply method for filtering percent savings; this will not affect EUI
            df_upgrade_plt = self.filter_outlier_pct_savings_values(df_upgrade_plt, 100)

            # create figure template
            fig = go.Figure()

            # loop through groups, i.e. building type etc.
            for group in li_group:

                # get data for enduse; remove 0s and na values
                df_enduse = df_upgrade_plt.loc[(df_upgrade_plt[energy_col]!=0) & ((df_upgrade_plt[col_group]==group)), energy_col]

                # add traces to plot
                fig.add_trace(go.Violin(
                    x=df_enduse,
                    y=np.array(group),
                    orientation = 'h',
                    box_visible=True,
                    points='outliers',
                    pointpos=1,
                    spanmode='hard',
                    marker_size=1,
                    showlegend=False,
                    name=str(group) + f' (n={len(df_enduse)})',
                    meanline_visible=True,
                    line=dict(width=0.7),
                    fillcolor=color_violin,
                    box_fillcolor=color_interquartile,
                    line_color='black',
                    width=0.95
                ))

            fig.add_annotation(
                align="right",
                font_size=12,
                showarrow=False,
                text=f"Upgrade {str(upgrade_num).zfill(2)}: {upgrade_name} (unweighted)",
                x=1,
                xanchor="right",
                xref="x domain",
                y=1.01,
                yanchor="bottom",
                yref="y domain",
            )

            title = group_name_wo_unit
            # formatting and saving image
            fig.update_layout(template='simple_white', margin=dict(l=20, r=20, t=20, b=20), width=800)
            fig.update_xaxes(mirror=True, showgrid=True, zeroline=True, nticks=16, title=group_name)
            fig.update_yaxes(mirror=True, showgrid=True, type='category', dtick=1)
            fig_name = f'{title.replace(" ", "_").lower()}.{self.image_type}'
            fig_name = fig_name.replace('_total_energy_consumption', '')
            fig_sub_dir = os.path.abspath(os.path.join(output_dir, 'savings_distributions'))
            if not os.path.exists(fig_sub_dir):
                os.makedirs(fig_sub_dir)
            fig_path = os.path.abspath(os.path.join(fig_sub_dir, fig_name))
            fig.write_image(fig_path, scale=10)

        return

    def plot_measure_utility_savings_distributions_by_building_type(self, df, output_dir):

        # remove baseline; not needed
        df_upgrade = df.loc[df[self.UPGRADE_ID]!=0, :]

        # get upgrade name and id for labeling
        upgrade_num = df_upgrade[self.UPGRADE_ID].iloc[0]
        upgrade_name = df_upgrade[self.UPGRADE_NAME].iloc[0]

        # group column
        col_group = self.BLDG_TYPE

        # energy column
        en_col = self.UTIL_BILL_TOTAL_MEAN

        # set grouping list
        li_group = sorted(list(df_upgrade[col_group].drop_duplicates().astype(str)), reverse=True)

        # create dictionary with the plot labels and columns to loop through
        dict_saving = {}
        dict_saving['Utility Bill Savings Intensity by Building Type (usd/sqft/year, 2022)'] = self.col_name_to_savings(self.col_name_to_area_intensity(en_col))
        dict_saving['Percent Utility Bill Savings by Building Type (%)'] = self.col_name_to_percent_savings(en_col, 'percent')

        # # loop through plot types
        for group_name, energy_col in dict_saving.items():

            # remove unit from group_name
            group_name_wo_unit = group_name.rsplit(" ", 1)[0]

            # filter to group and energy column
            df_upgrade_plt = df_upgrade.loc[:, [col_group, energy_col]]

            # apply method for filtering percent savings; this will not affect EUI
            df_upgrade_plt = self.filter_outlier_pct_savings_values(df_upgrade_plt, 100)

            # create figure template
            fig = go.Figure()

            # loop through groups, i.e. building type etc.
            for group in li_group:

                # get data for enduse; remove 0s and na values
                df_enduse = df_upgrade_plt.loc[(df_upgrade_plt[energy_col]!=0) & ((df_upgrade_plt[col_group]==group)), energy_col]

                # add traces to plot
                fig.add_trace(go.Violin(
                    x=df_enduse,
                    y=np.array(group),
                    orientation = 'h',
                    box_visible=True,
                    points='outliers',
                    pointpos=1,
                    spanmode='hard',
                    marker_size=1,
                    showlegend=False,
                    name=str(group) + f' (n={len(df_enduse)})',
                    meanline_visible=True,
                    line=dict(width=0.7),
                    fillcolor=color_violin,
                    box_fillcolor=color_interquartile,
                    line_color='black',
                    width=0.95
                ))

            fig.add_annotation(
                align="right",
                font_size=12,
                showarrow=False,
                text=f"Upgrade {str(upgrade_num).zfill(2)}: {upgrade_name} (unweighted)",
                x=1,
                xanchor="right",
                xref="x domain",
                y=1.01,
                yanchor="bottom",
                yref="y domain",
            )

            title = group_name_wo_unit
            # formatting and saving image
            fig.update_layout(template='simple_white', margin=dict(l=20, r=20, t=20, b=20), width=800)
            fig.update_xaxes(mirror=True, showgrid=True, zeroline=True, nticks=20, title=group_name)
            fig.update_yaxes(mirror=True, showgrid=True, type='category', dtick=1)
            fig_name = f'{title.replace(" ", "_").lower()}.{self.image_type}'
            fig_name = fig_name.replace(r'_(usd/sqft/year,', '')
            fig_sub_dir = os.path.join(output_dir, 'savings_distributions')
            if not os.path.exists(fig_sub_dir):
                os.makedirs(fig_sub_dir)
            fig_path = os.path.join(fig_sub_dir, fig_name)
            fig.write_image(fig_path, scale=10)

        return

    def plot_measure_utility_savings_distributions_by_climate_zone(self, df, output_dir):

        # remove baseline; not needed
        df_upgrade = df.loc[df[self.UPGRADE_ID]!=0, :]

        # get upgrade name and id for labeling
        upgrade_num = df_upgrade[self.UPGRADE_ID].iloc[0]
        upgrade_name = df_upgrade[self.UPGRADE_NAME].iloc[0]

        # group column
        col_group = self.CZ_ASHRAE

        # energy column
        en_col = self.UTIL_BILL_TOTAL_MEAN

        # set grouping list
        li_group = sorted(list(df_upgrade[col_group].drop_duplicates().astype(str)), reverse=True)

        # create dictionary with the plot labels and columns to loop through
        dict_saving = {}
        dict_saving['Utility Bill Savings Intensity by Climate (usd/sqft/year, 2022)'] = self.col_name_to_savings(self.col_name_to_area_intensity(en_col))
        dict_saving['Percent Utility Bill Savings by Climate (%)'] = self.col_name_to_percent_savings(en_col, 'percent')

        # # loop through plot types
        for group_name, energy_col in dict_saving.items():

            # remove unit from group_name
            group_name_wo_unit = group_name.rsplit(" ", 1)[0]

            # filter to group and energy column
            df_upgrade_plt = df_upgrade.loc[:, [col_group, energy_col]]

            # apply method for filtering percent savings; this will not affect EUI
            df_upgrade_plt = self.filter_outlier_pct_savings_values(df_upgrade_plt, 100)

            # create figure template
            fig = go.Figure()

            # loop through groups, i.e. building type etc.
            for group in li_group:

                # get data for enduse; remove 0s and na values
                df_enduse = df_upgrade_plt.loc[(df_upgrade_plt[energy_col]!=0) & ((df_upgrade_plt[col_group]==group)), energy_col]

                # add traces to plot
                fig.add_trace(go.Violin(
                    x=df_enduse,
                    y=np.array(group),
                    orientation = 'h',
                    box_visible=True,
                    points='outliers',
                    pointpos=1,
                    spanmode='hard',
                    marker_size=1,
                    showlegend=False,
                    name=str(group) + f' (n={len(df_enduse)})',
                    meanline_visible=True,
                    line=dict(width=0.7),
                    fillcolor=color_violin,
                    box_fillcolor=color_interquartile,
                    line_color='black',
                    width=0.95
                ))

            fig.add_annotation(
                align="right",
                font_size=12,
                showarrow=False,
                text=f"Upgrade {str(upgrade_num).zfill(2)}: {upgrade_name} (unweighted)",
                x=1,
                xanchor="right",
                xref="x domain",
                y=1.01,
                yanchor="bottom",
                yref="y domain",
            )

            title = group_name_wo_unit
            # formatting and saving image
            fig.update_layout(template='simple_white', margin=dict(l=20, r=20, t=20, b=20), width=800)
            fig.update_xaxes(mirror=True, showgrid=True, zeroline=True, nticks=20, title=group_name)
            fig.update_yaxes(mirror=True, showgrid=True, type='category', dtick=1)
            fig_name = f'{title.replace(" ", "_").lower()}.{self.image_type}'
            fig_name = fig_name.replace(r'_(usd/sqft/year,', '')
            fig_sub_dir = os.path.join(output_dir, 'savings_distributions')
            if not os.path.exists(fig_sub_dir):
                os.makedirs(fig_sub_dir)
            fig_path = os.path.join(fig_sub_dir, fig_name)
            fig.write_image(fig_path, scale=10)

        return

    def plot_measure_utility_savings_distributions_by_hvac_system(self, df, output_dir):

        # remove baseline; not needed
        df_upgrade = df.loc[df[self.UPGRADE_ID]!=0, :]

        # get upgrade name and id for labeling
        upgrade_num = df_upgrade[self.UPGRADE_ID].iloc[0]
        upgrade_name = df_upgrade[self.UPGRADE_NAME].iloc[0]

        # group column
        col_group = self.HVAC_SYS

        # energy column
        en_col = self.UTIL_BILL_TOTAL_MEAN

        # set grouping list
        li_group = sorted(list(df_upgrade[col_group].drop_duplicates().astype(str)), reverse=True)

        # create dictionary with the plot labels and columns to loop through
        dict_saving = {}
        dict_saving['Utility Bill Savings Intensity by HVAC (usd/sqft/year, 2022)'] = self.col_name_to_savings(self.col_name_to_area_intensity(en_col))
        dict_saving['Percent Utility Bill Savings by HVAC (%)'] = self.col_name_to_percent_savings(en_col, 'percent')

        # # loop through plot types
        for group_name, energy_col in dict_saving.items():

            # remove unit from group_name
            group_name_wo_unit = group_name.rsplit(" ", 1)[0]

            # filter to group and energy column
            df_upgrade_plt = df_upgrade.loc[:, [col_group, energy_col]]

            # apply method for filtering percent savings; this will not affect EUI
            df_upgrade_plt = self.filter_outlier_pct_savings_values(df_upgrade_plt, 100)

            # create figure template
            fig = go.Figure()

            # loop through groups, i.e. building type etc.
            for group in li_group:

                # get data for enduse; remove 0s and na values
                df_enduse = df_upgrade_plt.loc[(df_upgrade_plt[energy_col]!=0) & ((df_upgrade_plt[col_group]==group)), energy_col]

                # add traces to plot
                fig.add_trace(go.Violin(
                    x=df_enduse,
                    y=np.array(group),
                    orientation = 'h',
                    box_visible=True,
                    points='outliers',
                    pointpos=1,
                    spanmode='hard',
                    marker_size=1,
                    showlegend=False,
                    name=str(group) + f' (n={len(df_enduse)})',
                    meanline_visible=True,
                    line=dict(width=0.7),
                    fillcolor=color_violin,
                    box_fillcolor=color_interquartile,
                    line_color='black',
                    width=0.95
                ))

            fig.add_annotation(
                align="right",
                font_size=12,
                showarrow=False,
                text=f"Upgrade {str(upgrade_num).zfill(2)}: {upgrade_name} (unweighted)",
                x=1,
                xanchor="right",
                xref="x domain",
                y=1.01,
                yanchor="bottom",
                yref="y domain",
            )

            title = group_name_wo_unit
            # formatting and saving image
            fig.update_layout(template='simple_white', margin=dict(l=20, r=20, t=20, b=20), width=800)
            fig.update_xaxes(mirror=True, showgrid=True, zeroline=True, nticks=20, title=group_name)
            fig.update_yaxes(mirror=True, showgrid=True, type='category', dtick=1)
            fig_name = f'{title.replace(" ", "_").lower()}.{self.image_type}'
            fig_name = fig_name.replace(r'_(usd/sqft/year,', '')
            fig_sub_dir = os.path.join(output_dir, 'savings_distributions')
            if not os.path.exists(fig_sub_dir):
                os.makedirs(fig_sub_dir)
            fig_path = os.path.join(fig_sub_dir, fig_name)
            fig.write_image(fig_path, scale=10)

        return

    def plot_measure_savings_distributions_by_climate_zone(self, df, output_dir):

        # remove baseline; not needed
        df_upgrade = df.loc[df[self.UPGRADE_ID]!=0, :]

        # get upgrade name and id for labeling
        upgrade_num = df_upgrade[self.UPGRADE_ID].iloc[0]
        upgrade_name = df_upgrade[self.UPGRADE_NAME].iloc[0]

        # group column
        col_group = self.CZ_ASHRAE

        # energy column
        en_col = self.ANN_TOT_ENGY_KBTU

        # set grouping list
        li_group = sorted(list(df_upgrade[col_group].unique().astype(str)), reverse=True)

        # make lists of columns; these savings columns should exist in dataframe
        # enduse
        dict_saving = {}
        li_eui_svgs_btype = self.col_name_to_savings(self.col_name_to_eui(en_col))
        dict_saving['Site EUI Savings by Climate Zone (kBtu/ft<sup>2</sup>)'] = li_eui_svgs_btype
        li_pct_svgs_btype = self.col_name_to_percent_savings(en_col, 'percent')
        dict_saving['Percent Site Energy Savings by Climate Zone (%)'] = li_pct_svgs_btype

        # # loop through plot types
        for group_name, energy_col in dict_saving.items():

            # remove unit from group_name
            group_name_wo_unit = group_name.rsplit(" ", 1)[0]

            # filter to group and energy column
            df_upgrade_plt = df_upgrade.loc[:, [col_group, energy_col]]

            # apply method for filtering percent savings; this will not affect EUI metrics
            df_upgrade_plt = self.filter_outlier_pct_savings_values(df_upgrade_plt, 100)

            # create figure template
            fig = go.Figure()

            # loop through groups, i.e. building type etc.
            for group in li_group:

                # get data for enduse; remove 0s and na values
                df_enduse = df_upgrade_plt.loc[(df_upgrade_plt[energy_col]!=0) & ((df_upgrade_plt[col_group]==group)), energy_col]

                # add traces to plot
                fig.add_trace(go.Violin(
                    x=df_enduse,
                    y=np.array(group),
                    orientation = 'h',
                    box_visible=True,
                    points='outliers',
                    pointpos=1,
                    spanmode='hard',
                    marker_size=1,
                    showlegend=False,
                    name=str(group) + f' (n={len(df_enduse)})',
                    meanline_visible=True,
                    line=dict(width=0.7),
                    fillcolor=color_violin,
                    box_fillcolor=color_interquartile,
                    line_color='black',
                    width=0.95
                ))

            fig.add_annotation(
                align="right",
                font_size=12,
                showarrow=False,
                text=f"Upgrade {str(upgrade_num).zfill(2)}: {upgrade_name} (unweighted)",
                x=1,
                xanchor="right",
                xref="x domain",
                y=1.01,
                yanchor="bottom",
                yref="y domain",
            )

            title = group_name_wo_unit
            # formatting and saving image
            fig.update_layout(template='simple_white', margin=dict(l=20, r=20, t=20, b=20), width=800)
            fig.update_xaxes(mirror=True, showgrid=True, zeroline=True, nticks=16, title=group_name)
            fig.update_yaxes(mirror=True, showgrid=True, type='category', dtick=1)
            fig_name = f'{title.replace(" ", "_").lower()}.{self.image_type}'
            fig_sub_dir = os.path.abspath(os.path.join(output_dir, 'savings_distributions'))
            if not os.path.exists(fig_sub_dir):
                os.makedirs(fig_sub_dir)
            fig_path = os.path.abspath(os.path.join(fig_sub_dir, fig_name))
            fig.write_image(fig_path, scale=10)

        return

    def plot_measure_savings_distributions_by_hvac_system_type(self, df, output_dir):

        # remove baseline; not needed
        df_upgrade = df.loc[df[self.UPGRADE_ID]!=0, :]

        # get upgrade name and id for labeling
        upgrade_num = df_upgrade[self.UPGRADE_ID].iloc[0]
        upgrade_name = df_upgrade[self.UPGRADE_NAME].iloc[0]

        # group column
        col_group = self.HVAC_SYS

        # energy column
        en_col = self.ANN_TOT_ENGY_KBTU

        # set grouping list
        li_group = sorted(list(df_upgrade[col_group].drop_duplicates().astype(str)), reverse=True)

        # make lists of columns; these savings columns should exist in dataframe
        # enduse
        dict_saving = {}
        li_eui_svgs_btype = self.col_name_to_savings(self.col_name_to_eui(en_col))
        dict_saving['Site EUI Savings by HVAC System (kBtu/ft<sup>2</sup>)'] = li_eui_svgs_btype
        li_pct_svgs_btype = self.col_name_to_percent_savings(en_col, 'percent')
        dict_saving['Percent Site Energy Savings by HVAC System (%)'] = li_pct_svgs_btype

        # # loop through plot types
        for group_name, energy_col in dict_saving.items():

            # remove unit from group_name
            group_name_wo_unit = group_name.rsplit(" ", 1)[0]

            # filter to group and energy column
            df_upgrade_plt = df_upgrade.loc[:, [col_group, energy_col]]

            # apply method for filtering percent savings; this will not affect EUI
            df_upgrade_plt = self.filter_outlier_pct_savings_values(df_upgrade_plt, 100)

            # create figure template
            fig = go.Figure()

            # loop through groups, i.e. building type etc.
            for group in li_group:

                # get data for enduse; remove 0s and na values
                df_enduse = df_upgrade_plt.loc[(df_upgrade_plt[energy_col]!=0) & ((df_upgrade_plt[col_group]==group)), energy_col]

                # add traces to plot
                fig.add_trace(go.Violin(
                    x=df_enduse,
                    y=np.array(group),
                    orientation = 'h',
                    box_visible=True,
                    points='outliers',
                    pointpos=1,
                    spanmode='hard',
                    marker_size=1,
                    showlegend=False,
                    name=str(group) + f' (n={len(df_enduse)})',
                    meanline_visible=True,
                    line=dict(width=0.7),
                    fillcolor=color_violin,
                    box_fillcolor=color_interquartile,
                    line_color='black',
                    width=0.95
                ))

            fig.add_annotation(
                align="right",
                font_size=12,
                showarrow=False,
                text=f"Upgrade {str(upgrade_num).zfill(2)}: {upgrade_name} (unweighted)",
                x=1,
                xanchor="right",
                xref="x domain",
                y=1.01,
                yanchor="bottom",
                yref="y domain",
            )

            title = group_name_wo_unit
            # formatting and saving image
            fig.update_layout(template='simple_white', margin=dict(l=20, r=20, t=20, b=20), width=800)
            fig.update_xaxes(mirror=True, showgrid=True, zeroline=True, nticks=16, title=group_name, automargin=True)
            fig.update_yaxes(mirror=True, showgrid=True, nticks=len(li_group), type='category', dtick=1, automargin=True)
            fig_name = f'{title.replace(" ", "_").lower()}.{self.image_type}'
            fig_sub_dir = os.path.abspath(os.path.join(output_dir, 'savings_distributions'))
            if not os.path.exists(fig_sub_dir):
                os.makedirs(fig_sub_dir)
            fig_path = os.path.abspath(os.path.join(fig_sub_dir, fig_name))
            fig.write_image(fig_path, scale=10)


        return

    def plot_measure_savings_distributions_enduse_and_fuel(self, df, output_dir):

        # remove baseline; not needed
        df_upgrade = df.loc[df[self.UPGRADE_ID]!=0, :]

        # get upgrade name and id for labeling;
        upgrade_num = df_upgrade[self.UPGRADE_ID].iloc[1]
        upgrade_name = df_upgrade[self.UPGRADE_NAME].iloc[1]

        # make lists of columns; these savings columns should exist in dataframe
        # enduse
        dict_saving = {}
        li_eui_svgs_enduse_cols = [self.col_name_to_savings(self.col_name_to_eui(c)) for c in self.COLS_ENDUSE_ANN_ENGY]
        dict_saving['Site EUI Savings by End Use (kBtu/ft<sup>2</sup>)'] = li_eui_svgs_enduse_cols
        li_pct_svgs_enduse_cols = [self.col_name_to_percent_savings(c, 'percent') for c in self.COLS_ENDUSE_ANN_ENGY]
        dict_saving['Percent Site Energy Savings by End Use (%)'] = li_pct_svgs_enduse_cols
        # fuel
        li_eui_svgs_fuel_cols = [self.col_name_to_savings(self.col_name_to_eui(c)) for c in self.COLS_TOT_ANN_ENGY]
        dict_saving['Site EUI Savings by Fuel (kBtu/ft<sup>2</sup>)'] = li_eui_svgs_fuel_cols
        li_pct_svgs_fuel_cols = [self.col_name_to_percent_savings(c, 'percent') for c in self.COLS_TOT_ANN_ENGY]
        dict_saving['Percent Site Energy Savings by Fuel (%)'] = li_pct_svgs_fuel_cols

        # loop through plot types
        for savings_name, col_list in dict_saving.items():


            # remove unit from savings_name
            savings_name_wo_unit = savings_name.rsplit(" ", 1)[0]

            # apply method for filtering percent savings; this will not affect EUI
            df_upgrade_plt = self.filter_outlier_pct_savings_values(df_upgrade[col_list], 150)

            # create figure template
            fig = go.Figure()

            # loop through enduses
            for enduse_col in col_list:

                # get data for enduse; remove 0s and na values
                df_enduse = df_upgrade_plt.loc[(df_upgrade_plt[enduse_col]!=0), enduse_col]

                # column name
                col_name = self.col_name_to_nice_saving_name(df_enduse.name)

                # add traces to plot
                fig.add_trace(go.Violin(
                    x=df_enduse,
                    y=np.array(col_name),
                    orientation = 'h',
                    box_visible=True,
                    points='outliers',
                    pointpos=1,
                    spanmode='hard',
                    marker_size=1,
                    showlegend=False,
                    name=str(col_name) + f'(n={len(df_enduse)})',
                    meanline_visible=True,
                    line=dict(width=0.7),
                    fillcolor=color_violin,
                    box_fillcolor=color_interquartile,
                    line_color='black',
                    width=0.95
                ))

            fig.add_annotation(
                align="right",
                font_size=12,
                showarrow=False,
                text=f"Upgrade {str(upgrade_num).zfill(2)}: {upgrade_name} (unweighted)",
                x=1,
                xanchor="right",
                xref="x domain",
                y=1.01,
                yanchor="bottom",
                yref="y domain",
            )

            title = savings_name_wo_unit
            # formatting and saving image
            fig.update_layout(template='simple_white', margin=dict(l=20, r=20, t=20, b=20), width=800)
            fig.update_xaxes(mirror=True, showgrid=True, zeroline=True, nticks=16, title=savings_name)
            fig.update_yaxes(mirror=True, showgrid=True, nticks=len(li_pct_svgs_enduse_cols), type='category', dtick=1)
            fig_name = f'{title.replace(" ", "_").lower()}.{self.image_type}'
            fig_sub_dir = os.path.abspath(os.path.join(output_dir, 'savings_distributions'))
            if not os.path.exists(fig_sub_dir):
                os.makedirs(fig_sub_dir)
            fig_path = os.path.abspath(os.path.join(fig_sub_dir, fig_name))
            fig.write_image(fig_path, scale=10)


    ######
    def plot_measure_utility_savings_distributions_by_fuel(self, df, output_dir):

        # remove baseline; not needed
        df_upgrade = df.loc[df[self.UPGRADE_ID]!=0, :]

        # get upgrade name and id for labeling;
        upgrade_num = df_upgrade[self.UPGRADE_ID].iloc[1]
        upgrade_name = df_upgrade[self.UPGRADE_NAME].iloc[1]

        # make lists of columns; these savings columns should exist in dataframe
        dict_saving = {}
        li_eui_svgs_fuel_cols = [self.col_name_to_savings(self.col_name_to_area_intensity(c)) for c in ([self.UTIL_BILL_TOTAL_MEAN] + self.COLS_UTIL_BILLS)]
        dict_saving['Utility Bill Savings Intensity by Fuel (usd/sqft/year, 2022)'] = li_eui_svgs_fuel_cols
        li_pct_svgs_fuel_cols = [self.col_name_to_percent_savings(c, 'percent') for c in ([self.UTIL_BILL_TOTAL_MEAN] + self.COLS_UTIL_BILLS)]
        dict_saving['Percent Utility Bill Savings by Fuel (%)'] = li_pct_svgs_fuel_cols

        # loop through plot types
        for savings_name, col_list in dict_saving.items():

            # remove unit from savings_name
            savings_name_wo_unit = savings_name.rsplit(" ", 1)[0]

            # apply method for filtering percent savings; this will not affect EUI
            df_upgrade_plt = self.filter_outlier_pct_savings_values(df_upgrade[col_list], 150)

            # create figure template
            fig = go.Figure()

            # loop through enduses
            for enduse_col in col_list:

                # get data for enduse; remove 0s and na values
                df_enduse = df_upgrade_plt.loc[(df_upgrade_plt[enduse_col]!=0), enduse_col]

                # column name
                col_name = self.col_name_to_nice_saving_name(df_enduse.name)
                # manually add "total"
                col_name = col_name.replace('Utility Bills Mean Bill Intensity', 'Utility Bills Total Bill Intensity')
                col_name = col_name.replace('Bill Intensity', 'Bill Intensity')
                col_name = col_name.replace('Utility Bills ', '')
                col_name = col_name.replace('Electricity Bill', 'Electricity Bill w/ Mean Rate')
                col_name = col_name.replace('Total Bill', 'Total Bill w/ Mean Electricity Rate')
                col_name = col_name.replace('Mean Bill', 'Total Bill w/ Mean Electricity Rate')
                col_name = col_name.replace('Mean Rate Mean', 'Mean Rate')
                col_name = col_name.replace(' Intensity', '')


                # add traces to plot
                fig.add_trace(go.Violin(
                    x=df_enduse,
                    y=np.array(col_name),
                    orientation = 'h',
                    box_visible=True,
                    points='outliers',
                    pointpos=1,
                    spanmode='hard',
                    marker_size=1,
                    showlegend=False,
                    name=str(col_name) + f'(n={len(df_enduse)})',
                    meanline_visible=True,
                    line=dict(width=0.7),
                    fillcolor=color_violin,
                    box_fillcolor=color_interquartile,
                    line_color='black',
                    width=0.95
                ))

            fig.add_annotation(
                align="right",
                font_size=12,
                showarrow=False,
                text=f"Upgrade {str(upgrade_num).zfill(2)}: {upgrade_name} (unweighted)",
                x=1,
                xanchor="right",
                xref="x domain",
                y=1.01,
                yanchor="bottom",
                yref="y domain",
            )

            title = savings_name_wo_unit
            # formatting and saving image
            fig.update_layout(template='simple_white', margin=dict(l=20, r=20, t=20, b=20), width=800)
            fig.update_xaxes(mirror=True, showgrid=True, zeroline=True, nticks=16, title=savings_name)
            fig.update_yaxes(mirror=True, showgrid=True, nticks=len(li_pct_svgs_fuel_cols), type='category', dtick=1)
            fig_name = f'{title.replace(" ", "_").lower()}.{self.image_type}'
            fig_name = fig_name.replace(r'_(usd/sqft/year,', '')
            fig_sub_dir = os.path.join(output_dir, 'savings_distributions')
            if not os.path.exists(fig_sub_dir):
                os.makedirs(fig_sub_dir)
            fig_path = os.path.join(fig_sub_dir, fig_name)
            fig.write_image(fig_path, scale=10)


    ######

    def plot_qoi_timing(self, df, column_for_grouping, color_map, output_dir):

        qoi_timing = self.QOI_MAX_DAILY_TIMING_COLS

        short_names = []
        for col_name in qoi_timing:
            col_name = self.shorten_qoi_names(col_name)
            short_names.append(col_name)

        violin_qoi_timing = px.violin(
            data_frame = df,
            x = qoi_timing,
            orientation = 'h',
            box = True,
            points = 'outliers',
            color = column_for_grouping,
            color_discrete_sequence = list(color_map.values()),
            violinmode = "group",
            template='simple_white'
        )

        # formatting and saving image
        title="maximum_daily_peak_timing_hr"
        violin_qoi_timing.update_yaxes(mirror=True, title="Season", tickmode = "array", ticktext =short_names, tickvals=qoi_timing)
        violin_qoi_timing.update_xaxes(mirror=True, title="Maximum Daily Peak Timing by Season (Hour of Day)")
        violin_qoi_timing.update_layout(
            legend_title = self.col_name_to_nice_name(column_for_grouping),
            margin=dict(l=5, r=5, t=5, b=5),
            )
        fig_name = f'{title}.{self.image_type}'
        fig_sub_dir = os.path.abspath(os.path.join(output_dir, 'qoi_distributions'))
        if not os.path.exists(fig_sub_dir):
            os.makedirs(fig_sub_dir)
        fig_path = os.path.abspath(os.path.join(fig_sub_dir, fig_name))
        violin_qoi_timing.write_image(fig_path, scale=10)

    def plot_qoi_max_use(self, df, column_for_grouping, color_map, output_dir):

        max_use_cols_normalized = self.QOI_MAX_USE_COLS_NORMALIZED

        short_names = []
        for col_name in max_use_cols_normalized:
            col_name = self.shorten_qoi_names(col_name)
            short_names.append(col_name)

        violin_qoi_timing = px.violin(
            data_frame = df,
            x = max_use_cols_normalized,
            orientation = 'h',
            box = True,
            points = 'outliers',
            color = column_for_grouping,
            color_discrete_sequence = list(color_map.values()),
            violinmode = "group",
            template='simple_white'
        )

        # formatting and saving image
        title="maximum_daily_peak_magnitude_w_ft2"
        violin_qoi_timing.update_yaxes(mirror=True, title="Season",  tickmode = "array", ticktext =short_names, tickvals=max_use_cols_normalized)
        violin_qoi_timing.update_xaxes(mirror=True, title="Maximum Daily Peak Magnitude by Season (W/ft<sup>2</sup>)")
        violin_qoi_timing.update_layout(
            legend_title = self.col_name_to_nice_name(column_for_grouping),
            margin=dict(l=5, r=5, t=5, b=5),
            )
        fig_name = f'{title}.{self.image_type}'
        fig_sub_dir = os.path.abspath(os.path.join(output_dir, 'qoi_distributions'))
        if not os.path.exists(fig_sub_dir):
            os.makedirs(fig_sub_dir)
        fig_path = os.path.abspath(os.path.join(fig_sub_dir, fig_name))
        violin_qoi_timing.write_image(fig_path, scale=10)

    def plot_qoi_min_use(self, df, column_for_grouping, color_map, output_dir):

        min_use_cols_normalized = self.QOI_MIN_USE_COLS_NORMALIZED

        short_names = []
        for col_name in min_use_cols_normalized:
            col_name = self.shorten_qoi_names(col_name)
            short_names.append(col_name)

        violin_qoi_timing = px.violin(
            data_frame = df,
            x = min_use_cols_normalized,
            orientation = 'h',
            box = True,
            points = 'outliers',
            color = column_for_grouping,
            color_discrete_sequence = list(color_map.values()),
            violinmode = "group",
            template='simple_white'
        )

        # formatting and saving image
        title="minimum_daily_peak_magnitude_w_ft2"
        violin_qoi_timing.update_yaxes(mirror=True, title="Season", tickmode="array", ticktext=short_names, tickvals=min_use_cols_normalized)
        violin_qoi_timing.update_xaxes(mirror=True, title="Minimum Daily Peak Magnitude by Season (W/ft<sup>2</sup>)")
        violin_qoi_timing.update_layout(
            legend_title = self.col_name_to_nice_name(column_for_grouping),
            margin=dict(l=5, r=5, t=5, b=5),
            )
        fig_name = f'{title}.{self.image_type}'
        fig_sub_dir = os.path.abspath(os.path.join(output_dir, 'qoi_distributions'))
        if not os.path.exists(fig_sub_dir):
            os.makedirs(fig_sub_dir)
        fig_path = os.path.abspath(os.path.join(fig_sub_dir, fig_name))
        violin_qoi_timing.write_image(fig_path, scale=10)

<<<<<<< HEAD
    def filter_outlier_pct_savings_values(self, df, max_percentage_change):
=======

    def plot_unmet_hours(self, df, column_for_grouping, color_map, output_dir):

        # get applicable buildings
        li_applic_blgs = df.loc[(df[self.UPGRADE_NAME] != 'Baseline') & (df['applicability']==1), self.BLDG_ID].unique().tolist()
        df_applic = df.loc[df[self.BLDG_ID].isin(li_applic_blgs), :]

        # Define colors for heating and cooling
        colors = {"heating": "red", "cooling": "blue"}

        # Create subplots (1 row, 2 columns)
        fig = make_subplots(rows=1, cols=2, shared_yaxes=True, subplot_titles=["Heating Unmet Hours", "Cooling Unmet Hours"])

        # Loop through heating and cooling unmet hours
        for i, mode in enumerate(self.UNMET_HOURS_COLS):
            mode_name = mode.split(".")[2]  # Extract readable title
            color = colors["heating"] if "heating" in mode.lower() else colors["cooling"]
            col_num = 1 if "heating" in mode.lower() else 2

            # Add box plot - total distribution
            fig.add_trace(
                go.Box(
                    x=df_applic[mode],
                    y=df_applic[self.UPGRADE_NAME],
                    marker=dict(color=color),
                    boxpoints='outliers',
                    marker_size=1,
                    pointpos=1,
                    name=mode_name,
                    orientation="h"
                ),
                row=1, col=col_num
            )

        # Apply log scale to x-axes
        fig.update_xaxes(title_text="Unmet Hours Count",
                         showgrid=True,
                         range=[0,4],
                         nticks=14,
                         exponentformat = 'power',
                         tickfont=dict(size=8),
                         mirror=True,
                         type="log",
                         row=1, col=1)
        fig.update_xaxes(title_text="Unmet Hours Count",
                         showgrid=True,
                         range=[0,4],
                         nticks=14,
                         exponentformat = 'power',
                         tickfont=dict(size=8),
                         mirror=True,
                         type="log",
                         row=1, col=2)

        # Update y-axis labels
        fig.update_yaxes(mirror=True, row=1, col=1)
        fig.update_yaxes(mirror=True, row=1, col=2)  # Hide y-axis label for second subplot title_text="",

        # Adjust layout
        fig.update_layout(
            template="simple_white",
            showlegend=False,
            height=300,
            margin=dict(l=20, r=20, t=20, b=20)
        )

        # Save the figure
        title = "unmet_hours"
        fig_name = f'{title}.{self.image_type}'
        fig_name_html = f'{title.replace(" ", "_").lower()}.html'
        fig_path = os.path.abspath(os.path.join(output_dir, fig_name))
        fig_path_html = os.path.abspath(os.path.join(output_dir, fig_name_html))
        fig.write_image(fig_path, scale=10)
        fig.write_html(fig_path_html)

        return fig

    def filter_outlier_pct_savings_values(self, df, max_fraction_change):
>>>>>>> 41399734

        # get applicable columns
        cols = df.loc[:, df.columns.str.contains('percent_savings')].columns

        # make copy of dataframe
        df_2 = df.copy()

        # filter out data that falls outside of user-input range by changing them to nan
        # when plotting, nan values will be skipped
        df_2.loc[:, cols] = df_2[cols].mask(df[cols]>max_percentage_change, np.nan)
        df_2.loc[:, cols] = df_2[cols].mask(df[cols]<-max_percentage_change, np.nan)

        # filter out % savings values greater than 100%
        df_2.loc[:, cols] = df_2[cols].mask(df_2[cols] > 100, np.nan)

        return df_2

    def plot_annual_energy_consumption_for_eia(self, df, color_map, output_dir):
         # Summarize annual energy consumption for EIA plots

       # Columns to summarize
        cols_to_summarize = {
            'Electricity consumption (kWh)': 'sum',
            'Natural gas consumption (thous Btu)': 'sum'
        }

        # Disaggregate to these levels
        group_bys = [
            None,
            self.STATE_ABBRV,
            'Division'
        ]

        for col, agg_method in cols_to_summarize.items():
            for group_by in group_bys:
                # Summarize the data
                vals = [col]  # Values in Excel pivot table
                ags = [agg_method]  # How each of the values will be aggregated, like Value Field Settings in Excel, but applied to all values
                cols = [self.DATASET] # Columns in Excel pivot table

                first_ax = None

                if group_by is None:
                    # No group-by
                    pivot = df.pivot_table(values=vals, columns=cols, aggfunc=ags)
                    pivot = pivot.droplevel([0], axis=1)
                else:
                    # With group-by
                    idx = [group_by]  # Rows in Excel pivot table
                    pivot = df.pivot_table(values=vals, columns=cols, index=idx, aggfunc=ags)
                    pivot = pivot.droplevel([0, 1], axis=1)

                # Make the graph
                if first_ax is None:
                    ax = pivot.plot.bar(color=color_map)
                    first_ax = ax
                else:
                    ax = pivot.plot.bar(color=color_map, ax=first_ax)

                # Extract the units from the column name
                match = re.search('\\(.*\\)', col)
                if match:
                    units = match.group(0)
                else:
                    units = 'TODO units'

                # Formatting
                if group_by is None:
                    # No group-by]
                    title = f"{agg_method} {col.replace(f' {units}', '')}".title()
                    ax.tick_params(axis='x', labelrotation = 0)
                    for container in ax.containers:
                        ax.bar_label(container, fmt='%.2e')
                else:
                    # With group-by
                    title = f"{agg_method} {col.replace(f' {units}', '')}\n by {group_by}".title()

                # Remove 'Sum' from title
                title = title.replace('Sum', '').strip()

                # Set title and units
                ax.set_title(title)
                ax.set_ylabel(f'Annual Energy Consumption {units}')

                # Add legend with no duplicate entries
                handles, labels = first_ax.get_legend_handles_labels()
                new_labels = []
                new_handles = []
                for l, h in zip(labels, handles):
                    if not l in new_labels:
                        new_labels.append(l)  # Add the first instance of the label
                        new_handles.append(h)
                ax.legend(new_handles, new_labels, bbox_to_anchor=(1.01,1), loc="upper left")

                # Save the figure
                title = title.replace('\n', '')
                fig_name = f'com_eia_{title.replace(" ", "_").lower()}.{self.image_type}'
                fig_path = os.path.abspath(os.path.join(output_dir, fig_name))
                plt.savefig(fig_path, bbox_inches = 'tight')
                plt.close()


    def plot_monthly_energy_consumption_for_eia(self, df, color_map, output_dir):
        # Columns to summarize
        cols_to_summarize = {
            'Electricity consumption (kWh)': 'sum',
            'Natural gas consumption (thous Btu)': 'sum'
        }

        # Disaggregate to these levels
        group_bys = [
            self.STATE_ABBRV,
            'Division'
        ]

        for col, agg_method in cols_to_summarize.items():
            for group_by in group_bys:
                # Summarize the data
                vals = [col]  # Values in Excel pivot table
                ags = [agg_method]  # How each of the values will be aggregated, like Value Field Settings in Excel, but applied to all values
                cols = [self.DATASET] # Columns in Excel pivot table


                for group_name, group_data in df.groupby(group_by):

                    # With group-by
                    pivot = group_data.pivot_table(values=vals, columns=cols, index='Month', aggfunc=ags)
                    pivot = pivot.droplevel([0, 1], axis=1)

                    # Make the graph
                    ax = pivot.plot.bar(color=color_map)

                    # Extract the units from the column name
                    match = re.search('\\(.*\\)', col)
                    if match:
                        units = match.group(0)
                    else:
                        units = 'TODO units'

                    # Set title and units
                    title = f"{agg_method} Monthly {col.replace(f' {units}', '')}\n by {group_by} for {group_name}".title()

                    # Remove 'Sum' from title
                    title = title.replace('Sum', '').strip()

                    ax.set_title(title)
                    ax.set_ylabel(f'Monthly Energy Consumption {units}')

                    # Add legend with no duplicate entries
                    handles, labels = ax.get_legend_handles_labels()
                    new_labels = []
                    new_handles = []
                    for l, h in zip(labels, handles):
                        if not l in new_labels:
                            new_labels.append(l)  # Add the first instance of the label
                            new_handles.append(h)
                    ax.legend(new_handles, new_labels, bbox_to_anchor=(1.01,1), loc="upper left")

                    # Save the figure
                    title = title.replace('\n', '')
                    fig_name = f'com_eia_{title.replace(" ", "_").lower()}.{self.image_type}'
                    fig_path = os.path.abspath(os.path.join(output_dir, fig_name))
                    plt.savefig(fig_path, bbox_inches = 'tight')
                    plt.close()


    # color functions from https://bsouthga.dev/posts/color-gradients-with-python
    def linear_gradient(self, start_hex, finish_hex="#FFFFFF", n=10):
        ''' returns a gradient list of (n) colors between
            two hex colors. start_hex and finish_hex
            should be the full six-digit color string,
            inlcuding the number sign ("#FFFFFF") '''
        # Starting and ending colors in RGB for
        s = self.hex_to_RGB(start_hex)
        f = self.hex_to_RGB(finish_hex)
        # Initilize a list of the output colors with the starting color
        RGB_list = [s]
        # Calcuate a color at each evenly spaced value of t from 1 to n
        for t in range(1, n):
            # Interpolate RGB vector for color at the current value of t
            curr_vector = [
            int(s[j] + (float(t)/(n-1))*(f[j]-s[j]))
            for j in range(3)
            ]
            # Add it to our list of output colors
            RGB_list.append(curr_vector)

        hex_list = [self.RGB_to_hex(color) for color in RGB_list]
        color_dict = {'hex': hex_list}

        return color_dict

    def color_dict(self, gradient):
        ''' Takes in a list of RGB sub-lists and returns dictionary of
            colors in RGB and hex form for use in a graphing function
            defined later on '''
        return {"hex":[self.RGB_to_hex(RGB) for RGB in gradient],
            "r":[RGB[0] for RGB in gradient],
            "g":[RGB[1] for RGB in gradient],
            "b":[RGB[2] for RGB in gradient]}

    def hex_to_RGB(self, hex):
        ''' "#FFFFFF" -> [255,255,255] '''
        # Pass 16 to the integer function for change of base
        return [int(hex[i:i+2], 16) for i in range(1,6,2)]

    def RGB_to_hex(self, RGB):
        ''' [255,255,255] -> "#FFFFFF" '''
        # Components need to be integers for hex to make sense
        RGB = [int(x) for x in RGB]
        return "#"+"".join(["0{0:x}".format(v) if v < 16 else
                    "{0:x}".format(v) for v in RGB])


    """
    Seasonal load stacked area plots by daytype (weekday and weekdend) comparison
    Args:
        df: long form dataset with a comstock run and ami data
        region: region object from AMI class
        building_type (str): building type
        color_map: hash with dataset names as the keys
        output_dir (str): output directory
        normalization (str): how to normalize the data. Default is 'None' which directly compares kwh_per_sf. Other options are 'Annual' and 'Daytype'. 'Annual' will normalize the data as a fraction compared to the total annual energy use. 'Daytype' will normalize to the energy use for the given day type.
        save_graph_data (bool): set to true to save graph data
    """
    def plot_day_type_comparison_stacked_by_enduse(self, df, region, building_type, color_map, output_dir, normalization='None', save_graph_data=False):
        summer_months = region['summer_months']
        winter_months = region['winter_months']
        shoulder_months = region['shoulder_months']

        enduse_list = [
            'exterior_lighting',
            'interior_lighting',
            'interior_equipment',
            'exterior_equipment',
            'water_systems',
            'heat_recovery',
            'fans',
            'pumps',
            'heat_rejection',
            'humidification',
            'cooling',
            'heating',
            'refrigeration'
        ]

        enduse_colors = [
            '#DEC310',  # exterior lighting
            '#F7DF10',  # interior lighting
            '#4A4D4A',  # interior equipment
            '#B5B2B5',  # exterior equipment
            '#FFB239',  # water systems
            '#CE5921',  # heat recovery
            '#FF79AD',  # fans
            '#632C94',  # pumps
            '#F75921',  # heat rejection
            '#293094',  # humidification
            '#0071BD',  # cooling
            '#EF1C21',  # heating
            '#29AAE7'   # refrigeration
        ]

        comstock_data_label = list(color_map.keys())[0]
        ami_data_label = list(color_map.keys())[1]
        energy_column = 'kwh_per_sf'
        default_uncertainty = 0.1

        # filter and collect comstock data
        comstock_data = df.loc[df.run.isin([comstock_data_label])]
        comstock_count = comstock_data['bldg_count']
        comstock_count_max = int(comstock_count.max())
        comstock_count_avg = comstock_count.mean()
        comstock_count_min = int(comstock_count.min())
        comstock_data = comstock_data[['enduse', energy_column]]
        comstock_data = comstock_data.reset_index().groupby(['enduse', 'timestamp']).sum().reset_index().set_index('timestamp')
        comstock_data = comstock_data.pivot(columns='enduse', values=[energy_column])
        comstock_data.columns = comstock_data.columns.droplevel(0)
        comstock_data = comstock_data.reset_index().rename_axis(None, axis=1)
        comstock_data = comstock_data.set_index('timestamp')
        comstock_data = comstock_data.head(8760)
        if normalization == 'Annual':
          comstock_annual_total = comstock_data['total'].sum()
          comstock_data = comstock_data / comstock_annual_total

        # Remove missing enduses from enduse list and enduse colors before plotting
        filtered_enduse_list = [col for col in enduse_list if col in comstock_data.columns]
        filtered_enduse_colors = [enduse_colors[i] for i, col in enumerate(enduse_list) if col in comstock_data.columns]

        # filter and collect ami data
        ami_data = df.loc[df.run.isin([ami_data_label])]
        ami_count = ami_data['bldg_count']
        ami_count_max = int(ami_count.max())
        ami_count_avg = ami_count.mean()
        ami_count_min = int(ami_count.min())
        ami_data = ami_data[['run', energy_column]]
        ami_data = ami_data.pivot(columns='run', values=[energy_column])
        ami_data.columns = ami_data.columns.droplevel(0)
        ami_data = ami_data.reset_index().rename_axis(None, axis=1)
        ami_data = ami_data.set_index('timestamp')
        ami_data = ami_data.head(8760)
        if normalization == 'Annual':
          ami_annual_total = ami_data.sum()
          ami_data = ami_data / ami_annual_total

        # Assign sample uncertainty
        total_data = df.loc[df.enduse.isin(['total'])]
        try:
            sample_uncertainty = total_data.loc[total_data.run.isin([ami_data_label])][['sample_uncertainty']]
        except KeyError:
            sample_uncertainty = total_data.loc[total_data.run.isin([ami_data_label])][['run', energy_column]]
            sample_uncertainty.rename(columns={energy_column: 'sample_uncertainty'}, inplace=True)
            sample_uncertainty['sample_uncertainty'] = default_uncertainty

        # comstock day type dictionary
        comstock_day_type_dict = {}
        if summer_months:
            comstock_day_type_dict.update({'Summer_Weekday': (comstock_data.index.weekday < 5)
                                    & (comstock_data.index.month.isin(summer_months))})
            comstock_day_type_dict.update({'Summer_Weekend': (comstock_data.index.weekday >= 5)
                                    & (comstock_data.index.month.isin(summer_months))})
        if winter_months:
            comstock_day_type_dict.update({'Winter_Weekday': (comstock_data.index.weekday < 5)
                                    & (comstock_data.index.month.isin(winter_months))})
            comstock_day_type_dict.update({'Winter_Weekend': (comstock_data.index.weekday >= 5)
                                    & (comstock_data.index.month.isin(winter_months))})
        if shoulder_months:
            comstock_day_type_dict.update({'Shoulder_Weekday': (comstock_data.index.weekday < 5)
                                    & (comstock_data.index.month.isin(shoulder_months))})
            comstock_day_type_dict.update({'Shoulder_Weekend': (comstock_data.index.weekday >= 5)
                                    & (comstock_data.index.month.isin(shoulder_months))})

        # ami day type dictionary
        ami_day_type_dict = {}
        if summer_months:
            ami_day_type_dict.update({'Summer_Weekday': (ami_data.index.weekday < 5)
                                    & (ami_data.index.month.isin(summer_months))})
            ami_day_type_dict.update({'Summer_Weekend': (ami_data.index.weekday >= 5)
                                    & (ami_data.index.month.isin(summer_months))})
        if winter_months:
            ami_day_type_dict.update({'Winter_Weekday': (ami_data.index.weekday < 5)
                                    & (ami_data.index.month.isin(winter_months))})
            ami_day_type_dict.update({'Winter_Weekend': (ami_data.index.weekday >= 5)
                                    & (ami_data.index.month.isin(winter_months))})
        if shoulder_months:
            ami_day_type_dict.update({'Shoulder_Weekday': (ami_data.index.weekday < 5)
                                    & (ami_data.index.month.isin(shoulder_months))})
            ami_day_type_dict.update({'Shoulder_Weekend': (ami_data.index.weekday >= 5)
                                    & (ami_data.index.month.isin(shoulder_months))})

        # plot
        plt.figure(figsize=(20, 20))
        filename = (region['source_name'] + '_' + ami_data_label.lower().replace(' ', '') + '_' + building_type)
        graph_type = ''
        if normalization == 'Annual':
            day_type_label = 'Annual Normalized'
            graph_type = "annual_normalized_day_type_comparison_by_enduse"
        elif normalization == 'Daytype':
            day_type_label = 'Day Type Normalized'
            graph_type = "daytype_normalized_day_type_comparison_by_enduse"
        else:
            day_type_label = ''
            graph_type = "day_type_comparison_by_enduse"
        plt.suptitle('{} Day Type Comparison by Enduse\n{} (n={}) vs. {} (n={})\n{}, {}'.format(day_type_label, comstock_data_label, comstock_count_max, ami_data_label, ami_count_max, region['source_name'], building_type), fontsize=24)
        filename = filename + "_" + graph_type
        plt.subplots_adjust(top=0.9)
        fig_n = 0

        ylabel_text = 'Electric Load (kwh/ft2)'
        if normalization == 'Annual':
            ylabel_text = 'Normalized (Annual Sum = 1)'
        elif normalization == 'Daytype':
            ylabel_text = 'Normalized (Day Sum = 1)'

        # calculate y_max in the plot
        y_max_buildstock = 0
        for day_type in comstock_day_type_dict.keys():
            y_max_temp = pd.DataFrame(comstock_data['total'][comstock_day_type_dict[day_type]])
            y_max_temp['hour'] = y_max_temp.index.hour
            y_max_temp = y_max_temp.groupby('hour').mean()
            if normalization == 'Daytype':
                y_max_temp_value = float(y_max_temp['total'].max()/y_max_temp['total'].sum())
            else:
                y_max_temp_value = float(y_max_temp['total'].max())
            if y_max_temp_value > y_max_buildstock:
                y_max_buildstock = y_max_temp_value

        y_max_ami = 0
        for day_type in ami_day_type_dict.keys():
            y_max_temp = pd.DataFrame(ami_data[ami_day_type_dict[day_type]])
            y_max_temp['hour'] = y_max_temp.index.hour
            y_max_temp_value = float(y_max_temp.groupby('hour').mean().max().iloc[0])
            if y_max_temp_value > y_max_ami:
                y_max_ami = y_max_temp_value
        y_max = max(y_max_buildstock, y_max_ami)

        plot_data_df = pd.DataFrame()
        for day_type in ami_day_type_dict.keys():
            fig_n = fig_n + 1
            ax = plt.subplot(3, 2, fig_n)
            ax.spines['top'].set_color('black')
            ax.spines['bottom'].set_color('black')
            ax.spines['right'].set_color('black')
            ax.spines['left'].set_color('black')
            plt.rcParams.update({'font.size': 16})

            # Truth data
            truth_data = pd.DataFrame(ami_data[ami_data_label][ami_day_type_dict[day_type]])
            truth_data['hour'] = truth_data.index.hour
            truth_data = truth_data.groupby('hour').mean()
            if normalization == 'Daytype':
                truth_data_total = truth_data.sum()
                truth_data = truth_data / truth_data_total

            # Stacked Enduses Plot
            processed_data_for_stack_plot = pd.DataFrame(comstock_data[filtered_enduse_list][comstock_day_type_dict[day_type]])
            processed_data_for_stack_plot['hour'] = processed_data_for_stack_plot.index.hour
            processed_data_for_stack_plot = processed_data_for_stack_plot.groupby('hour').mean()
            if normalization == 'Daytype':
                processed_data_total = processed_data_for_stack_plot.sum().sum()
                processed_data_for_stack_plot = processed_data_for_stack_plot / processed_data_total

            plt.stackplot(
                processed_data_for_stack_plot.index,
                processed_data_for_stack_plot.T,
                labels=filtered_enduse_list,
                colors=filtered_enduse_colors
            )

            # Truth Data Plot
            y = truth_data
            s_uncertainty = pd.DataFrame(sample_uncertainty[ami_day_type_dict[day_type]])
            s_uncertainty['hour'] = s_uncertainty.index.hour
            s_uncertainty = s_uncertainty.groupby('hour').mean()

            # Upper Estimate
            upper_truth = pd.DataFrame(
                y[ami_data_label].values +
                y[ami_data_label].values * s_uncertainty['sample_uncertainty'].values
            )
            plt.plot(
                upper_truth,
                color='k',
                label='{}: 80% CI upper estimate'.format(ami_data_label),
                linestyle='--'
            )
            y_max = np.max([float(np.max(upper_truth)), y_max])

            # Mean Estimate
            plt.plot(
                y,
                color='k',
                label=ami_data_label
            )

            # Lower estimate
            lower_truth = pd.DataFrame(
                y[ami_data_label].values -
                y[ami_data_label].values * s_uncertainty['sample_uncertainty'].values
            )
            # values cannot be negative
            lower_truth = lower_truth.clip(lower=0)
            plt.plot(
                lower_truth,
                color='k',
                label='{}: 80% CI lower estimate'.format(ami_data_label),
                linestyle='dashed'
            )

            plt.title(day_type.replace("_", " "))
            plt.xlim([0, 23])
            plt.ylim([0, y_max * 1.1])

            if fig_n > 4:
                plt.xlabel('Hour of Day', fontsize=24)
            if fig_n % 2 != 0:
                plt.ylabel(ylabel_text, fontsize=24)

            # collect graph data
            data_df = processed_data_for_stack_plot.copy()
            data_df['hour'] = data_df.index
            data_df['region'] = region['source_name']
            data_df['building_type'] = building_type
            data_df['day_type'] = day_type
            #data_df['lci80'] = lower_truth
            data_df['ami_total'] = truth_data
            #data_df['uci80'] = upper_truth
            data_df['graph_type'] = graph_type
            data_df['ami_n_min'] = ami_count_min
            data_df['ami_n_mean'] = ami_count_avg
            data_df['ami_n_max'] = ami_count_max
            data_df['comstock_n_min'] = comstock_count_min
            data_df['comstock_n_mean'] = comstock_count_avg
            data_df['comstock_n_max'] = comstock_count_max

            # add comstock total
            processed_total_data = pd.DataFrame(comstock_data['total'][comstock_day_type_dict[day_type]])
            processed_total_data['hour'] = processed_total_data.index.hour
            processed_total_data = processed_total_data.groupby('hour').mean()
            data_df['comstock_total'] = processed_total_data
            data_df['error'] = data_df['ami_total'] - data_df['comstock_total']
            data_df['relative_error'] = (data_df['ami_total'] - data_df['comstock_total']) / data_df['ami_total']

            # add to total plot data
            data_df = data_df.reset_index(drop=True)
            plot_data_df = pd.concat([plot_data_df, data_df])

        ax = plt.gca()
        handles, labels = ax.get_legend_handles_labels()
        plt.figlegend(handles[::-1], labels[::-1], loc='center right', bbox_to_anchor=(1.2, 0.52), ncol=1)

        # save plot
        output_path = os.path.abspath(os.path.join(output_dir, '%s.png' % (filename) ))
        plt.savefig(output_path, bbox_inches='tight')

        # save graph data
        if save_graph_data:
            output_path = os.path.abspath(os.path.join(output_dir, '%s.csv' % (filename) ))
            plot_data_df.to_csv(output_path, index=False)

        plt.close('all')
        return plot_data_df

    """
    Load duration curve comparison
    Args:
        df: long form dataset with a comstock run and ami data
        region: region object from AMI class
        building_type (str): building type
        color_map: hash with dataset names as the keys
        output_dir (str): output directory
    """
    def plot_load_duration_curve(self, df, region, building_type, color_map, output_dir):
        comstock_data_label = list(color_map.keys())[0]
        ami_data_label = list(color_map.keys())[1]
        energy_column = 'kwh_per_sf'
        default_uncertainty = 0.1
        zoom_in_hours = -1

        total_data = df.loc[df.enduse.isin(['total'])]

        # format comstock data
        comstock_data = total_data.loc[total_data.run.isin([comstock_data_label])][['run', energy_column]]
        comstock_data = comstock_data.pivot(columns='run', values=[energy_column])
        comstock_data.columns = comstock_data.columns.droplevel(0)
        comstock_data = comstock_data.reset_index().rename_axis(None, axis=1)
        comstock_data = comstock_data.set_index('timestamp')

        # format ami data
        ami_data = total_data.loc[total_data.run.isin([ami_data_label])][['run', energy_column]]
        ami_data = ami_data.pivot(columns='run', values=[energy_column])
        ami_data.columns = ami_data.columns.droplevel(0)
        ami_data = ami_data.reset_index().rename_axis(None, axis=1)
        ami_data = ami_data.set_index('timestamp')

        # assign sample uncertainty
        try:
            sample_uncertainty = np.array(total_data.loc[total_data.run.isin([ami_data_label])][['sample_uncertainty']])
        except KeyError:
            sample_uncertainty = total_data.loc[total_data.run.isin([ami_data_label])][['run', energy_column]]
            sample_uncertainty.rename(columns={energy_column: 'sample_uncertainty'}, inplace=True)
            sample_uncertainty['sample_uncertainty'] = default_uncertainty
            sample_uncertainty = np.array(sample_uncertainty['sample_uncertainty']).reshape(-1, 1)

        # set up default values
        if zoom_in_hours == -1:
            zoom_in_hours = len(ami_data)

        # sort values
        ami_data_sorted = ami_data.sort_values(
            by=list(ami_data.columns), ascending=False).reset_index(drop=True).iloc[0:zoom_in_hours, :]
        ami_data_sorted = ami_data_sorted.reset_index(drop=True)
        comstock_data_sorted = pd.DataFrame(
            np.sort(comstock_data.values,
                    axis=0)[::-1],
            index=comstock_data.index,
            columns=comstock_data.columns
        ).iloc[0:zoom_in_hours, :]
        comstock_data_sorted = comstock_data_sorted.reset_index(drop=True)
        sample_uncertainty = sample_uncertainty[0:zoom_in_hours].max()

        # plot
        plt.figure(figsize=(12, 8))
        plt.ylabel('kwh/ft2', fontsize=16)
        plt.plot(comstock_data_sorted, color='#d73027', linewidth=2)
        y = ami_data_sorted
        plt.plot(y + y * sample_uncertainty, color='k', linestyle='dashed')
        plt.plot(y, color='k')
        plt.plot(y - y * sample_uncertainty, color='k', linestyle='dashed')
        plt.xlabel('Hours Equaled or Exceeded', fontsize=16)

        y_max = max([ami_data_sorted.values.max(), comstock_data_sorted.values.max()])
        y_min = 0
        if zoom_in_hours < 501:
            y_min = 0.9 * min([ami_data_sorted.values.min(), comstock_data_sorted.values.min()])
        plt.xlim(0, len(ami_data_sorted))
        plt.ylim([y_min, 1.1 * y_max])
        plt.yticks(fontsize=15)
        plt.xticks(fontsize=15)
        plt.legend([comstock_data_label] + [ami_data_label + ': upper estimate'] +
                    [ami_data_label] + [ami_data_label + ': lower estimate'], fontsize=15, loc=1)
        plt.title('{}, {}, Load Duration Curve: {} hours'.format(region['source_name'], building_type, len(ami_data_sorted)), fontsize=19)

        # output figure
        filename = region['source_name'] + '_' + ami_data_label.lower().replace(' ', '') + '_' + building_type + '_load_duration_curve_top_' + str(zoom_in_hours) + '_hours.png'
        output_path = os.path.abspath(os.path.join(output_dir, filename))
        plt.savefig(output_path, bbox_inches='tight')


    # get weighted load profiles
    def wgt_by_btype(self, df, run_data, dict_wgts, upgrade_num, state, upgrade_name):
        """
        This method weights the timeseries profiles.
        Returns dataframe with weighted kWh columns.
        """
        btype_list = df[self.BLDG_TYPE].unique()

        applic_bldgs_list = list(df.loc[(df[self.UPGRADE_NAME].isin(upgrade_name)) & (df[self.UPGRADE_APPL]==True), self.BLDG_ID])
        applic_bldgs_list = [int(x) for x in applic_bldgs_list]

        dfs_base=[]
        dfs_up=[]
        for btype in btype_list:

            # get building weights
            btype_wgt = dict_wgts[btype]

            # apply weights by building type
            def apply_wgts(df):
                # Identify columns that contain 'kwh' in their names
                kwh_columns = [col for col in df.columns if 'kwh' in col]

                # Apply the weight and add the suffix 'weighted'
                weighted_df = df[kwh_columns].apply(lambda x: x * btype_wgt).rename(columns=lambda x: x + '_weighted')
                # Concatenate the new weighted columns with the original DataFrame without the unweighted 'kwh' columns
                df_wgt = pd.concat([df.drop(columns=kwh_columns), weighted_df], axis=1)

                return df_wgt

            # baseline load data - aggregate electricity total only
            df_base_ts_agg = run_data.agg.aggregate_timeseries(
                                                                upgrade_id=0,
                                                                enduses=(list(self.END_USES_TIMESERIES_DICT.values())+["total_site_electricity_kwh"]),
                                                                restrict=[(('build_existing_model.building_type', [self.BLDG_TYPE_TO_SNAKE_CASE[btype]])),
                                                                          ('state_abbreviation', [f"{state}"]),
                                                                          (run_data.bs_bldgid_column, applic_bldgs_list),
                                                                          ],
                                                                timestamp_grouping_func='hour',
                                                                get_query_only=False
                                                                )

            # add baseline data
            df_base_ts_agg_weighted = apply_wgts(df_base_ts_agg)
            df_base_ts_agg_weighted[self.UPGRADE_NAME] = 'baseline'
            dfs_base.append(df_base_ts_agg_weighted)

            for upgrade in upgrade_num:
                # upgrade load data - all enduses
                upgrade_ts_agg = run_data.agg.aggregate_timeseries(
                                                                    upgrade_id=upgrade.astype(str),
                                                                    enduses=(list(self.END_USES_TIMESERIES_DICT.values())+["total_site_electricity_kwh"]),
                                                                    restrict=[(('build_existing_model.building_type', [self.BLDG_TYPE_TO_SNAKE_CASE[btype]])),
                                                                            ('state_abbreviation', [f"{state}"]),
                                                                            ],
                                                                    timestamp_grouping_func='hour',
                                                                    get_query_only=False
                                                                    )

                # add upgrade data
                df_upgrade_ts_agg_weighted = apply_wgts(upgrade_ts_agg)
                df_upgrade_ts_agg_weighted[self.UPGRADE_NAME] = self.dict_upid_to_upname[upgrade]
                dfs_up.append(df_upgrade_ts_agg_weighted)


        # concatinate and combine baseline data
        dfs_base_combined = pd.concat(dfs_base, join='outer', ignore_index=True)
        dfs_base_combined = dfs_base_combined.groupby(['time', self.UPGRADE_NAME], as_index=False)[dfs_base_combined.loc[:, dfs_base_combined.columns.str.contains('_kwh')].columns].sum()

        # concatinate and combine upgrade data
        dfs_upgrade_combined = pd.concat(dfs_up, join='outer', ignore_index=True)
        dfs_upgrade_combined = dfs_upgrade_combined.groupby(['time', self.UPGRADE_NAME], as_index=False)[dfs_upgrade_combined.loc[:, dfs_upgrade_combined.columns.str.contains('_kwh')].columns].sum()

        return dfs_base_combined, dfs_upgrade_combined

    # plot
    order_list = [
                'interior_equipment',
                'fans',
                'interior_lighting',
                'exterior_lighting',
                'cooling',
                'heating',
                'water_systems',
                'refrigeration',
                'pumps',
                'heat_rejection',
                'heat_recovery',
                ]

    def map_to_season(month):
        if 3 <= month <= 5:
            return 'Spring'
        elif 6 <= month <= 8:
            return 'Summer'
        elif 9 <= month <= 11:
            return 'Fall'
        else:
            return 'Winter'

    def plot_measure_timeseries_peak_week_by_state(self, df, output_dir, states, color_map, comstock_run_name): #, df, region, building_type, color_map, output_dir

        # run crawler
        run_data = BuildStockQuery('eulp',
                                   'enduse',
                                   self.comstock_run_name,
                                   buildstock_type='comstock',
                                   skip_reports=False)

        # get upgrade ID
        df_upgrade = df.loc[df[self.UPGRADE_ID]!=0, :]
        upgrade_num = list(df_upgrade[self.UPGRADE_ID].unique())
        upgrade_name = list(df_upgrade[self.UPGRADE_NAME].unique())

        # get weights
        dict_wgts = df_upgrade.groupby(self.BLDG_TYPE)[self.BLDG_WEIGHT].mean().to_dict()

        # apply queries and weighting
        for state, state_name in states.items():
            dfs_base_combined, dfs_upgrade_combined = self.wgt_by_btype(df, run_data, dict_wgts, upgrade_num, state, upgrade_name)

            # merge into single dataframe
            dfs_merged = pd.concat([dfs_base_combined, dfs_upgrade_combined], ignore_index=True)

            # set index
            dfs_merged.set_index("time", inplace=True)
            dfs_merged['Month'] = dfs_merged.index.month

            def map_to_season(month):
                if 3 <= month <= 5:
                    return 'Spring'
                elif 6 <= month <= 8:
                    return 'Summer'
                elif 9 <= month <= 11:
                    return 'Fall'
                else:
                    return 'Winter'

            # Apply the mapping function to create the "Season" column
            dfs_merged['Season'] = dfs_merged['Month'].apply(map_to_season)
            dfs_merged['Week_of_Year'] = dfs_merged.index.isocalendar().week
            dfs_merged['Day_of_Year'] = dfs_merged.index.dayofyear
            dfs_merged['Day_of_Week'] = dfs_merged.index.dayofweek
            dfs_merged['Hour_of_Day'] = dfs_merged.index.hour
            dfs_merged['Year'] = dfs_merged.index.year
            # make dec 31st last week of year
            dfs_merged.loc[dfs_merged['Day_of_Year']==365, 'Week_of_Year'] = 55
            dfs_merged = dfs_merged.loc[dfs_merged['Year']==2018, :]
            max_peak = dfs_merged.loc[:, 'total_site_electricity_kwh_weighted'].max()

            # find peak week by season
            seasons = ['Spring', 'Summer', 'Fall', 'Winter']
            for season in seasons:
                peak_week = dfs_merged.loc[dfs_merged['Season']==season, ["total_site_electricity_kwh_weighted", "Week_of_Year"]]
                peak_week = peak_week.loc[peak_week["total_site_electricity_kwh_weighted"] == peak_week["total_site_electricity_kwh_weighted"].max(), "Week_of_Year"][0]


                # filter to the week
                dfs_merged_pw = dfs_merged.loc[dfs_merged["Week_of_Year"]==peak_week, :].copy()
                #dfs_merged_pw = dfs_merged_pw.loc[:, dfs_merged_pw.columns.str.contains("electricity")]
                dfs_merged_pw.reset_index(inplace=True)
                dfs_merged_pw = dfs_merged_pw.sort_values('time')

                # rename columns
                dfs_merged_pw.columns = dfs_merged_pw.columns.str.replace("electricity_", "")
                dfs_merged_pw.columns = dfs_merged_pw.columns.str.replace("_kwh_weighted", "")

                # convert hourly kWH to 15 minute MW
                dfs_merged_pw.loc[:, self.order_list] = dfs_merged_pw.loc[:, self.order_list]/1000
                dfs_merged_pw.loc[:, "total_site"] = dfs_merged_pw.loc[:, "total_site"]/1000

                # add upgrade traces
                # Create traces for area plot
                traces = []
                # add aggregate measure load
                dfs_merged_pw_up = dfs_merged_pw.loc[dfs_merged_pw['in.upgrade_name'] != "baseline"]
                dfs_merged_pw_up.columns = dfs_merged_pw_up.columns.str.replace("total_site", "Measure Total")
                # if only 1 upgrade, plot end uses and total
                if len(upgrade_num) == 1:
                    # loop through end uses
                    for enduse in self.order_list:
                        trace = go.Scatter(
                            x=dfs_merged_pw_up['time'],
                            y=dfs_merged_pw_up[enduse],
                            fill='tonexty',
                            fillcolor=self.PLOTLY_ENDUSE_COLOR_DICT[enduse.replace('_'," ").title()],
                            mode='none',
                            line=dict(color=self.PLOTLY_ENDUSE_COLOR_DICT[enduse.replace('_'," ").title()], width=0.5),
                            name=enduse,
                            stackgroup='stack'
                        )
                        traces.append(trace)

                    # Create a trace for the upgrade load
                    upgrade_trace = go.Scatter(
                        x=dfs_merged_pw_up['time'],
                        y=dfs_merged_pw_up['Measure Total'],
                        mode='lines',
                        line=dict(color='black', width=1.8, dash='solid'),
                        name='Measure Total',
                    )
                    traces.append(upgrade_trace)
                else:
                    # if more than 1 upgrade, add only aggregate loads
                    for upgrade in upgrade_num:
                        dfs_merged_pw_up_mult = dfs_merged_pw_up.loc[dfs_merged_pw_up['in.upgrade_name'] == self.dict_upid_to_upname[upgrade]]
                        upgrade_trace = go.Scatter(
                        x=dfs_merged_pw_up_mult['time'],
                        y=dfs_merged_pw_up_mult['Measure Total'],
                        mode='lines',
                        line=dict(width=1.8, dash='solid'), #color=color_map[self.dict_upid_to_upname[upgrade]]
                        name=self.dict_upid_to_upname[upgrade],
                        )
                        traces.append(upgrade_trace)


                # add baseline load
                dfs_merged_pw_base = dfs_merged_pw.loc[dfs_merged_pw['in.upgrade_name']=="baseline"]
                dfs_merged_pw_base.columns = dfs_merged_pw_base.columns.str.replace("total_site", "Baseline Total")

                # Create a trace for the baseline load
                baseline_trace = go.Scatter(
                    x=dfs_merged_pw_base['time'],
                    y=dfs_merged_pw_base['Baseline Total'],
                    mode='lines',
                    #line=dict(color='black', width=1.75),
                    line=dict(color='black', width=1.8, dash='dot'),
                    name='Baseline Total'
                )
                traces.append(baseline_trace)

                # Create the layout
                layout = go.Layout(
                    #title=f"{season} Peak Week - {state_name}",
                    xaxis=dict(mirror=True, title=None, showline=True),
                    yaxis=dict(mirror=True, title='Electricity Demand (MW)', range=[0, max_peak/1000], showline=True),
                    legend=dict(font=dict(size=8), y=1.02, xanchor="left", x=0.0, orientation="h", yanchor="bottom", itemwidth=30),
                    legend_traceorder="reversed",
                    showlegend=True,
                    template='simple_white',
                    width=650,
                    height=400,
                    annotations=[
                                dict(x=-0.1,  # Centered on the x-axis
                                    y=-0.35,  # Adjust this value as needed to place the title correctly
                                    xref='paper',
                                    yref='paper',
                                    text=f"{season} Peak Week, Applicable Buildings - {state_name}",
                                    showarrow=False,
                                    font=dict(
                                        size=16
                                    ))]
                )

                # Create the figure
                fig = go.Figure(data=traces, layout=layout)

                # Save fig
                title = f"{season}_peak_week"
                fig_name = f'{title.replace(" ", "_").lower()}.{self.image_type}'
                fig_name_html = f'{title.replace(" ", "_").lower()}.html'
                fig_sub_dir = os.path.abspath(os.path.join(output_dir, f"timeseries/{state_name}"))
                if not os.path.exists(fig_sub_dir):
                    os.makedirs(fig_sub_dir)
                fig_path = os.path.abspath(os.path.join(fig_sub_dir, fig_name))
                fig_path_html = os.path.abspath(os.path.join(fig_sub_dir, fig_name_html))

                fig.write_image(fig_path, scale=10)
                fig.write_html(fig_path_html)

            dfs_merged.to_csv(f"{fig_sub_dir}/timeseries_data_{state_name}.csv")

    def plot_measure_timeseries_season_average_by_state(self, df, output_dir, states, color_map, comstock_run_name):

        # run crawler
        run_data = BuildStockQuery('eulp',
                                'enduse',
                                self.comstock_run_name,
                                buildstock_type='comstock',
                                skip_reports=False)

        # get upgrade ID
        df_upgrade = df.loc[df[self.UPGRADE_ID]!=0, :]
        upgrade_num = list(df_upgrade[self.UPGRADE_ID].unique())
        upgrade_name = list(df_upgrade[self.UPGRADE_NAME].unique())

        # get weights
        dict_wgts = df_upgrade.groupby(self.BLDG_TYPE)[self.BLDG_WEIGHT].mean().to_dict()

        standard_colors = ['#1f77b4', '#ff7f0e', '#2ca02c', '#d62728', '#9467bd', '#8c564b', '#e377c2', '#7f7f7f', '#bcbd22', '#17becf']
        upgrade_colors = {upgrade: standard_colors[i % len(standard_colors)] for i, upgrade in enumerate(upgrade_num)}

        def map_to_season(month):
            if 3 <= month <= 5 or 9 <= month <= 11:
                return 'Shoulder'
            elif 6 <= month <= 8:
                return 'Summer'
            else:
                return 'Winter'

        def map_to_dow(dow):
            if dow < 5:
                return 'Weekday'
            else:
                return 'Weekend'

        # apply queries and weighting
        for state, state_name in states.items():

            # check to see if timeseries file exists.
            # if it does, reload. Else, query data.
            fig_sub_dir = os.path.abspath(os.path.join(output_dir, f"timeseries/{state_name}"))
            file_path = os.path.join(fig_sub_dir, f"timeseries_data_{state_name}.csv")
            dfs_merged=None
            if not os.path.exists(file_path):
                dfs_base_combined, dfs_upgrade_combined = self.wgt_by_btype(df, run_data, dict_wgts, upgrade_num, state, upgrade_name)

                # merge into single dataframe
                dfs_merged = pd.concat([dfs_base_combined, dfs_upgrade_combined], ignore_index=True)

                # set index
                dfs_merged.set_index("time", inplace=True)
                dfs_merged['Month'] = dfs_merged.index.month

                # Apply the mapping function to create the "Season" column
                dfs_merged['Season'] = dfs_merged['Month'].apply(map_to_season)
                dfs_merged['Week_of_Year'] = dfs_merged.index.isocalendar().week
                dfs_merged['Day_of_Year'] = dfs_merged.index.dayofyear
                dfs_merged['Hour_of_Day'] = dfs_merged.index.hour
                dfs_merged['Day_of_Week'] = dfs_merged.index.dayofweek
                dfs_merged['Day_Type'] = dfs_merged['Day_of_Week'].apply(map_to_dow)
                dfs_merged['Year'] = dfs_merged.index.year

                # make dec 31st last week of year
                dfs_merged.loc[dfs_merged['Day_of_Year']==365, 'Week_of_Year'] = 55
                dfs_merged = dfs_merged.loc[dfs_merged['Year']==2018, :]
            else:
                print("Using existing timeseries file. Please delete if this is not the intent.")
                dfs_merged = pd.read_csv(file_path)
                dfs_merged['Season'] = dfs_merged['Month'].apply(map_to_season)
                dfs_merged['Day_Type'] = dfs_merged['Day_of_Week'].apply(map_to_dow)

            dfs_merged_gb = dfs_merged.groupby(['in.upgrade_name', 'Season', 'Day_Type', 'Hour_of_Day'])[dfs_merged.loc[:, dfs_merged.columns.str.contains('_kwh')].columns].mean().reset_index()
            max_peak = dfs_merged_gb.loc[:, 'total_site_electricity_kwh_weighted'].max()

            # find peak week by season
            seasons = ['Summer', 'Shoulder', 'Winter']
            day_types = ['Weekday', 'Weekend']
            fig = make_subplots(rows=3, cols=2, subplot_titles=[f"{season} - {day_type}" for season in seasons for day_type in day_types], vertical_spacing=0.10)

            season_to_subplot = {
                ('Summer', 'Weekday'): (1, 1),
                ('Summer', 'Weekend'): (1, 2),
                ('Shoulder', 'Weekday'): (2, 1),
                ('Shoulder', 'Weekend'): (2, 2),
                ('Winter', 'Weekday'): (3, 1),
                ('Winter', 'Weekend'): (3, 2),
            }

            legend_entries = set()
            for season in seasons:
                for day_type in day_types:
                    row, col = season_to_subplot[(season, day_type)]
                    # filter to the week
                    dfs_merged_pw = dfs_merged_gb.loc[(dfs_merged_gb["Season"] == season) & (dfs_merged_gb["Day_Type"] == day_type), :].copy()
                    dfs_merged_pw.reset_index(inplace=True)

                    # rename columns
                    dfs_merged_pw.columns = dfs_merged_pw.columns.str.replace("electricity_", "")
                    dfs_merged_pw.columns = dfs_merged_pw.columns.str.replace("_kwh_weighted", "")

                    # convert hourly kWH to 15 minute MW
                    dfs_merged_pw.loc[:, self.order_list] = dfs_merged_pw.loc[:, self.order_list]/1000
                    dfs_merged_pw.loc[:, "total_site"] = dfs_merged_pw.loc[:, "total_site"]/1000
                    dfs_merged_pw = dfs_merged_pw.sort_values('Hour_of_Day')
                    dfs_merged_pw_up = dfs_merged_pw.loc[dfs_merged_pw['in.upgrade_name'] != 'baseline', :]
                    dfs_merged_pw_up.columns = dfs_merged_pw_up.columns.str.replace("total_site", "Measure Total")
                    dfs_merged_pw_up = dfs_merged_pw_up.loc[dfs_merged_pw['in.upgrade_name'] != 'baseline', :]

                    if len(upgrade_num) == 1:
                        # Create traces for area plot
                        for enduse in self.order_list:

                            showlegend = enduse not in legend_entries
                            legend_entries.add(enduse)

                            trace = go.Scatter(
                                x=dfs_merged_pw_up['Hour_of_Day'],
                                y=dfs_merged_pw_up[enduse],
                                fill='tonexty',
                                fillcolor=self.PLOTLY_ENDUSE_COLOR_DICT[enduse.replace('_'," ").title()],
                                mode='none',
                                line=dict(color=self.PLOTLY_ENDUSE_COLOR_DICT[enduse.replace('_'," ").title()], width=0.5),
                                name=enduse,
                                stackgroup='stack',
                                showlegend=showlegend
                            )
                            fig.add_trace(trace, row=row, col=col)

                        showlegend = 'Measure Total' not in legend_entries
                        legend_entries.add('Measure Total')

                        # Create a trace for the baseline load
                        upgrade_trace = go.Scatter(
                            x=dfs_merged_pw_up['Hour_of_Day'],
                            y=dfs_merged_pw_up['Measure Total'],
                            mode='lines',
                            line=dict(color='black', width=3, dash='solid'),
                            name='Measure Total',
                            showlegend=showlegend
                        )
                        fig.add_trace(upgrade_trace, row=row, col=col)

                    else:

                        # if more than 1 upgrade, add only aggregate loads
                        for upgrade in upgrade_num:
                            showlegend = upgrade not in legend_entries
                            legend_entries.add(upgrade)

                            dfs_merged_pw_up_mult = dfs_merged_pw_up.loc[dfs_merged_pw_up['in.upgrade_name'] == self.dict_upid_to_upname[upgrade], :]
                            upgrade_trace = go.Scatter(
                            x=dfs_merged_pw_up_mult['Hour_of_Day'],
                            y=dfs_merged_pw_up_mult['Measure Total'],
                            mode='lines',
                            line=dict(color=upgrade_colors[upgrade], width=1.8, dash='solid'), #color=color_map[self.dict_upid_to_upname[upgrade]]
                            name=self.dict_upid_to_upname[upgrade],
                            legendgroup=self.dict_upid_to_upname[upgrade],
                            showlegend=showlegend
                            )
                            fig.add_trace(upgrade_trace, row=row, col=col)


                    # add baseline load
                    dfs_merged_pw_base = dfs_merged_pw.loc[dfs_merged_pw['in.upgrade_name'] == "baseline"]
                    dfs_merged_pw_base.columns = dfs_merged_pw_base.columns.str.replace("total_site", "Baseline Total")

                    showlegend = 'Baseline Total' not in legend_entries
                    legend_entries.add('Baseline Total')

                    # Create a trace for the baseline load
                    baseline_trace = go.Scatter(
                        x=dfs_merged_pw_base['Hour_of_Day'],
                        y=dfs_merged_pw_base['Baseline Total'],
                        mode='lines',
                        line=dict(color='black', width=3, dash='dash'),
                        name='Baseline Total',
                        legendgroup='Baseline Total',
                        showlegend=showlegend
                    )
                    fig.add_trace(baseline_trace, row=row, col=col)

                    fig.update_xaxes(title_text='Hour of Day', showline=True, linewidth=2, linecolor='black', row=row, col=col, mirror=True, tickvals=[0, 6, 12, 18, 23], ticktext=["12 AM", "6 AM", "12 PM", "6 PM", "12 AM"])
                    fig.update_yaxes(title_text='Electricity Demand (MW)', showline=True, linewidth=2, linecolor='black', row=row, col=col, mirror=True, range=[0, max_peak/1000])

            # Update layout
            fig.update_layout(
                title=f"Seasonal Average, Applicable Buildings - {state_name}</b>",
                title_x=0.04,  # Align title to the left
                title_y=0.97,  # Move title to the bottom
                title_xanchor='left',
                title_yanchor='bottom',
                legend_traceorder="reversed",
                showlegend=True,
                legend=dict(
                font=dict(
                    size=16  # Increase the font size of the legend
                    )
                ),
                template='simple_white',
                width=1200,
                height=1200
            )

            # Save fig
            title = "seasonal_average_subplot"
            fig_name = f'{title.replace(" ", "_").lower()}.{self.image_type}'
            fig_name_html = f'{title.replace(" ", "_").lower()}.html'
            fig_sub_dir = os.path.abspath(os.path.join(output_dir, f"timeseries/{state_name}"))
            if not os.path.exists(fig_sub_dir):
                os.makedirs(fig_sub_dir)
            fig_path = os.path.abspath(os.path.join(fig_sub_dir, fig_name))
            fig_path_html = os.path.abspath(os.path.join(fig_sub_dir, fig_name_html))

            fig.write_image(fig_path, scale=10)
            fig.write_html(fig_path_html)

    def plot_measure_timeseries_annual_average_by_state_and_enduse(self, df, output_dir, states, color_map, comstock_run_name):

        # run crawler
        run_data = BuildStockQuery('eulp', 'enduse', self.comstock_run_name, buildstock_type='comstock', skip_reports=False)

        # get upgrade ID
        df_upgrade = df.loc[df[self.UPGRADE_ID] != 0, :]
        upgrade_num = list(df_upgrade[self.UPGRADE_ID].unique())
        upgrade_name = list(df_upgrade[self.UPGRADE_NAME].unique())

        # get weights
        dict_wgts = df_upgrade.groupby(self.BLDG_TYPE)[self.BLDG_WEIGHT].mean().to_dict()

        standard_colors = ['#1f77b4', '#ff7f0e', '#2ca02c', '#d62728', '#9467bd', '#8c564b', '#e377c2', '#7f7f7f', '#bcbd22', '#17becf']
        upgrade_colors = {upgrade: standard_colors[i % len(standard_colors)] for i, upgrade in enumerate(upgrade_num)}

        def map_to_season(month):
            if 3 <= month <= 5 or 9 <= month <= 11:
                return 'Shoulder'
            elif 6 <= month <= 8:
                return 'Summer'
            else:
                return 'Winter'

        def map_to_dow(dow):
            if dow < 5:
                return 'Weekday'
            else:
                        return 'Weekend'

        # apply queries and weighting
        for state, state_name in states.items():

            # check to see if timeseries data already exists
            # check to see if timeseries file exists.
            # if it does, reload. Else, query data.
            fig_sub_dir = os.path.abspath(os.path.join(output_dir, f"timeseries/{state_name}"))
            file_path = os.path.join(fig_sub_dir, f"timeseries_data_{state_name}.csv")
            dfs_merged=None

            if not os.path.exists(file_path):
                dfs_base_combined, dfs_upgrade_combined = self.wgt_by_btype(df, run_data, dict_wgts, upgrade_num, state, upgrade_name)

                # merge into single dataframe
                dfs_merged = pd.concat([dfs_base_combined, dfs_upgrade_combined], ignore_index=True)

                # set index
                dfs_merged.set_index("time", inplace=True)
                dfs_merged['Month'] = dfs_merged.index.month

                # Apply the mapping function to create the "Season" column
                dfs_merged['Season'] = dfs_merged['Month'].apply(map_to_season)
                dfs_merged['Week_of_Year'] = dfs_merged.index.isocalendar().week
                dfs_merged['Day_of_Year'] = dfs_merged.index.dayofyear
                dfs_merged['Hour_of_Day'] = dfs_merged.index.hour
                dfs_merged['Day_of_Week'] = dfs_merged.index.dayofweek
                dfs_merged['Day_Type'] = dfs_merged['Day_of_Week'].apply(map_to_dow)
                dfs_merged['Year'] = dfs_merged.index.year

                # make Dec 31st last week of year
                dfs_merged.loc[dfs_merged['Day_of_Year'] == 365, 'Week_of_Year'] = 55
                dfs_merged = dfs_merged.loc[dfs_merged['Year'] == 2018, :]
            else:
                print("Using existing timeseries file. Please delete if this is not the intent.")
                dfs_merged = pd.read_csv(file_path)
                dfs_merged['Season'] = dfs_merged['Month'].apply(map_to_season)

            dfs_merged_gb = dfs_merged.groupby(['in.upgrade_name', 'Season', 'Hour_of_Day'])[dfs_merged.loc[:, dfs_merged.columns.str.contains('_kwh')].columns].mean().reset_index()
            max_peak = dfs_merged_gb.loc[:, 'total_site_electricity_kwh_weighted'].max()

            # rename columns, convert units
            dfs_merged_gb.columns = dfs_merged_gb.columns.str.replace("electricity_", "")
            dfs_merged_gb.columns = dfs_merged_gb.columns.str.replace("_kwh_weighted", "")

            # find peak week by season
            seasons = ['Summer', 'Shoulder', 'Winter']

            enduses_to_subplot = {
                'heat_recovery': 1,
                'heat_rejection': 2,
                'pumps': 3,
                'refrigeration': 4,
                'water_systems': 5,
                'heating': 6,
                'cooling': 7,
                'exterior_lighting': 8,
                'interior_lighting': 9,
                'fans': 10,
                'interior_equipment': 11
            }

            # Generate subplot titles dynamically
            subplot_titles = []
            for enduse, row in enduses_to_subplot.items():
                for season in seasons:
                    subplot_titles.append(f"{season}: {enduse}")

            fig = make_subplots(
                rows=11, cols=3,
                subplot_titles=subplot_titles,
                shared_xaxes=True, shared_yaxes=True, vertical_spacing=0.02)

            for enduse in self.order_list:
                for i, season in enumerate(seasons):
                    row = enduses_to_subplot[enduse]
                    col = i + 1

                    # filter to the week
                    dfs_merged_gb_season = dfs_merged_gb.loc[(dfs_merged_gb["Season"] == season), :].copy()
                    dfs_merged_gb_season.reset_index(inplace=True)

                    # sort for hour of day
                    dfs_merged_gb_season = dfs_merged_gb_season.sort_values('Hour_of_Day')

                    # add legend to first entry
                    showlegend = False
                    if row == 1 and col == 1:
                        showlegend = True

                    # add upgrade
                    dfs_merged_gb_season_up = dfs_merged_gb_season.loc[dfs_merged_gb_season['in.upgrade_name'] != 'baseline', :]
                    # if only 1 upgrade, plot end uses and total
                    if len(upgrade_num) == 1:
                        trace = go.Scatter(
                            x=dfs_merged_gb_season_up['Hour_of_Day'],
                            y=dfs_merged_gb_season_up[enduse]/1000,
                            mode='lines',
                            line=dict(color=color_map[upgrade_name[0]], width=2),
                            name=f"{upgrade_name[0]}",
                            showlegend=showlegend
                        )
                        fig.add_trace(trace, row=row, col=col)
                    else:
                        # if more than 1 upgrade, add only aggregate loads
                        for upgrade in upgrade_num:
                            dfs_merged_pw_up_mult = dfs_merged_gb_season_up.loc[dfs_merged_gb_season_up['in.upgrade_name'] == self.dict_upid_to_upname[upgrade]]

                            upgrade_trace = go.Scatter(
                            x=dfs_merged_pw_up_mult['Hour_of_Day'],
                            y=dfs_merged_pw_up_mult[enduse]/1000,
                            mode='lines',
                            line=dict(color=upgrade_colors[upgrade], width=1.8, dash='solid'), #color=color_map[self.dict_upid_to_upname[upgrade]]
                            name=self.dict_upid_to_upname[upgrade],
                            legendgroup=self.dict_upid_to_upname[upgrade],
                            showlegend=showlegend
                            )
                            fig.add_trace(upgrade_trace, row=row, col=col)

                    # add baseline load
                    dfs_merged_gb_season_base = dfs_merged_gb_season.loc[dfs_merged_gb_season['in.upgrade_name'] == "baseline"]
                    baseline_trace = go.Scatter(
                        x=dfs_merged_gb_season_base['Hour_of_Day'],
                        y=dfs_merged_gb_season_base[enduse]/1000,
                        mode='lines',
                        line=dict(color="Black", width=2, dash='dash'),
                        name='Baseline',
                        showlegend=showlegend
                    )
                    fig.add_trace(baseline_trace, row=row, col=col)

                    # update axes for subplot
                    if row == 6 and col == 2:
                        fig.update_xaxes(title_text=None, showline=True, linewidth=2, linecolor='black', row=row, col=col, mirror=True, tickvals=[0, 6, 12, 18, 23], ticktext=["12 AM", "6 AM", "12 PM", "6 PM", "12 AM"])
                    else:
                        fig.update_xaxes(showline=True, linewidth=2, linecolor='black', row=row, col=col, mirror=True, tickvals=[0, 6, 12, 18, 23], ticktext=["12 AM", "6 AM", "12 PM", "6 PM", "12 AM"])

                    if col == 1 and row == 6:
                        fig.update_yaxes(title_text='Electricity Demand (MW)', showline=True, linewidth=2, linecolor='black', row=row, col=col, mirror=True)  # , range=[0, max_peak/1000]
                    else:
                        fig.update_yaxes(showline=True, linewidth=2, linecolor='black', row=row, col=col, mirror=True)

            # Update layout
            fig.update_layout(
                title=f"Seasonal Average, Applicable Buildings - {state_name}</b>",
                title_x=0.04,  # Align title to the left
                title_y=0.97,  # Move title to the bottom
                title_xanchor='left',
                title_yanchor='bottom',
                legend_traceorder="reversed",
                showlegend=True,
                legend=dict(
                    font=dict(
                        size=16  # Increase the font size of the legend
                    )
                ),
                template='simple_white',
                # width=300,
                height=1400
            )

            fig.update_annotations(font_size=10)

            # Save fig
            title = "seasonal_average_enduse"
            fig_name = f'{title.replace(" ", "_").lower()}.{self.image_type}'
            fig_name_html = f'{title.replace(" ", "_").lower()}.html'
            fig_sub_dir = os.path.abspath(os.path.join(output_dir, f"timeseries/{state_name}"))
            if not os.path.exists(fig_sub_dir):
                os.makedirs(fig_sub_dir)
            fig_path = os.path.abspath(os.path.join(fig_sub_dir, fig_name))
            fig_path_html = os.path.abspath(os.path.join(fig_sub_dir, fig_name_html))

            fig.write_image(fig_path, scale=10)
            fig.write_html(fig_path_html)
<|MERGE_RESOLUTION|>--- conflicted
+++ resolved
@@ -2015,9 +2015,6 @@
         fig_path = os.path.abspath(os.path.join(fig_sub_dir, fig_name))
         violin_qoi_timing.write_image(fig_path, scale=10)
 
-<<<<<<< HEAD
-    def filter_outlier_pct_savings_values(self, df, max_percentage_change):
-=======
 
     def plot_unmet_hours(self, df, column_for_grouping, color_map, output_dir):
 
@@ -2096,7 +2093,6 @@
         return fig
 
     def filter_outlier_pct_savings_values(self, df, max_fraction_change):
->>>>>>> 41399734
 
         # get applicable columns
         cols = df.loc[:, df.columns.str.contains('percent_savings')].columns
