--- conflicted
+++ resolved
@@ -103,28 +103,6 @@
         # Make plots comparing the upgrades
 
         logger.info(f'Making comparison plots for upgrade')
-<<<<<<< HEAD
-
-        self.plot_energy_by_enduse_and_fuel_type(df, column_for_grouping, color_map, output_dir)
-        self.plot_emissions_by_fuel_type(df, column_for_grouping, color_map, output_dir)
-        self.plot_utility_bills_by_fuel_type(df, column_for_grouping, color_map, output_dir)
-        self.plot_floor_area_and_energy_totals(df, column_for_grouping, color_map, output_dir)
-        self.plot_floor_area_and_energy_totals_by_building_type(df, column_for_grouping, color_map, output_dir)
-        self.plot_end_use_totals_by_building_type(df, column_for_grouping, color_map, output_dir)
-        self.plot_eui_histograms_by_building_type(df, column_for_grouping, color_map, output_dir)
-        self.plot_eui_boxplots_by_building_type(df, column_for_grouping, color_map, output_dir)
-        self.plot_measure_savings_distributions_enduse_and_fuel(df, output_dir)
-        self.plot_measure_savings_distributions_by_building_type(df, output_dir)
-        self.plot_measure_savings_distributions_by_climate_zone(df, output_dir)
-        self.plot_measure_savings_distributions_by_hvac_system_type(df, output_dir)
-        self.plot_measure_utility_savings_distributions_by_fuel(df, output_dir)
-        self.plot_measure_utility_savings_distributions_by_building_type(df, output_dir)
-        self.plot_measure_utility_savings_distributions_by_climate_zone(df, output_dir)
-        self.plot_measure_utility_savings_distributions_by_hvac_system(df, output_dir)
-        self.plot_qoi_timing(df, column_for_grouping, color_map, output_dir)
-        self.plot_qoi_max_use(df, column_for_grouping, color_map, output_dir)
-        self.plot_qoi_min_use(df, column_for_grouping, color_map, output_dir)
-=======
         #self.plot_energy_by_enduse_and_fuel_type(df, column_for_grouping, color_map, output_dir)
         #self.plot_emissions_by_fuel_type(df, column_for_grouping, color_map, output_dir)
         #self.plot_floor_area_and_energy_totals(df, column_for_grouping, color_map, output_dir)
@@ -145,7 +123,6 @@
             self.plot_measure_timeseries_peak_week_by_state(df, output_dir, states, comstock_run_name=self.comstock_run_name)
             self.plot_measure_timeseries_season_average_by_state(df, output_dir, states, comstock_run_name=self.comstock_run_name)
             self.plot_measure_timeseries_annual_average_by_state_and_enduse(df, output_dir, states, color_map, comstock_run_name=self.comstock_run_name)
->>>>>>> ddd3180c
 
     def make_comparative_plots(self, df, column_for_grouping, color_map, output_dir):
         # Make plots comparing the upgrades
