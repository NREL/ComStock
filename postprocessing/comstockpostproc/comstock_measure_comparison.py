--- conflicted
+++ resolved
@@ -103,22 +103,12 @@
 
         self.plot_energy_by_enduse_and_fuel_type(df, column_for_grouping, color_map, output_dir)
         self.plot_emissions_by_fuel_type(df, column_for_grouping, color_map, output_dir)
-<<<<<<< HEAD
-        self.plot_floor_area_and_energy_totals(df, column_for_grouping, color_map, output_dir)
-=======
         self.plot_utility_bills_by_fuel_type(df, column_for_grouping, color_map, output_dir)
         #self.plot_floor_area_and_energy_totals(df, column_for_grouping, color_map, output_dir)
->>>>>>> 90faa446
         #self.plot_floor_area_and_energy_totals_by_building_type(df, column_for_grouping, color_map, output_dir)
         #self.plot_end_use_totals_by_building_type(df, column_for_grouping, color_map, output_dir)
         #self.plot_eui_histograms_by_building_type(df, column_for_grouping, color_map, output_dir)
         #self.plot_eui_boxplots_by_building_type(df, column_for_grouping, color_map, output_dir)
-<<<<<<< HEAD
-        self.plot_measure_savings_distributions_enduse_and_fuel(df, output_dir)
-        self.plot_measure_savings_distributions_by_building_type(df, output_dir)
-        self.plot_measure_savings_distributions_by_climate_zone(df, output_dir)
-        self.plot_measure_savings_distributions_by_hvac_system_type(df, output_dir)
-=======
         #self.plot_measure_savings_distributions_enduse_and_fuel(df, output_dir)
         #self.plot_measure_savings_distributions_by_building_type(df, output_dir)
         #self.plot_measure_savings_distributions_by_climate_zone(df, output_dir)
@@ -127,7 +117,6 @@
         self.plot_measure_utility_savings_distributions_by_building_type(df, output_dir)
         self.plot_measure_utility_savings_distributions_by_climate_zone(df, output_dir)
         self.plot_measure_utility_savings_distributions_by_hvac_system(df, output_dir)
->>>>>>> 90faa446
         #self.plot_qoi_timing(df, column_for_grouping, color_map, output_dir)
         #self.plot_qoi_max_use(df, column_for_grouping, color_map, output_dir)
         #self.plot_qoi_min_use(df, column_for_grouping, color_map, output_dir)
