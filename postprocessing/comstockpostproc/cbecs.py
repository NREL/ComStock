--- conflicted
+++ resolved
@@ -81,17 +81,10 @@
             logger.debug(c)
 
         assert isinstance(self.data, pd.DataFrame)
-<<<<<<< HEAD
         logging.info(f'Created {self.dataset_name} with {len(self.data)} rows')
 
         self.data = self.data.astype(str)
         #Convert columns with name in self.FLR_AREA or weight to numeric 
-=======
-        logger.info(f'Created {self.dataset_name} with {len(self.data)} rows')
-
-        self.data = self.data.astype(str)
-        #Convert columns with name in self.FLR_AREA or weight to numeric
->>>>>>> 367a335f
         numeric_patterns = [
             self.FLR_AREA,
             self.BLDG_WEIGHT,
@@ -101,11 +94,7 @@
             'sqft',
             'intensity'
         ]
-<<<<<<< HEAD
  
-=======
-
->>>>>>> 367a335f
         for col in self.data.columns:
             if any(pattern in col for pattern in numeric_patterns):
                 try:
@@ -116,11 +105,7 @@
 
         # Then convert to polars with schema overrides
         self.data = pl.from_pandas(self.data).lazy()
-<<<<<<< HEAD
         
-=======
-
->>>>>>> 367a335f
         assert isinstance(self.data, pl.LazyFrame)
 
     def download_data(self):
