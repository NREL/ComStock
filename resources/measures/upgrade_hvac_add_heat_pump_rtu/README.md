--- conflicted
+++ resolved
@@ -72,23 +72,9 @@
 Specifies minimum outdoor air temperature for locking out heat pump compressor. Heat pump heating does not operated below this temperature and backup heating will operate if heating is still needed.
 **Name:** hp_min_comp_lockout_temp_f,
 **Type:** Double,
-<<<<<<< HEAD
-=======
 **Units:** ,
 **Required:** true,
 **Model Dependent:** false
-
-
-### Heat Pump RTU Performance Type
-Determines performance assumptions. two_speed_standard_eff is a standard efficiency system with 2 staged compressors (2 stages cooling, 1 stage heating). variable_speed_high_eff is a higher efficiency variable speed system. cchpc_2027_spec is a hypothetical 4-stage unit intended to meet the requirements of the cold climate heat pump RTU challenge 2027 specification.  
-**Name:** hprtu_scenario,
-**Type:** Choice,
->>>>>>> cb52314c
-**Units:** ,
-**Required:** true,
-**Model Dependent:** false
-
-**Choice Display Names** ["two_speed_standard_eff", "variable_speed_high_eff", "cchpc_2027_spec"]
 
 
 ### Heat Pump RTU Performance Type
