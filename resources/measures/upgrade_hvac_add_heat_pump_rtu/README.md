--- conflicted
+++ resolved
@@ -124,7 +124,6 @@
 **Model Dependent:** false
 
 
-<<<<<<< HEAD
 ### Print out detailed debugging logs if this parameter is true
 
 **Name:** debug_verbose,
@@ -134,8 +133,6 @@
 **Model Dependent:** false
 
 
-=======
->>>>>>> 527f99c2
 
 
 
