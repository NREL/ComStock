--- conflicted
+++ resolved
@@ -2,7 +2,7 @@
 
 ###### (Automatically generated documentation)
 
-# 
+#
 
 ## Description
 
@@ -19,7 +19,6 @@
 ## Arguments
 
 
-<<<<<<< HEAD
 ### Backup Heat Type
 Specifies if the backup heat fuel type is a gas furnace or electric resistance coil. If match original primary heating fuel is selected, the heating fuel type will match the primary heating fuel type of the original model. If electric resistance is selected, AHUs will get electric resistance backup.
 **Name:** backup_ht_fuel_scheme,
@@ -113,8 +112,6 @@
 **Required:** true,
 **Model Dependent:** false
 
-=======
->>>>>>> 707cdb8d
 
 
 This measure does not have any user arguments
