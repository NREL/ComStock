# frozen_string_literal: true

# ComStock™, Copyright (c) 2023 Alliance for Sustainable Energy, LLC. All rights reserved.
# See top level LICENSE.txt file for license terms.

# see the URL below for information on how to write OpenStudio measures
# http://nrel.github.io/OpenStudio-user-documentation/reference/measure_writing_guide/
require 'openstudio-standards'
#require 'minitest/autorun'

# start the measure
class AddHeatPumpRtu < OpenStudio::Measure::ModelMeasure
  # human readable name
  def name
    # Measure name should be the title case of the class name.
    'add_heat_pump_rtu'
  end

  # human readable description
  def description
    'Measure replaces existing packaged single-zone RTU system types with heat pump RTUs. Not applicable for water coil systems.'
  end

  # human readable description of modeling approach
  def modeler_description
    'Modeler has option to set backup heat source, prevelence of heat pump oversizing, heat pump oversizing limit, and addition of energy recovery. This measure will work on unitary PSZ systems as well as single-zone, constant air volume air loop PSZ systems.'
  end

  # define the arguments that the user will input
  def arguments(_model)
    args = OpenStudio::Measure::OSArgumentVector.new

    # make list of backup heat options
    li_backup_heat_options = %w[match_original_primary_heating_fuel electric_resistance_backup]
    v_backup_heat_options = OpenStudio::StringVector.new
    li_backup_heat_options.each do |option|
      v_backup_heat_options << option
    end
    # add backup heat option arguments
    backup_ht_fuel_scheme = OpenStudio::Measure::OSArgument.makeChoiceArgument('backup_ht_fuel_scheme',
                                                                               v_backup_heat_options, true)
    backup_ht_fuel_scheme.setDisplayName('Backup Heat Type')
    backup_ht_fuel_scheme.setDescription('Specifies if the backup heat fuel type is a gas furnace or electric resistance coil. If match original primary heating fuel is selected, the heating fuel type will match the primary heating fuel type of the original model. If electric resistance is selected, AHUs will get electric resistance backup.')
    backup_ht_fuel_scheme.setDefaultValue('electric_resistance_backup')
    args << backup_ht_fuel_scheme

    # add RTU oversizing factor for heating
    performance_oversizing_factor = OpenStudio::Measure::OSArgument.makeDoubleArgument('performance_oversizing_factor',
                                                                                       true)
    performance_oversizing_factor.setDisplayName('Maximum Performance Oversizing Factor')
    performance_oversizing_factor.setDefaultValue(0)
    performance_oversizing_factor.setDescription('When heating design load exceeds cooling design load, the design cooling capacity of the unit will only be allowed to increase up to this factor to accomodate additional heating capacity. Oversizing the compressor beyond 25% can cause cooling cycling issues, even with variable speed compressors.')
    args << performance_oversizing_factor

    # heating sizing options TODO
    li_htg_sizing_option = %w[47F 17F 0F]
    v_htg_sizing_option = OpenStudio::StringVector.new
    li_htg_sizing_option.each do |option|
      v_htg_sizing_option << option
    end

    htg_sizing_option = OpenStudio::Measure::OSArgument.makeChoiceArgument('htg_sizing_option', li_htg_sizing_option,
                                                                           true)
    htg_sizing_option.setDefaultValue('0F')
    htg_sizing_option.setDisplayName('Temperature to Sizing Heat Pump, F')
    htg_sizing_option.setDescription('Specifies temperature to size heating on. If design temperature for climate is higher than specified, program will use design temperature. Heat pump sizing will not exceed user-input oversizing factor.')
    args << htg_sizing_option

    # add assumed oversizing factor for cooling
    clg_oversizing_estimate = OpenStudio::Measure::OSArgument.makeDoubleArgument('clg_oversizing_estimate', true)
    clg_oversizing_estimate.setDisplayName('Cooling Upsizing Factor Estimate')
    clg_oversizing_estimate.setDefaultValue(1)
    clg_oversizing_estimate.setDescription('RTU selection involves sizing up to unit that meets your capacity needs, which creates natural oversizing. This factor estimates this oversizing. E.G. the sizing calc may require 8.7 tons of cooling, but the size options are 7.5 tons and 10 tons, so you choose the 10 ton unit. A value of 1 means to upsizing.')
    args << clg_oversizing_estimate

    # add ratio of heating to cooling
    htg_to_clg_hp_ratio = OpenStudio::Measure::OSArgument.makeDoubleArgument('htg_to_clg_hp_ratio', true)
    htg_to_clg_hp_ratio.setDisplayName('Rated HP Heating to Cooling Ratio')
    htg_to_clg_hp_ratio.setDefaultValue(1)
    htg_to_clg_hp_ratio.setDescription('At rated conditions, a compressor will generally have slightly more cooling capacity than heating capacity. This factor integrates this ratio into the unit sizing.')
    args << htg_to_clg_hp_ratio

    # add heat pump minimum compressor lockout outdoor air temperature
    hp_min_comp_lockout_temp_f = OpenStudio::Measure::OSArgument.makeDoubleArgument('hp_min_comp_lockout_temp_f', true)
    hp_min_comp_lockout_temp_f.setDisplayName('Minimum outdoor air temperature that locks out heat pump compressor, F')
    hp_min_comp_lockout_temp_f.setDefaultValue(0.0)
    hp_min_comp_lockout_temp_f.setDescription('Specifies minimum outdoor air temperature for locking out heat pump compressor. Heat pump heating does not operated below this temperature and backup heating will operate if heating is still needed.')
    args << hp_min_comp_lockout_temp_f

    ## model standard performance hp rtu
    #std_perf = OpenStudio::Measure::OSArgument.makeBoolArgument('std_perf', true)
    #std_perf.setDisplayName('Model standard performance HP RTU?')
    #std_perf.setDescription('Standard performance refers to the followings: manufacturer claimed as standard efficiency (as of OCT 2023), direct drive supply fan, two stages of heat pump cooling, single stage heat pump heating (i.e., all compressors running at the same time), heat pump minimum lockout temperature of 0°F (-17.8°C), backup electric resistance heating, backup heating runs at the same time as heat pump heating, heat pump heating locking out below minimum operating temperature, IEER in between 11-13, and HSPF in between 8-8.9.')
    #std_perf.setDefaultValue(false)
    #args << std_perf

    # make list of cchpc scenarios
    li_hprtu_scenarios = ['two_speed_standard_eff', 'variable_speed_high_eff', 'cchpc_2027_spec']
    v_li_hprtu_scenarios = OpenStudio::StringVector.new
    li_hprtu_scenarios.each do |option|
      v_li_hprtu_scenarios << option

    end
    # add cold climate heat pump challenge hp rtu scenario arguments
    hprtu_scenario = OpenStudio::Measure::OSArgument.makeChoiceArgument('hprtu_scenario', v_li_hprtu_scenarios, true)
    hprtu_scenario.setDisplayName('Heat Pump RTU Performance Type')
    hprtu_scenario.setDescription('Determines performance assumptions. two_speed_standard_eff is a standard efficiency system with 2 staged compressors. variable_speed_high_eff is a higher efficiency variable speed system. cchpc_2027_spec is a hypothetical 4-stage unit intended to meet the requirements of the cold climate heat pump RTU challenge 2027 specification.  ')
    hprtu_scenario.setDefaultValue('two_speed_standard_eff')
    args << hprtu_scenario

    # add heat recovery option
    hr = OpenStudio::Measure::OSArgument.makeBoolArgument('hr', true)
    hr.setDisplayName('Add Energy Recovery?')
    hr.setDefaultValue(false)
    args << hr

    # add dcv option
    dcv = OpenStudio::Measure::OSArgument.makeBoolArgument('dcv', true)
    dcv.setDisplayName('Add Demand Control Ventilation?')
    dcv.setDefaultValue(false)
    args << dcv

    # add economizer option
    econ = OpenStudio::Measure::OSArgument.makeBoolArgument('econ', true)
    econ.setDisplayName('Add Economizer?')
    econ.setDefaultValue(false)
    args << econ

    args
  end

  # define the outputs that the measure will create
  def outputs
    # outs = OpenStudio::Measure::OSOutputVector.new
    output_names = []

    result = OpenStudio::Measure::OSOutputVector.new
    output_names.each do |output|
      result << OpenStudio::Measure::OSOutput.makeDoubleOutput(output)
    end

    result
  end

  #### Predefined functions
  # determine if the air loop is residential (checks to see if there is outdoor air system object)
  def air_loop_res?(air_loop_hvac)
    is_res_system = true
    air_loop_hvac.supplyComponents.each do |component|
      obj_type = component.iddObjectType.valueName.to_s
      case obj_type
      when 'OS_AirLoopHVAC_OutdoorAirSystem'
        is_res_system = false
      end
    end
    is_res_system
  end

  # Determine if is evaporative cooler
  def air_loop_evaporative_cooler?(air_loop_hvac)
    is_evap = false
    air_loop_hvac.supplyComponents.each do |component|
      obj_type = component.iddObjectType.valueName.to_s
      case obj_type
      when 'OS_EvaporativeCooler_Direct_ResearchSpecial', 'OS_EvaporativeCooler_Indirect_ResearchSpecial', 'OS_EvaporativeFluidCooler_SingleSpeed', 'OS_EvaporativeFluidCooler_TwoSpeed'
        is_evap = true
      end
    end
    is_evap
  end

  # Determine if the air loop is a unitary system
  # @return [Bool] Returns true if a unitary system is present, false if not.
  def air_loop_hvac_unitary_system?(air_loop_hvac)
    is_unitary_system = false
    air_loop_hvac.supplyComponents.each do |component|
      obj_type = component.iddObjectType.valueName.to_s
      case obj_type
      when 'OS_AirLoopHVAC_UnitarySystem', 'OS_AirLoopHVAC_UnitaryHeatPump_AirToAir', 'OS_AirLoopHVAC_UnitaryHeatPump_AirToAir_MultiSpeed', 'OS_AirLoopHVAC_UnitaryHeatCool_VAVChangeoverBypass'
        is_unitary_system = true
      end
    end
    is_unitary_system
  end

  # load curve to model from json
  # modified version from OS Standards to read from custom json file
  def model_add_curve(model, curve_name, standards_data_curve, std)

    # First check model and return curve if it already exists
    existing_curves = []
    existing_curves += model.getCurveLinears
    existing_curves += model.getCurveCubics
    existing_curves += model.getCurveQuadratics
    existing_curves += model.getCurveBicubics
    existing_curves += model.getCurveBiquadratics
    existing_curves += model.getCurveQuadLinears
    existing_curves.sort.each do |curve|
      if curve.name.get.to_s == curve_name
        # OpenStudio.logFree(OpenStudio::Debug, 'openstudio.standards.Model', "Already added curve: #{curve_name}")
        return curve
      end
    end

    # OpenStudio::logFree(OpenStudio::Info, "openstudio.prototype.addCurve", "Adding curve '#{curve_name}' to the model.")

    # Find curve data
    data = std.model_find_object(standards_data_curve['tables']['curves'], 'name' => curve_name)
    if data.nil?
      # OpenStudio.logFree(OpenStudio::Warn, 'openstudio.Model.Model', "Could not find a curve called '#{curve_name}' in the standards.")
      return nil
    end

    # Make the correct type of curve
    case data['form']
    when 'Linear'
      curve = OpenStudio::Model::CurveLinear.new(model)
      curve.setName(data['name'])
      curve.setCoefficient1Constant(data['coeff_1'])
      curve.setCoefficient2x(data['coeff_2'])
      curve.setMinimumValueofx(data['minimum_independent_variable_1']) if data['minimum_independent_variable_1']
      curve.setMaximumValueofx(data['maximum_independent_variable_1']) if data['maximum_independent_variable_1']
      if data['minimum_dependent_variable_output']
        curve.setMinimumCurveOutput(data['minimum_dependent_variable_output'])
      end
      if data['maximum_dependent_variable_output']
        curve.setMaximumCurveOutput(data['maximum_dependent_variable_output'])
      end
      curve
    when 'Cubic'
      curve = OpenStudio::Model::CurveCubic.new(model)
      curve.setName(data['name'])
      curve.setCoefficient1Constant(data['coeff_1'])
      curve.setCoefficient2x(data['coeff_2'])
      curve.setCoefficient3xPOW2(data['coeff_3'])
      curve.setCoefficient4xPOW3(data['coeff_4'])
      curve.setMinimumValueofx(data['minimum_independent_variable_1']) if data['minimum_independent_variable_1']
      curve.setMaximumValueofx(data['maximum_independent_variable_1']) if data['maximum_independent_variable_1']
      if data['minimum_dependent_variable_output']
        curve.setMinimumCurveOutput(data['minimum_dependent_variable_output'])
      end
      if data['maximum_dependent_variable_output']
        curve.setMaximumCurveOutput(data['maximum_dependent_variable_output'])
      end
      curve
    when 'Quadratic'
      curve = OpenStudio::Model::CurveQuadratic.new(model)
      curve.setName(data['name'])
      curve.setCoefficient1Constant(data['coeff_1'])
      curve.setCoefficient2x(data['coeff_2'])
      curve.setCoefficient3xPOW2(data['coeff_3'])
      curve.setMinimumValueofx(data['minimum_independent_variable_1']) if data['minimum_independent_variable_1']
      curve.setMaximumValueofx(data['maximum_independent_variable_1']) if data['maximum_independent_variable_1']
      if data['minimum_dependent_variable_output']
        curve.setMinimumCurveOutput(data['minimum_dependent_variable_output'])
      end
      if data['maximum_dependent_variable_output']
        curve.setMaximumCurveOutput(data['maximum_dependent_variable_output'])
      end
      curve
    when 'BiCubic'
      curve = OpenStudio::Model::CurveBicubic.new(model)
      curve.setName(data['name'])
      curve.setCoefficient1Constant(data['coeff_1'])
      curve.setCoefficient2x(data['coeff_2'])
      curve.setCoefficient3xPOW2(data['coeff_3'])
      curve.setCoefficient4y(data['coeff_4'])
      curve.setCoefficient5yPOW2(data['coeff_5'])
      curve.setCoefficient6xTIMESY(data['coeff_6'])
      curve.setCoefficient7xPOW3(data['coeff_7'])
      curve.setCoefficient8yPOW3(data['coeff_8'])
      curve.setCoefficient9xPOW2TIMESY(data['coeff_9'])
      curve.setCoefficient10xTIMESYPOW2(data['coeff_10'])
      curve.setMinimumValueofx(data['minimum_independent_variable_1']) if data['minimum_independent_variable_1']
      curve.setMaximumValueofx(data['maximum_independent_variable_1']) if data['maximum_independent_variable_1']
      curve.setMinimumValueofy(data['minimum_independent_variable_2']) if data['minimum_independent_variable_2']
      curve.setMaximumValueofy(data['maximum_independent_variable_2']) if data['maximum_independent_variable_2']
      if data['minimum_dependent_variable_output']
        curve.setMinimumCurveOutput(data['minimum_dependent_variable_output'])
      end
      if data['maximum_dependent_variable_output']
        curve.setMaximumCurveOutput(data['maximum_dependent_variable_output'])
      end
      curve
    when 'BiQuadratic'
      curve = OpenStudio::Model::CurveBiquadratic.new(model)
      curve.setName(data['name'])
      curve.setCoefficient1Constant(data['coeff_1'])
      curve.setCoefficient2x(data['coeff_2'])
      curve.setCoefficient3xPOW2(data['coeff_3'])
      curve.setCoefficient4y(data['coeff_4'])
      curve.setCoefficient5yPOW2(data['coeff_5'])
      curve.setCoefficient6xTIMESY(data['coeff_6'])
      curve.setMinimumValueofx(data['minimum_independent_variable_1']) if data['minimum_independent_variable_1']
      curve.setMaximumValueofx(data['maximum_independent_variable_1']) if data['maximum_independent_variable_1']
      curve.setMinimumValueofy(data['minimum_independent_variable_2']) if data['minimum_independent_variable_2']
      curve.setMaximumValueofy(data['maximum_independent_variable_2']) if data['maximum_independent_variable_2']
      if data['minimum_dependent_variable_output']
        curve.setMinimumCurveOutput(data['minimum_dependent_variable_output'])
      end
      if data['maximum_dependent_variable_output']
        curve.setMaximumCurveOutput(data['maximum_dependent_variable_output'])
      end
      curve
    when 'BiLinear'
      curve = OpenStudio::Model::CurveBiquadratic.new(model)
      curve.setName(data['name'])
      curve.setCoefficient1Constant(data['coeff_1'])
      curve.setCoefficient2x(data['coeff_2'])
      curve.setCoefficient4y(data['coeff_3'])
      curve.setMinimumValueofx(data['minimum_independent_variable_1']) if data['minimum_independent_variable_1']
      curve.setMaximumValueofx(data['maximum_independent_variable_1']) if data['maximum_independent_variable_1']
      curve.setMinimumValueofy(data['minimum_independent_variable_2']) if data['minimum_independent_variable_2']
      curve.setMaximumValueofy(data['maximum_independent_variable_2']) if data['maximum_independent_variable_2']
      if data['minimum_dependent_variable_output']
        curve.setMinimumCurveOutput(data['minimum_dependent_variable_output'])
      end
      if data['maximum_dependent_variable_output']
        curve.setMaximumCurveOutput(data['maximum_dependent_variable_output'])
      end
      curve
    when 'QuadLinear'
      curve = OpenStudio::Model::CurveQuadLinear.new(model)
      curve.setName(data['name'])
      curve.setCoefficient1Constant(data['coeff_1'])
      curve.setCoefficient2w(data['coeff_2'])
      curve.setCoefficient3x(data['coeff_3'])
      curve.setCoefficient4y(data['coeff_4'])
      curve.setCoefficient5z(data['coeff_5'])
      curve.setMinimumValueofw(data['minimum_independent_variable_w'])
      curve.setMaximumValueofw(data['maximum_independent_variable_w'])
      curve.setMinimumValueofx(data['minimum_independent_variable_x'])
      curve.setMaximumValueofx(data['maximum_independent_variable_x'])
      curve.setMinimumValueofy(data['minimum_independent_variable_y'])
      curve.setMaximumValueofy(data['maximum_independent_variable_y'])
      curve.setMinimumValueofz(data['minimum_independent_variable_z'])
      curve.setMaximumValueofz(data['maximum_independent_variable_z'])
      curve.setMinimumCurveOutput(data['minimum_dependent_variable_output'])
      curve.setMaximumCurveOutput(data['maximum_dependent_variable_output'])
      curve
    when 'MultiVariableLookupTable'
      num_ind_var = data['number_independent_variables'].to_i
      table = OpenStudio::Model::TableLookup.new(model)
      table.setName(data['name'])
      table.setNormalizationDivisor(data['normalization_reference'].to_f)
      table.setOutputUnitType(data['output_unit_type'])
      data_points = data.each.select { |key, _value| key.include? 'data_point' }
      data_points = data_points.sort_by { |item| item[1].split(',').map(&:to_f) } # sorting data in ascending order
      data_points.each do |_key, value|
        var_dep = value.split(',')[2].to_f
        table.addOutputValue(var_dep)
      end
      num_ind_var.times do |i|
        table_indvar = OpenStudio::Model::TableIndependentVariable.new(model)
        table_indvar.setName(data['name'] + "_ind_#{i + 1}")
        table_indvar.setInterpolationMethod(data['interpolation_method'])
        table_indvar.setMinimumValue(data["minimum_independent_variable_#{i + 1}"].to_f)
        table_indvar.setMaximumValue(data["maximum_independent_variable_#{i + 1}"].to_f)
        table_indvar.setUnitType(data["input_unit_type_x#{i + 1}"].to_s)
        var_ind_unique = data_points.map { |_key, value| value.split(',')[i].to_f }.uniq
        var_ind_unique.each { |var_ind| table_indvar.addValue(var_ind) }
        table.addIndependentVariable(table_indvar)
      end
      table
    else
      # OpenStudio.logFree(OpenStudio::Error, 'openstudio.Model.Model', "#{curve_name}' has an invalid form: #{data['form']}', cannot create this curve.")
      nil
    end
  end

  def assign_staging_data(staging_data_json, std)
    # Parse the JSON string into a Ruby hash
    # Find curve data
    staging_data = std.model_find_object(staging_data_json['tables']['curves'], 'name' => 'staging_data')
    if staging_data.nil?
      return nil
    end

    # Initialize variables
    num_heating_stages = nil
    num_cooling_stages = nil
    rated_stage_num_heating = nil
    rated_stage_num_cooling = nil
    stage_cap_fractions_heating = nil
    stage_cap_fractions_cooling = nil
    stage_flow_fractions_heating = nil
    stage_flow_fractions_cooling = nil
    stage_rated_cop_frac_heating = nil
    stage_rated_cop_frac_cooling = nil
    stage_GrossRatedSensibleHeatRatio_cooling = nil
    enable_cycling_losses_above_lowest_speed = nil
    reference_cooling_cfm_per_ton = nil
    reference_heating_cfm_per_ton = nil

    # Check cchpc value and assign variables from JSON data
    num_heating_stages = staging_data['num_heating_stages']
    num_cooling_stages = staging_data['num_cooling_stages']
    rated_stage_num_heating = staging_data['rated_stage_num_heating']
    rated_stage_num_cooling = staging_data['rated_stage_num_cooling']
    stage_cap_fractions_heating = eval(staging_data['stage_cap_fractions_heating'])
    stage_flow_fractions_heating = eval(staging_data['stage_flow_fractions_heating'])
    stage_cap_fractions_cooling = eval(staging_data['stage_cap_fractions_cooling'])
    stage_flow_fractions_cooling = eval(staging_data['stage_flow_fractions_cooling'])
    stage_rated_cop_frac_heating = eval(staging_data['stage_rated_cop_frac_heating'])
    stage_rated_cop_frac_cooling = eval(staging_data['stage_rated_cop_frac_cooling'])
    stage_GrossRatedSensibleHeatRatio_cooling = eval(staging_data['stage_GrossRatedSensibleHeatRatio_cooling'])
    enable_cycling_losses_above_lowest_speed = staging_data['enable_cycling_losses_above_lowest_speed']
    reference_cooling_cfm_per_ton = staging_data['reference_cooling_cfm_per_ton']
    reference_heating_cfm_per_ton = staging_data['reference_cooling_cfm_per_ton']

    # Return assigned variables
    return num_heating_stages, num_cooling_stages, rated_stage_num_heating, rated_stage_num_cooling, stage_cap_fractions_heating, stage_flow_fractions_heating,
           stage_cap_fractions_cooling, stage_flow_fractions_cooling, stage_rated_cop_frac_heating, stage_rated_cop_frac_cooling, stage_GrossRatedSensibleHeatRatio_cooling,
           enable_cycling_losses_above_lowest_speed, reference_cooling_cfm_per_ton, reference_heating_cfm_per_ton
  end

  # get rated cooling COP from fitted regression
  # based on actual product performances (Carrier/Lennox) which meet 2023 federal minimum efficiency requirements
  # reflecting rated COP without blower power and blower heat gain
  def get_rated_cop_cooling(rated_capacity_w)
    intercept = 3.772241
    coef_1 = -0.01005
    min_cop = 2.94
    max_cop = 3.86
    rated_capacity_kw = rated_capacity_w / 1000 # W to kW
    rated_cop_cooling = intercept + (coef_1 * rated_capacity_kw)
    rated_cop_cooling.clamp(min_cop, max_cop)
  end

  # get rated heating COP from fitted regression
  # based on actual product performances (Carrier/Lennox) which meet 2023 federal minimum efficiency requirements
  # reflecting rated COP without blower power and blower heat gain
  def get_rated_cop_heating(rated_capacity_w)
    intercept = 3.957724
    coef_1 = -0.008502
    min_cop = 3.46
    max_cop = 3.99
    rated_capacity_kw = rated_capacity_w / 1000 # W to kW
    rated_cop_heating = intercept + (coef_1 * rated_capacity_kw)
    rated_cop_heating.clamp(min_cop, max_cop)
  end

  # get rated cooling COP from fitted regression - for advanced HP RTU (from Daikin Rebel data)
  def get_rated_cop_cooling_adv(rated_capacity_w)
    intercept = 4.022497
    coef_1 = -0.007361
    min_cop = 3.24
    max_cop = 4.17
    rated_capacity_kw = rated_capacity_w / 1000 # W to kW
    rated_cop_cooling = intercept + (coef_1 * rated_capacity_kw)
    rated_cop_cooling.clamp(min_cop, max_cop)
  end

  # get rated heating COP from fitted regression - for advanced HP RTU (from Daikin Rebel data)
  def get_rated_cop_heating_adv(rated_capacity_w)
    intercept = 3.861114
    coef_1 = -0.003304
    min_cop = 3.5
    max_cop = 3.87
    rated_capacity_kw = rated_capacity_w / 1000 # W to kW
    rated_cop_heating = intercept + (coef_1 * rated_capacity_kw)
    rated_cop_heating.clamp(min_cop, max_cop)
  end

  # adjust rated COP based on reference CFM/ton
  def adjust_rated_cop_from_ref_cfm_per_ton(airflow_sized_m_3_per_s, reference_cfm_per_ton, rated_capacity_w, original_rated_cop, eir_modifier_curve_flow)
    # define conversion factors
    conversion_factor_cfm_to_m_3_per_s = OpenStudio.convert(1.0, 'cfm', 'm^3/s').get
    conversion_factor_ton_to_w = OpenStudio.convert(1.0, 'ton', 'W').get

    # get reference airflow
    airflow_reference_m_3_per_s = reference_cfm_per_ton * conversion_factor_cfm_to_m_3_per_s / conversion_factor_ton_to_w * rated_capacity_w

    # get flow fraction
    flow_fraction = airflow_sized_m_3_per_s / airflow_reference_m_3_per_s

    # calculate modifiers
    modifier_eir = eir_modifier_curve_flow.evaluate(flow_fraction)

    # adjust rated COP (COP = 1 / EIR)
    original_rated_cop * (1.0 / modifier_eir)
  end

  def adjust_cfm_per_ton_per_limits(stage_cap_fractions, stage_flows, stage_flow_fractions, dx_rated_cap_applied, rated_stage_num, old_terminal_sa_flow_m3_per_s, min_airflow_ratio, air_loop_hvac, heating_or_cooling, runner, tolerance)
    # define cfm/ton bounds
    cfm_per_ton_min = 300
    cfm_per_ton_max = 450
    m_3_per_s_per_w_min = OpenStudio.convert(OpenStudio.convert(cfm_per_ton_min, 'cfm', 'm^3/s').get, 'W', 'ton').get
    m_3_per_s_per_w_max = OpenStudio.convert(OpenStudio.convert(cfm_per_ton_max, 'cfm', 'm^3/s').get, 'W', 'ton').get

    puts heating_or_cooling

    # determine capacities for each stage
    # this is based on user-input capacities for each stage and any upsizing applied
    # Flow per ton will be maintained between 300 CFM/Ton and 450 CFM/Ton
    # If current capacity fractions and airflow violate this for lower speeds, those speeds will set to false
    # If the highest speed is violated, the max airflow will be increased to accommodate.
    stage_caps = {}
    # Calculate and store each stage's capacity
    stage_cap_fractions.each do |stage, ratio|
      # Calculate the airflow for the current stage
      airflow = stage_flows[stage]
      # Calculate the capacity for the current stage considering upsizing
      stage_capacity = dx_rated_cap_applied * ratio
      # Calculate the flow per ton
      flow_per_ton = airflow / stage_capacity

      puts "stage_flow_fractions: #{stage_flow_fractions}"

      # If flow/ton is less than minimum, increase airflow of stage to meet minimum
      if (flow_per_ton.round(8) < (m_3_per_s_per_w_min - tolerance*m_3_per_s_per_w_min).round(8)) && !(stage >= rated_stage_num)
        # calculate minimum airflow to achieve
        new_stage_airflow = m_3_per_s_per_w_min * stage_capacity
        # update airflow
        stage_flows[stage] = new_stage_airflow
        # update airflow fraction
        stage_flow_fractions[stage] = new_stage_airflow / old_terminal_sa_flow_m3_per_s #TODO - need to check if we can go over design airflow. If so, need to adjust min OA.
        stage_caps[stage] = stage_capacity
        runner.registerWarning("For airloop #{air_loop_hvac.name}, #{heating_or_cooling} stage #{stage} airflow/capacity ratio is too low with a value of #{(flow_per_ton).round(8)} m3/s/watt, which exceeds the minimum allowable value of 4.03e-05 m3/s/watt. The airflow of the stage will be increased from #{airflow.round(3)} m3/s to #{new_stage_airflow.round(3)} m3/s.")
      # If flow/ton is greater than maximum, decrease the airflow
      elsif (flow_per_ton.round(8) > (m_3_per_s_per_w_max + tolerance*m_3_per_s_per_w_max).round(8)) && !(stage >= rated_stage_num)
        # reduce airflow of stage without violating minimum flow or outdoor air requirements
        # if maximum flow/ton ratio cannot be accommodated without violating minimum airflow ratios
        # if cfm/ton limit can't be met by reducing airflow, allow increase capacity of up to 65% range between capacities
        # calculate maximum allowable ratio, no more than 50% increase between specified stages
        ratio_allowance_50_pct = ratio + (stage_cap_fractions[stage+1] - ratio) * 0.65
        required_stage_cap_ratio = airflow / m_3_per_s_per_w_max / (stage_cap_fractions[rated_stage_num] * dx_rated_cap_applied)
        if ((m_3_per_s_per_w_max * stage_capacity) / old_terminal_sa_flow_m3_per_s) >= min_airflow_ratio
          # calculate new stage airflow
          new_stage_airflow = m_3_per_s_per_w_max * stage_capacity
          # update stage airflow
          stage_flows[stage] = new_stage_airflow
          # update stage airflow ratio
          stage_flow_fractions[stage] = new_stage_airflow / old_terminal_sa_flow_m3_per_s
          stage_caps[stage] = stage_capacity
          runner.registerWarning("For airloop #{air_loop_hvac.name}, #{heating_or_cooling} stage #{stage} airflow/capacity ratio is too high with a value of #{(flow_per_ton).round(8)} m3/s/watt, which exceeds the maximum allowable value of 6.041e-05 m3/s/watt. The airflow of the stage will be decreased from #{airflow.round(3)} m3/s to #{new_stage_airflow.round(3)} m3/s.")
        elsif (required_stage_cap_ratio <= ratio_allowance_50_pct)
          stage_cap_fractions[stage] = required_stage_cap_ratio
          stage_caps[stage] = required_stage_cap_ratio * (stage_cap_fractions[rated_stage_num] * dx_rated_cap_applied)
          runner.registerWarning("For airloop #{air_loop_hvac.name}, #{heating_or_cooling} stage #{stage} airflow/capacity ratio is too high with a value of #{(flow_per_ton).round(8)} m3/s/watt, which exceeds the maximum allowable value of 6.041e-05 m3/s/watt. The capacity of the stage will be increased from #{stage_capacity.round(0)} watts to #{(required_stage_cap_ratio * (stage_cap_fractions[rated_stage_num] * dx_rated_cap_applied)).round(0)} watts.")
        # we need at least 2 stages; apply the allowance value and accept some degree of being out of range
        elsif stage == (rated_stage_num - 1)
          stage_cap_fractions[stage] = ratio_allowance_50_pct
          stage_caps[stage] = ratio_allowance_50_pct * (stage_cap_fractions[rated_stage_num] * dx_rated_cap_applied)
          runner.registerWarning("For airloop #{air_loop_hvac.name}, #{heating_or_cooling} stage #{stage} airflow/capacity ratio is too high with a value of #{(flow_per_ton).round(8)} m3/s/watt, which exceeds the maximum allowable value of 6.041e-05 m3/s/watt. The capacity of the stage will be increased from #{stage_capacity.round(0)} watts to #{(required_stage_cap_ratio * (stage_cap_fractions[rated_stage_num] * dx_rated_cap_applied)).round(0)} watts.")
        # remove stage if maximum flow/ton ratio cannot be accommodated without violating minimum airflow ratios
        else
          stage_flows[stage] = false
          stage_flow_fractions[stage] = false
          stage_caps[stage] = false
          stage_cap_fractions[stage] = false
          runner.registerWarning("For airloop #{air_loop_hvac.name}, #{heating_or_cooling} stage #{stage} airflow/capacity ratio is too high with a value of #{(flow_per_ton).round(8)}, which exceeds the maximum allowable value of 6.041e-05 m3/s/watt. This stage cannot be brought into bounds, and will be removed.")
        end
      else
        stage_caps[stage] = stage_capacity
      end
    end

    # get updated number of stages
    num_stages = stage_caps.length

    return stage_flows, stage_caps, stage_flow_fractions, stage_cap_fractions, num_stages
  end

  def set_cooling_coil_stages(model, runner, stage_flows_cooling, stage_caps_cooling, num_cooling_stages, final_rated_cooling_cop, cool_cap_ft_curve_stages, cool_eir_ft_curve_stages,
                              cool_cap_ff_curve_stages, cool_eir_ff_curve_stages, cool_plf_fplr1, stage_rated_cop_frac_cooling, stage_GrossRatedSensibleHeatRatio_cooling,
                              rated_stage_num_cooling, enable_cycling_losses_above_lowest_speed, air_loop_hvac, always_on, stage_caps_heating)

                              stage_rated_cop_frac_cooling

    if (stage_flows_cooling.values.count(&:itself)) == ( stage_caps_cooling.values.count(&:itself))
      num_cooling_stages = (stage_flows_cooling.values.count(&:itself))
      runner.registerInfo("The final number of cooling stages for #{air_loop_hvac.name} is #{num_cooling_stages}.")
    else
      runner.registerError("For airloop #{air_loop_hvac.name}, the number of stages of cooling capacity is different from number of stages of cooling airflow. Revise measure as needed.")
    end

    # use single speed DX cooling coil if only 1 speed
    new_dx_cooling_coil=nil
    if num_cooling_stages == 1
      new_dx_cooling_coil = OpenStudio::Model::CoilCoolingDXSingleSpeed.new(model)
      new_dx_cooling_coil.setName("#{air_loop_hvac.name} Heat Pump Cooling Coil")
      new_dx_cooling_coil.setAvailabilitySchedule(always_on)
      new_dx_cooling_coil.setCondenserType('AirCooled')
      new_dx_cooling_coil.setRatedCOP(final_rated_cooling_cop*stage_rated_cop_frac_cooling[rated_stage_num_cooling])
      new_dx_cooling_coil.setRatedTotalCoolingCapacity(stage_caps_cooling[rated_stage_num_cooling])
      new_dx_cooling_coil.setGrossRatedSensibleHeatRatio(stage_GrossRatedSensibleHeatRatio_cooling[rated_stage_num_cooling])
      new_dx_cooling_coil.setRatedAirFlowRate(stage_flows_cooling[rated_stage_num_cooling])
      new_dx_cooling_coil.setRatedEvaporatorFanPowerPerVolumeFlowRate2017(773.3)
      new_dx_cooling_coil.setTotalCoolingCapacityFunctionOfTemperatureCurve(cool_cap_ft_curve_stages[rated_stage_num_cooling])
      new_dx_cooling_coil.setTotalCoolingCapacityFunctionOfFlowFractionCurve(cool_cap_ff_curve_stages[rated_stage_num_cooling])
      new_dx_cooling_coil.setEnergyInputRatioFunctionOfTemperatureCurve(cool_eir_ft_curve_stages[rated_stage_num_cooling])
      new_dx_cooling_coil.setEnergyInputRatioFunctionOfFlowFractionCurve(cool_eir_ff_curve_stages[rated_stage_num_cooling])
      new_dx_cooling_coil.setPartLoadFractionCorrelationCurve(cool_plf_fplr1)
      new_dx_cooling_coil.setEvaporativeCondenserEffectiveness(0.9)
      new_dx_cooling_coil.setMaximumOutdoorDryBulbTemperatureforCrankcaseHeaterOperation(4.4)
      new_dx_cooling_coil.setNominalTimeforCondensateRemovaltoBegin(1000)
      new_dx_cooling_coil.setRatioofInitialMoistureEvaporationRateandSteadyStateLatentCapacity(1.5)
      new_dx_cooling_coil.setLatentCapacityTimeConstant(45)
      # For crankcase heater, conversion is watts to tons
      # methods from "TECHNICAL SUPPORT DOCUMENT: ENERGY EFFICIENCY PROGRAM FOR CONSUMER PRODUCTS AND COMMERCIAL AND INDUSTRIAL EQUIPMENT AIR-COOLED COMMERCIAL UNITARY AIR CONDITIONERS AND COMMERCIAL UNITARY HEAT PUMPS"
      crankcase_heater_power = ((60*(stage_caps_cooling[rated_stage_num_cooling]*0.0002843451/10)**(0.67)))
      new_dx_cooling_coil.setCrankcaseHeaterCapacity(crankcase_heater_power)
      new_dx_cooling_coil.setMinimumOutdoorDryBulbTemperatureforCompressorOperation(-25)

    # use multi speed DX cooling coil if multiple speeds are defined
    else

      # define multi speed cooling coil
      new_dx_cooling_coil = OpenStudio::Model::CoilCoolingDXMultiSpeed.new(model)
      new_dx_cooling_coil.setName("#{air_loop_hvac.name} Heat Pump Cooling Coil")
      new_dx_cooling_coil.setCondenserType('AirCooled')
      new_dx_cooling_coil.setAvailabilitySchedule(always_on)
      new_dx_cooling_coil.setMinimumOutdoorDryBulbTemperatureforCompressorOperation(-25)
      new_dx_cooling_coil.setApplyPartLoadFractiontoSpeedsGreaterthan1(enable_cycling_losses_above_lowest_speed)
      new_dx_cooling_coil.setApplyLatentDegradationtoSpeedsGreaterthan1(false)
      new_dx_cooling_coil.setFuelType('Electricity')
      new_dx_cooling_coil.setMaximumOutdoorDryBulbTemperatureforCrankcaseHeaterOperation(4.4)
      # methods from "TECHNICAL SUPPORT DOCUMENT: ENERGY EFFICIENCY PROGRAM FOR CONSUMER PRODUCTS AND COMMERCIAL AND INDUSTRIAL EQUIPMENT AIR-COOLED COMMERCIAL UNITARY AIR CONDITIONERS AND COMMERCIAL UNITARY HEAT PUMPS"
      crankcase_heater_power = ((60*(stage_caps_cooling[rated_stage_num_cooling]*0.0002843451/10)**(0.67)))
      new_dx_cooling_coil.setCrankcaseHeaterCapacity(crankcase_heater_power)
      new_dx_cooling_coil.setMinimumOutdoorDryBulbTemperatureforCompressorOperation(-25)

      # loop through stages
      stage_caps_cooling.sort.each do |stage, cap|

        next unless cap != false

        # add speed data for each stage
        dx_coil_speed_data = OpenStudio::Model::CoilCoolingDXMultiSpeedStageData.new(model)
        dx_coil_speed_data.setGrossRatedTotalCoolingCapacity(stage_caps_cooling[stage])
        dx_coil_speed_data.setGrossRatedSensibleHeatRatio(stage_GrossRatedSensibleHeatRatio_cooling[stage])
        dx_coil_speed_data.setRatedAirFlowRate(stage_flows_cooling[stage])
        dx_coil_speed_data.setGrossRatedCoolingCOP(final_rated_cooling_cop*stage_rated_cop_frac_cooling[stage])
        dx_coil_speed_data.setRatedEvaporatorFanPowerPerVolumeFlowRate2017(773.3)
        dx_coil_speed_data.setTotalCoolingCapacityFunctionofTemperatureCurve(cool_cap_ft_curve_stages[stage])
        dx_coil_speed_data.setTotalCoolingCapacityFunctionofFlowFractionCurve(cool_cap_ff_curve_stages[stage])
        dx_coil_speed_data.setEnergyInputRatioFunctionofTemperatureCurve(cool_eir_ft_curve_stages[stage])
        dx_coil_speed_data.setEnergyInputRatioFunctionofFlowFractionCurve(cool_eir_ff_curve_stages[stage])
        dx_coil_speed_data.setPartLoadFractionCorrelationCurve(cool_plf_fplr1)
        dx_coil_speed_data.setEvaporativeCondenserEffectiveness(0.9)
        dx_coil_speed_data.setNominalTimeforCondensateRemovaltoBegin(1000)
        dx_coil_speed_data.setRatioofInitialMoistureEvaporationRateandSteadyStateLatentCapacity(1.5)
        dx_coil_speed_data.setLatentCapacityTimeConstant(45)
        dx_coil_speed_data.autosizedEvaporativeCondenserAirFlowRate
        dx_coil_speed_data.autosizedRatedEvaporativeCondenserPumpPowerConsumption

        # add speed data to multispeed coil object
        new_dx_cooling_coil.addStage(dx_coil_speed_data) unless (stage_caps_heating[stage]==false)
      end
    end
    return new_dx_cooling_coil
  end


  def set_heating_coil_stages(model, runner, stage_flows_heating, stage_caps_heating, num_heating_stages, final_rated_heating_cop, heat_cap_ft_curve_stages, heat_eir_ft_curve_stages,
    heat_cap_ff_curve_stages, heat_eir_ff_curve_stages, heat_plf_fplr1, defrost_eir, stage_rated_cop_frac_heating, rated_stage_num_heating, air_loop_hvac, hp_min_comp_lockout_temp_f,
    enable_cycling_losses_above_lowest_speed, always_on, stage_caps_cooling)

    # validate number of stages
    if (stage_flows_heating.values.count(&:itself)) == ( stage_caps_heating.values.count(&:itself))
      num_heating_stages = (stage_flows_heating.values.count(&:itself))
      runner.registerInfo("The final number of heating stages for #{air_loop_hvac.name} is #{num_heating_stages}.")
    else
      runner.registerError("For airloop #{air_loop_hvac.name}, the number of stages of heating capacity is different from number of stages of heating airflow. Revise measure as needed.")
    end

    # use single speed DX heating coil if only 1 speed
    new_dx_heating_coil=nil
    if num_heating_stages == 1
      new_dx_heating_coil = OpenStudio::Model::CoilHeatingDXSingleSpeed.new(model)
      new_dx_heating_coil.setName("#{air_loop_hvac.name} Heat Pump heating Coil")
      new_dx_heating_coil.setMinimumOutdoorDryBulbTemperatureforCompressorOperation(OpenStudio.convert(hp_min_comp_lockout_temp_f, 'F', 'C').get)
      new_dx_heating_coil.setAvailabilitySchedule(always_on)
      new_dx_heating_coil.setRatedTotalHeatingCapacity(stage_caps_heating[rated_stage_num_heating])
      new_dx_heating_coil.setRatedAirFlowRate(stage_flows_heating[rated_stage_num_heating])
      new_dx_heating_coil.setRatedCOP(final_rated_heating_cop)
      new_dx_heating_coil.setRatedSupplyFanPowerPerVolumeFlowRate2017(773.3)
      # set performance curves
      new_dx_heating_coil.setTotalHeatingCapacityFunctionofTemperatureCurve(heat_cap_ft_curve_stages[rated_stage_num_heating])
      new_dx_heating_coil.setTotalHeatingCapacityFunctionofFlowFractionCurve(heat_cap_ff_curve_stages[rated_stage_num_heating])
      new_dx_heating_coil.setEnergyInputRatioFunctionofTemperatureCurve(heat_eir_ft_curve_stages[rated_stage_num_heating])
      new_dx_heating_coil.setEnergyInputRatioFunctionofFlowFractionCurve(heat_eir_ff_curve_stages[rated_stage_num_heating])
      new_dx_heating_coil.setPartLoadFractionCorrelationCurve(heat_plf_fplr1)
      # For crankcase heater, conversion is watts to tons
      # methods from "TECHNICAL SUPPORT DOCUMENT: ENERGY EFFICIENCY PROGRAM FOR CONSUMER PRODUCTS AND COMMERCIAL AND INDUSTRIAL EQUIPMENT AIR-COOLED COMMERCIAL UNITARY AIR CONDITIONERS AND COMMERCIAL UNITARY HEAT PUMPS"
      crankcase_heater_power = ((60*(stage_caps_heating[rated_stage_num_heating]*0.0002843451/10)**(0.67)))
      new_dx_heating_coil.setCrankcaseHeaterCapacity(crankcase_heater_power)
      new_dx_heating_coil.setMaximumOutdoorDryBulbTemperatureforCrankcaseHeaterOperation(4.4)
      new_dx_heating_coil.setDefrostEnergyInputRatioFunctionofTemperatureCurve(defrost_eir)
      new_dx_heating_coil.setMaximumOutdoorDryBulbTemperatureforDefrostOperation(4.444)
      new_dx_heating_coil.setDefrostStrategy('ReverseCycle')
      new_dx_heating_coil.setDefrostControl('OnDemand')
      new_dx_heating_coil.setDefrostTimePeriodFraction(0.058333)

    # use multi speed DX heating coil if multiple speeds are defined
    else

      # define multi speed heating coil
      new_dx_heating_coil = OpenStudio::Model::CoilHeatingDXMultiSpeed.new(model)
      new_dx_heating_coil.setName("#{air_loop_hvac.name} Heat Pump heating Coil")
      new_dx_heating_coil.setMinimumOutdoorDryBulbTemperatureforCompressorOperation(OpenStudio.convert(hp_min_comp_lockout_temp_f, 'F', 'C').get)
      new_dx_heating_coil.setAvailabilitySchedule(always_on)
      new_dx_heating_coil.setApplyPartLoadFractiontoSpeedsGreaterthan1(enable_cycling_losses_above_lowest_speed)
      # methods from "TECHNICAL SUPPORT DOCUMENT: ENERGY EFFICIENCY PROGRAM FOR CONSUMER PRODUCTS AND COMMERCIAL AND INDUSTRIAL EQUIPMENT AIR-COOLED COMMERCIAL UNITARY AIR CONDITIONERS AND COMMERCIAL UNITARY HEAT PUMPS"
      crankcase_heater_power = ((60*(stage_caps_heating[rated_stage_num_heating]*0.0002843451/10)**(0.67)))
      new_dx_heating_coil.setCrankcaseHeaterCapacity(crankcase_heater_power)
      new_dx_heating_coil.setMaximumOutdoorDryBulbTemperatureforCrankcaseHeaterOperation(4.4)
      new_dx_heating_coil.setDefrostEnergyInputRatioFunctionofTemperatureCurve(defrost_eir)
      new_dx_heating_coil.setMaximumOutdoorDryBulbTemperatureforDefrostOperation(4.444)
      new_dx_heating_coil.setDefrostStrategy('ReverseCycle')
      new_dx_heating_coil.setDefrostControl('OnDemand')
      new_dx_heating_coil.setDefrostTimePeriodFraction(0.058333)

      # loop through stages
      stage_caps_heating.sort.each do |stage, cap|

        next unless cap != false

        # add speed data for each stage
        dx_coil_speed_data = OpenStudio::Model::CoilHeatingDXMultiSpeedStageData.new(model)
        dx_coil_speed_data.setGrossRatedHeatingCapacity(stage_caps_heating[stage])
        dx_coil_speed_data.setGrossRatedHeatingCOP(final_rated_heating_cop)
        dx_coil_speed_data.setRatedAirFlowRate(stage_flows_heating[stage])
        dx_coil_speed_data.setRatedSupplyAirFanPowerPerVolumeFlowRate2017(773.3)
        dx_coil_speed_data.setHeatingCapacityFunctionofTemperatureCurve(heat_cap_ft_curve_stages[stage])
        # set performance curves
        dx_coil_speed_data.setHeatingCapacityFunctionofTemperatureCurve(heat_cap_ft_curve_stages[stage])
        dx_coil_speed_data.setHeatingCapacityFunctionofFlowFractionCurve(heat_cap_ff_curve_stages[stage])
        dx_coil_speed_data.setEnergyInputRatioFunctionofTemperatureCurve(heat_eir_ft_curve_stages[stage])
        dx_coil_speed_data.setEnergyInputRatioFunctionofFlowFractionCurve(heat_eir_ff_curve_stages[stage])
        dx_coil_speed_data.setPartLoadFractionCorrelationCurve(heat_plf_fplr1)
        # add speed data to multispeed coil object
        new_dx_heating_coil.addStage(dx_coil_speed_data) unless (stage_caps_cooling[stage]==false)
      end
    end
    return new_dx_heating_coil
  end


  #### End predefined functions

  # define what happens when the measure is run
  def run(model, runner, user_arguments)
    super(model, runner, user_arguments)

    # use the built-in error checking
    return false unless runner.validateUserArguments(arguments(model), user_arguments)

    # assign the user inputs to variables
    backup_ht_fuel_scheme = runner.getStringArgumentValue('backup_ht_fuel_scheme', user_arguments)
    # prim_ht_fuel_type = runner.getStringArgumentValue('prim_ht_fuel_type', user_arguments)
    performance_oversizing_factor = runner.getDoubleArgumentValue('performance_oversizing_factor', user_arguments)
    htg_sizing_option = runner.getStringArgumentValue('htg_sizing_option', user_arguments)
    clg_oversizing_estimate = runner.getDoubleArgumentValue('clg_oversizing_estimate', user_arguments)
    htg_to_clg_hp_ratio = runner.getDoubleArgumentValue('htg_to_clg_hp_ratio', user_arguments)
    hp_min_comp_lockout_temp_f = runner.getDoubleArgumentValue('hp_min_comp_lockout_temp_f', user_arguments)
    hprtu_scenario = runner.getStringArgumentValue('hprtu_scenario', user_arguments)
    hr = runner.getBoolArgumentValue('hr', user_arguments)
    dcv = runner.getBoolArgumentValue('dcv', user_arguments)
    econ = runner.getBoolArgumentValue('econ', user_arguments)

    # adding output variables (for debugging)
    # out_vars = [
    #   'Air System Mixed Air Mass Flow Rate',
    #   'Fan Air Mass Flow Rate',
    #   'Cooling Coil Total Cooling Rate',
    #   'Cooling Coil Electricity Rate',
    #   'Cooling Coil Runtime Fraction',
    #   'Heating Coil Heating Rate',
    #   'Heating Coil Electricity Rate',
    #   'Heating Coil Runtime Fraction',
    #   'Unitary System DX Coil Cycling Ratio',
    #   'Unitary System DX Coil Speed Ratio',
    #   'Unitary System DX Coil Speed Level',
    #   'Unitary System Total Cooling Rate',
    #   'Unitary System Total Heating Rate',
    #   'Unitary System Electricity Rate',
    #   'Unitary System Ancillary Electricity Rate'
    # ]
    # out_vars.each do |out_var_name|
    #     ov = OpenStudio::Model::OutputVariable.new('ov', model)
    #     ov.setKeyValue('*')
    #     ov.setReportingFrequency('timestep')
    #     ov.setVariableName(out_var_name)
    # end

    # build standard to use OS standards methods
    template = 'ComStock 90.1-2019'
    std = Standard.build(template)
    # get climate zone value
    climate_zone = OpenstudioStandards::Weather.std.model_get_climate_zone(model)

    # get applicable psz hvac air loops
    selected_air_loops = []
    applicable_area_m2 = 0
    prim_ht_fuel_type = 'electric' # we assume electric unless we find a gas coil in any air loop
    is_sizing_run_needed = true
    unitary_sys = nil
    model.getAirLoopHVACs.each do |air_loop_hvac|
      # skip units that are not single zone
      next if air_loop_hvac.thermalZones.length > 1

      # skip DOAS units; check sizing for all OA and for DOAS in name
      sizing_system = air_loop_hvac.sizingSystem
      if sizing_system.allOutdoorAirinCooling && sizing_system.allOutdoorAirinHeating && (air_loop_res?(air_loop_hvac) == false) && (air_loop_hvac.name.to_s.include?('DOAS') || air_loop_hvac.name.to_s.include?('doas'))
        next
      end

      # skip if already heat pump RTU
      # loop throug air loop components to check for heat pump or water coils
      is_hp = false
      is_water_coil = false
      has_heating_coil = true
      air_loop_hvac.supplyComponents.each do |component|
        obj_type = component.iddObjectType.valueName.to_s
        # flag system if contains water coil; this will cause air loop to be skipped
        is_water_coil = true if %w[Coil_Heating_Water Coil_Cooling_Water].any? { |word| (obj_type).include?(word) }
        # flag gas heating as true if gas coil is found in any airloop
        prim_ht_fuel_type = 'gas' if %w[Gas GAS gas].any? { |word| (obj_type).include?(word) }
        # check unitary systems for DX heating or water coils
        if obj_type == 'OS_AirLoopHVAC_UnitarySystem'
          unitary_sys = component.to_AirLoopHVACUnitarySystem.get

          # check if heating coil is DX or water-based; if so, flag the air loop to be skipped
          if unitary_sys.heatingCoil.is_initialized
            htg_coil = unitary_sys.heatingCoil.get.iddObjectType.valueName.to_s
            # check for DX heating coil
            if ['Heating_DX'].any? { |word| (htg_coil).include?(word) }
              is_hp = true
            # check for water heating coil
            elsif ['Water'].any? { |word| (htg_coil).include?(word) }
              is_water_coil = true
            # check for gas heating
            elsif %w[Gas GAS gas].any? { |word| (htg_coil).include?(word) }
              prim_ht_fuel_type = 'gas'
            end
          else
            runner.registerWarning("No heating coil was found for air loop: #{air_loop_hvac.name} - this equipment will be skipped.")
            has_heating_coil = false
          end
          # check if cooling coil is water-based
          if unitary_sys.coolingCoil.is_initialized
            clg_coil = unitary_sys.coolingCoil.get.iddObjectType.valueName.to_s
            # skip unless coil is water based
            next unless ['Water'].any? { |word| (clg_coil).include?(word) }

            is_water_coil = true
          end
        # flag as hp if air loop contains a heating dx coil
        elsif ['Heating_DX'].any? { |word| (obj_type).include?(word) }
          is_hp = true
        end
      end
      # also skip based on string match, or if dx heating component existed
      if (is_hp == true) | ((air_loop_hvac.name.to_s.include?('HP') || air_loop_hvac.name.to_s.include?('hp') || air_loop_hvac.name.to_s.include?('heat pump') || air_loop_hvac.name.to_s.include?('Heat Pump')))
        next
      end
      # skip data centers
      next if ['Data Center', 'DataCenter', 'data center', 'datacenter', 'DATACENTER', 'DATA CENTER'].any? do |word|
                (air_loop_hvac.name.get).include?(word)
              end
      # skip kitchens
      next if %w[Kitchen KITCHEN Kitchen].any? { |word| (air_loop_hvac.name.get).include?(word) }
      # skip VAV sysems
      next if %w[VAV PVAV].any? { |word| (air_loop_hvac.name.get).include?(word) }
      # skip if residential system
      next if air_loop_res?(air_loop_hvac)
      # skip if system has no outdoor air, also indication of residential system
      next unless air_loop_hvac.airLoopHVACOutdoorAirSystem.is_initialized
      # skip if evaporative cooling systems
      next if air_loop_evaporative_cooler?(air_loop_hvac)
      # skip if water heating or cooled system
      next if is_water_coil == true
      # skip if space is not heated and cooled
      unless std.thermal_zone_heated?(air_loop_hvac.thermalZones[0]) && std.thermal_zone_cooled?(air_loop_hvac.thermalZones[0])
        next
      end
      # next if no heating coil
      next if has_heating_coil == false

      # add applicable air loop to list
      selected_air_loops << air_loop_hvac
      # add area served by air loop
      thermal_zone = air_loop_hvac.thermalZones[0]
<<<<<<< HEAD
      applicable_area_m2 += thermal_zone.floorArea
=======
      applicable_area_m2 += thermal_zone.floorArea * thermal_zone.multiplier
>>>>>>> f388759f

      ############# Determine if equipment has been hardsized to avoid sizing run
      oa_flow_m3_per_s = nil
      old_terminal_sa_flow_m3_per_s = nil
      orig_clg_coil_gross_cap = nil
      orig_htg_coil_gross_cap = nil

      # determine if sizing run is needed
      oa_system = air_loop_hvac.airLoopHVACOutdoorAirSystem.get
      controller_oa = oa_system.getControllerOutdoorAir
      if controller_oa.minimumOutdoorAirFlowRate.is_initialized
        oa_flow_m3_per_s = controller_oa.minimumOutdoorAirFlowRate.get
      end

      # get design supply air flow rate
      if air_loop_hvac.designSupplyAirFlowRate.is_initialized
        old_terminal_sa_flow_m3_per_s = air_loop_hvac.designSupplyAirFlowRate.get
      end

      # get previous cooling coil capacity
      orig_clg_coil = unitary_sys.coolingCoil.get
      if orig_clg_coil.to_CoilCoolingDXSingleSpeed.is_initialized
        orig_clg_coil = orig_clg_coil.to_CoilCoolingDXSingleSpeed.get
        # get either autosized or specified cooling capacityet
        if orig_clg_coil.ratedTotalCoolingCapacity.is_initialized
          orig_clg_coil_gross_cap = orig_clg_coil.ratedTotalCoolingCapacity.to_f
        end
      end

      # get original heating coil capacity
      orig_htg_coil = unitary_sys.heatingCoil.get
      # get coil object if electric resistance
      if orig_htg_coil.to_CoilHeatingElectric.is_initialized
        orig_htg_coil = orig_htg_coil.to_CoilHeatingElectric.get
      # get coil object if gas
      elsif orig_htg_coil.to_CoilHeatingGas.is_initialized
        orig_htg_coil = orig_htg_coil.to_CoilHeatingGas.get
      end
      # get either autosized or specified capacity
      orig_htg_coil_gross_cap = orig_htg_coil.nominalCapacity.to_f if orig_htg_coil.nominalCapacity.is_initialized

      # only require sizing run if required attributes have not been hardsized.
      next if oa_flow_m3_per_s.nil?
      next if old_terminal_sa_flow_m3_per_s.nil?
      next if orig_clg_coil_gross_cap.nil?
      next if orig_htg_coil_gross_cap.nil?

      is_sizing_run_needed = false
    end

    # check if any air loops are applicable to measure
    if selected_air_loops.empty?
      runner.registerAsNotApplicable('No applicable air loops in model. No changes will be made.')
      return true
    end

    # do sizing run with new equipment to set sizing-specific features
    if is_sizing_run_needed == true
      runner.registerInfo('Sizing run needed')
      return false if std.model_run_sizing_run(model, "#{Dir.pwd}/SR1") == false
    end

    #########################################################################################################
    ### This section includes temporary code to remove units with high OA fractiosn and night cycling
    ### This code should be removed when fix is initiated
    # add systems with high outdoor air ratios to a list for non-applicability
    oa_ration_allowance = 0.55
    selected_air_loops.each do |air_loop_hvac|
      thermal_zone = air_loop_hvac.thermalZones[0]

      # get the min OA flow rate for calculating unit OA fraction
      oa_system = air_loop_hvac.airLoopHVACOutdoorAirSystem.get
      controller_oa = oa_system.getControllerOutdoorAir
      oa_flow_m3_per_s = nil
      if controller_oa.minimumOutdoorAirFlowRate.is_initialized
        oa_flow_m3_per_s = controller_oa.minimumOutdoorAirFlowRate.get
      elsif controller_oa.autosizedMinimumOutdoorAirFlowRate.is_initialized
        oa_flow_m3_per_s = controller_oa.autosizedMinimumOutdoorAirFlowRate.get
      else
        runner.registerError("No outdoor air sizing information was found for #{controller_oa.name}, which is required for setting ERV wheel power consumption.")
        return false
      end

      # get design supply air flow rate
      old_terminal_sa_flow_m3_per_s = nil
      if air_loop_hvac.designSupplyAirFlowRate.is_initialized
        old_terminal_sa_flow_m3_per_s = air_loop_hvac.designSupplyAirFlowRate.get
      elsif air_loop_hvac.isDesignSupplyAirFlowRateAutosized
        old_terminal_sa_flow_m3_per_s = air_loop_hvac.autosizedDesignSupplyAirFlowRate.get
      else
        runner.registerError("No sizing data available for air loop #{air_loop_hvac.name} zone terminal box.")
      end

      # define minimum flow rate needed to maintain ventilation - add in max fraction if in model
      min_oa_flow_ratio = (oa_flow_m3_per_s / old_terminal_sa_flow_m3_per_s)

      # register as not applicable if oa limit is reached
      exceeds_oa_limit = true unless oa_ration_allowance > min_oa_flow_ratio

      # check to see if there is night cycling operation for unit
      night_cyc_sched_vals = []
      air_loop_hvac.supplyComponents.each do |component|
        # convert component to string name
        obj_type = component.iddObjectType.valueName.to_s
        # skip unless component is of relevant type
        next unless ['Unitary'].any? { |word| (obj_type).include?(word) }

        unitary_sys = component.to_AirLoopHVACUnitarySystem.get
        # get supply fan operating schedule
        next unless unitary_sys.supplyAirFanOperatingModeSchedule.is_initialized

        sf_sched = unitary_sys.supplyAirFanOperatingModeSchedule.get
        if sf_sched.to_ScheduleRuleset.is_initialized
          sf_sched = sf_sched.to_ScheduleRuleset.get
        elsif sf_sched.to_ScheduleConstant.is_initialized
          sf_sched = sf_sched.to_ScheduleConstant.get
        end

        if sf_sched.to_ScheduleRuleset.is_initialized
          sf_sched_rules_ar = sf_sched.scheduleRules
          # loop through schedules in ruleset
          sf_sched_rules_ar.each do |sched_rule|
            sched_values = sched_rule.daySchedule.values
            # loop through schedule values and add to array
            sched_values.each do |value|
              night_cyc_sched_vals << value
            end
          end
        elsif sf_sched.to_ScheduleConstant.is_initialized
          value = sf_sched.value
          night_cyc_sched_vals << value
        end
      end

      # if supply operating schedule does not include a 0, the unit does not night cycle
      unit_night_cycles = true
      unit_night_cycles = if night_cyc_sched_vals.include? [0, 0.0]
                            true
                          else
                            false
                          end

      # register as not applicable if OA limit exceeded and unit has night cycling schedules
<<<<<<< HEAD
      next unless (min_oa_flow_ratio > oa_ration_allowance) && (unit_night_cycles == true)

      runner.registerWarning("Air loop #{air_loop_hvac.name} has night cycling operations and an outdoor air ratio of #{min_oa_flow_ratio.round(2)} which exceeds the maximum allowable limit of #{oa_ration_allowance} (due to an EnergyPlus night cycling bug with multispeed coils) making this RTU not applicable at this time.")
      # remove air loop from applicable list
      selected_air_loops.delete(air_loop_hvac)
      applicable_area_m2 -= thermal_zone.floorArea
      # remove area served by air loop from applicability
=======
      if (min_oa_flow_ratio > oa_ration_allowance) && (unit_night_cycles==true)
        runner.registerWarning("Air loop #{air_loop_hvac.name} has night cycling operations and an outdoor air ratio of #{min_oa_flow_ratio.round(2)} which exceeds the maximum allowable limit of #{oa_ration_allowance} (due to an EnergyPlus night cycling bug with multispeed coils) making this RTU not applicable at this time.")
        # remove air loop from applicable list
        selected_air_loops.delete(air_loop_hvac)
        applicable_area_m2 -= thermal_zone.floorArea * thermal_zone.multiplier
        # remove area served by air loop from applicability
      end
>>>>>>> f388759f
    end
    ### End of temp section
    #########################################################################################################

    # check if any air loops are applicable to measure
    if selected_air_loops.empty?
      runner.registerAsNotApplicable('No applicable air loops in model. No changes will be made.')
      return true
    end

    # get model conditioned square footage for reporting
    if model.building.get.conditionedFloorArea.empty?
      runner.registerWarning('model.building.get.conditionedFloorArea() is empty; applicable floor area fraction will not be reported.')
      # report initial condition of model
      runner.registerInitialCondition("The building has #{selected_air_loops.size} applicable air loops (out of the total #{model.getAirLoopHVACs.size} airloops in the model) that will be replaced with heat pump RTUs, serving #{applicable_area_m2.round(0)} m2 of floor area. The remaning airloops were determined to be not applicable.")
    else
      total_area_m2 = model.building.get.conditionedFloorArea.get

      # fraction of conditioned floorspace
      applicable_floorspace_frac = applicable_area_m2 / total_area_m2

      # report initial condition of model
      runner.registerInitialCondition("The building has #{selected_air_loops.size} applicable air loops that will be replaced with heat pump RTUs, representing #{(applicable_floorspace_frac * 100).round(2)}% of the building floor area.")
    end

    backup_heat_source = nil
    # report gas heating as backup source
    if (prim_ht_fuel_type == 'gas') && (backup_ht_fuel_scheme == 'match_original_primary_heating_fuel')
      runner.registerInfo('Gas heating was found in an airloop, and the user chose to add backup heat that matches the original fuel source of the building. Therefore, any heat pump backup heat added to model will be gas.')
      backup_heat_source = 'gas'
    elsif (prim_ht_fuel_type == 'electric') && (backup_ht_fuel_scheme == 'match_original_primary_heating_fuel')
      runner.registerInfo('No gas heating coil was found, so electric heating is assumed in original model. The user chose to add backup heat with a fuel type that matches the original model, therefore any heat pump backup heat added will be electric.')
      backup_heat_source = 'electric'
    elsif backup_ht_fuel_scheme == 'electric_resistance_backup'
      runner.registerInfo('The user specified the use of electric resistance backup heat for heat pumps, so all backup heat will be electric.')
      backup_heat_source = 'electric'
    else
      runner.registerInfo('Based on model features and user-inputs, heat pump backup heat will be electric resistance.')
      backup_heat_source = 'electric'
    end

    # applicability checks for heat recovery; building type
    # building type not applicable to ERVs as part of this measure will receive no additional or modification of ERV systems
    # this is only relevant if the user selected to add ERVs
    # space type applicability is handled later in the code when looping through individual air loops
    building_types_to_exclude = %w[
      RFF
      RSD
      QuickServiceRestaurant
      FullServiceRestaurant
    ]
    # determine building type applicability for ERV
    btype_erv_applicable = true
    building_types_to_exclude = building_types_to_exclude.map(&:downcase)
    # get Standards building type name and check against building type applicability list
    model_building_type = nil
    if model.getBuilding.standardsBuildingType.is_initialized
      model_building_type = model.getBuilding.standardsBuildingType.get
    else
      runner.registerError('Building type not found.')
      return true
    end
    # register applicability; this will be used in code section where ERV is added
    btype_erv_applicable = false if building_types_to_exclude.include?(model_building_type.downcase)
    # warn user if they selected to add ERV but building type is not applicable for ERV
    if (hr == true) && (btype_erv_applicable == false)
      runner.registerWarning("The user chose to include energy recovery in the heat pump RTUs, but the building type -#{model_building_type}- is not applicable for energy recovery. Energy recovery will not be added.")
    end

    # get climate full string and classification (i.e. "5A")
    climate_zone = std.model_standards_climate_zone(model)
    climate_zone_classification = climate_zone.split('-')[-1]

    # Get ER/HR type from climate zone
    doas_dat_clg_c, doas_dat_htg_c, doas_type =
      if %w[1A 2A 3A 4A 5A 6A 7 7A 8 8A].include?(climate_zone_classification)
        [12.7778, 19.4444, 'ERV']
      else
        [15.5556, 19.4444, 'HRV']
      end

    #################################### Define Performance Curves

    # ---------------------------------------------------------
    # load performance data for standard performance units
    # ---------------------------------------------------------
    custom_data_json = nil
    # if cchpc scenarios are set, use those curves. else, use the standard performance curves
    if (hprtu_scenario=='cchpc_2027_spec')
      # read performance data
      path_data_curve = "#{File.dirname(__FILE__)}/resources/performance_map_CCHP_spec_2027.json"
      custom_data_json = JSON.parse(File.read(path_data_curve))
    elsif (hprtu_scenario=='variable_speed_high_eff')
      # read performance data
      path_data_curve = "#{File.dirname(__FILE__)}/resources/performance_maps_hprtu_variable_speed.json"
      custom_data_json = JSON.parse(File.read(path_data_curve))
    elsif (hprtu_scenario=='two_speed_standard_eff')
      # read performance data
      path_data_curve = "#{File.dirname(__FILE__)}/resources/performance_maps_hprtu_std.json"
      custom_data_json = JSON.parse(File.read(path_data_curve))
    end

    # ---------------------------------------------------------
    # define performance curves for cooling
    # ---------------------------------------------------------

    # Curve Import - Cooling capacity as a function of temperature
    cool_cap_ft1 = nil
    cool_cap_ft2 = nil
    cool_cap_ft3 = nil
    cool_cap_ft4 = nil
    cool_cap_ft_curve_stages=nil
    # add curve data
    if hprtu_scenario=='variable_speed_high_eff'
      cool_cap_ft1 = model_add_curve(model, 'cool_cap_ft1', custom_data_json, std)
      cool_cap_ft2 = model_add_curve(model, 'cool_cap_ft2', custom_data_json, std)
      cool_cap_ft3 = model_add_curve(model, 'cool_cap_ft3', custom_data_json, std)
      cool_cap_ft4 = model_add_curve(model, 'cool_cap_ft4', custom_data_json, std)
      cool_cap_ft_curve_stages = {1=>cool_cap_ft1, 2=>cool_cap_ft2, 3=>cool_cap_ft3, 4=>cool_cap_ft4}
    elsif hprtu_scenario=='two_speed_standard_eff'
      cool_cap_ft1 =  model_add_curve(model, 'c_cap_low_T', custom_data_json, std)
      cool_cap_ft2 = model_add_curve(model, 'c_cap_high_T', custom_data_json, std)
      cool_cap_ft_curve_stages = {1=>cool_cap_ft1, 2=>cool_cap_ft2}
    elsif hprtu_scenario=='cchpc_2027_spec'
      cool_cap_ft1 =  model_add_curve(model, 'c_cap_low_T', custom_data_json, std)
      cool_cap_ft2 = model_add_curve(model, 'c_cap_high_T', custom_data_json, std)
      cool_cap_ft_curve_stages = {1=>cool_cap_ft1, 2=>cool_cap_ft2}
    end

    # Curve Import - Cooling efficiency as a function of temperature
    cool_eir_ft1 = nil
    cool_eir_ft2 = nil
    cool_eir_ft3 = nil
    cool_eir_ft4 = nil
    cool_eir_ft_curve_stages=nil
    # add curve data
    if hprtu_scenario=='variable_speed_high_eff'
      cool_eir_ft1 = model_add_curve(model, 'cool_eir_ft1', custom_data_json, std)
      cool_eir_ft2 = model_add_curve(model, 'cool_eir_ft2', custom_data_json, std)
      cool_eir_ft3 = model_add_curve(model, 'cool_eir_ft3', custom_data_json, std)
      cool_eir_ft4 = model_add_curve(model, 'cool_eir_ft4', custom_data_json, std)
      cool_eir_ft_curve_stages = {1=>cool_eir_ft1, 2=>cool_eir_ft2, 3=>cool_eir_ft3, 4=>cool_eir_ft4}
    elsif hprtu_scenario=='two_speed_standard_eff'
      cool_eir_ft1 =  model_add_curve(model, 'c_eir_low_T', custom_data_json, std)
      cool_eir_ft2 = model_add_curve(model, 'c_eir_high_T', custom_data_json, std)
      cool_eir_ft_curve_stages = {1=>cool_eir_ft1, 2=>cool_eir_ft2}
    elsif hprtu_scenario=='cchpc_2027_spec'
      cool_eir_ft1 =  model_add_curve(model, 'c_eir_low_T', custom_data_json, std)
      cool_eir_ft2 = model_add_curve(model, 'c_eir_high_T', custom_data_json, std)
      cool_eir_ft_curve_stages = {1=>cool_eir_ft1, 2=>cool_eir_ft2}
    end

    # Curve Import - Cooling capacity as a function of flow rate
    cool_cap_ff1 = nil
    cool_cap_ff2 = nil
    cool_cap_ff_curve_stages=nil
    # add curve data
    if hprtu_scenario=='variable_speed_high_eff'
      cool_cap_ff1 = model_add_curve(model, 'cool_cap_ff1', custom_data_json, std)
      cool_cap_ff_curve_stages = {1=>cool_cap_ff1, 2=>cool_cap_ff1, 3=>cool_cap_ff1, 4=>cool_cap_ff1}
    elsif hprtu_scenario=='two_speed_standard_eff'
      cool_cap_ff1 = model_add_curve(model, 'c_cap_low_ff', custom_data_json, std)
      cool_cap_ff2 = model_add_curve(model, 'c_cap_high_ff', custom_data_json, std)
      cool_cap_ff_curve_stages = {1=>cool_cap_ff1, 2=>cool_cap_ff2}
    elsif hprtu_scenario=='cchpc_2027_spec'
      cool_cap_ff1 = model_add_curve(model, 'c_cap_low_ff', custom_data_json, std)
      cool_cap_ff2 = model_add_curve(model, 'c_cap_high_ff', custom_data_json, std)
      cool_cap_ff_curve_stages = {1=>cool_cap_ff1, 2=>cool_cap_ff2}
    end

    # Curve Import - Cooling efficiency as a function of flow rate
    cool_eir_ff1 = nil
    cool_eir_ff2 = nil
    cool_eir_ff_curve_stages=nil
    # add curve data
    if hprtu_scenario=='variable_speed_high_eff'
      cool_eir_ff1 = model_add_curve(model, 'cool_eir_ff1', custom_data_json, std)
      cool_eir_ff_curve_stages = {1=>cool_eir_ff1, 2=>cool_eir_ff1, 3=>cool_eir_ff1, 4=>cool_eir_ff1}
    elsif hprtu_scenario=='two_speed_standard_eff'
      cool_eir_ff1 = model_add_curve(model, 'c_eir_low_ff', custom_data_json, std)
      cool_eir_ff2 = model_add_curve(model, 'c_eir_high_ff', custom_data_json, std)
      cool_eir_ff_curve_stages = {1=>cool_eir_ff1, 2=>cool_eir_ff2}
    elsif hprtu_scenario=='cchpc_2027_spec'
      cool_eir_ff1 = model_add_curve(model, 'c_eir_low_ff', custom_data_json, std)
      cool_eir_ff2 = model_add_curve(model, 'c_eir_high_ff', custom_data_json, std)
      cool_eir_ff_curve_stages = {1=>cool_eir_ff1, 2=>cool_eir_ff2}
    end

    # Curve Import - Cooling efficiency as a function of part load ratio
    cool_plf_fplr1 = nil
    if hprtu_scenario=='variable_speed_high_eff'
      cool_plf_fplr1 = model_add_curve(model, 'cool_plf_plr1', custom_data_json, std)
    elsif hprtu_scenario=='two_speed_standard_eff'
      cool_plf_fplr1 = model_add_curve(model, 'cool_plf_plr1', custom_data_json, std)
    elsif hprtu_scenario=='cchpc_2027_spec'
      cool_plf_fplr1 = model_add_curve(model, 'cool_plf_plr1', custom_data_json, std)
    end

    # ---------------------------------------------------------
    # define performance curves for heating
    # ---------------------------------------------------------

    # Curve Import - Heating capacity as a function of temperature
    heat_cap_ft1 = nil
    heat_cap_ft2 = nil
    heat_cap_ft3 = nil
    heat_cap_ft4 = nil
    heat_cap_ft_curve_stages=nil
    # add curve data
    if hprtu_scenario=='variable_speed_high_eff'
      heat_cap_ft1 = model_add_curve(model, 'heat_cap_ft1', custom_data_json, std)
      heat_cap_ft2 = model_add_curve(model, 'heat_cap_ft1', custom_data_json, std)
      heat_cap_ft3 = model_add_curve(model, 'heat_cap_ft1', custom_data_json, std)
      heat_cap_ft4 = model_add_curve(model, 'heat_cap_ft1', custom_data_json, std)
      heat_cap_ft_curve_stages = {1=>heat_cap_ft1, 2=>heat_cap_ft2, 3=>heat_cap_ft3, 4=>heat_cap_ft4}
    elsif hprtu_scenario=='two_speed_standard_eff'
      heat_cap_ft1 = model_add_curve(model, 'h_cap_T', custom_data_json, std)
      heat_cap_ft_curve_stages = {1=>heat_cap_ft1}
    elsif hprtu_scenario=='cchpc_2027_spec'
      heat_cap_ft1 = model_add_curve(model, 'h_cap_T', custom_data_json, std)
      heat_cap_ft_curve_stages = {1=>heat_cap_ft1}
    end

    # Curve Import - Heating efficiency as a function of temperature
    li_heat_eir_ft=[]
    heat_eir_ft1 = nil
    heat_eir_ft2 = nil
    heat_eir_ft3 = nil
    heat_eir_ft4 = nil
    heat_eir_ft_curve_stages=nil
    # add curve data
    if hprtu_scenario=='variable_speed_high_eff'
      heat_eir_ft1 = model_add_curve(model, 'heat_eir_ft1', custom_data_json, std)
      heat_eir_ft2 = model_add_curve(model, 'heat_eir_ft2', custom_data_json, std)
      heat_eir_ft3 = model_add_curve(model, 'heat_eir_ft3', custom_data_json, std)
      heat_eir_ft4 = model_add_curve(model, 'heat_eir_ft4', custom_data_json, std)
      heat_eir_ft_curve_stages = {1=>heat_eir_ft1, 2=>heat_eir_ft2, 3=>heat_eir_ft3, 4=>heat_eir_ft4}
    elsif hprtu_scenario=='two_speed_standard_eff'
      heat_eir_ft1 =  model_add_curve(model, 'h_eir_T', custom_data_json, std)
      heat_eir_ft_curve_stages = {1=>heat_eir_ft1}
    elsif hprtu_scenario=='cchpc_2027_spec'
      heat_eir_ft1 =  model_add_curve(model, 'h_eir_T', custom_data_json, std)
      heat_eir_ft_curve_stages = {1=>heat_eir_ft1}
    end

    # Curve Import - Heating capacity as a function of flow rate
    heat_cap_ff1 = nil
    heat_cap_ff_curve_stages=nil
    # add curve data
    if hprtu_scenario=='variable_speed_high_eff'
      heat_cap_ff1 = model_add_curve(model, 'heat_cap_ff1', custom_data_json, std)
      heat_cap_ff_curve_stages = {1=>heat_cap_ff1, 2=>heat_cap_ff1, 3=>heat_cap_ff1, 4=>heat_cap_ff1}
    elsif hprtu_scenario=='two_speed_standard_eff'
      heat_cap_ff1 = model_add_curve(model, 'h_cap_allstages_ff', custom_data_json, std)
      heat_cap_ff_curve_stages = {1=>heat_cap_ff1}
    elsif hprtu_scenario=='cchpc_2027_spec'
      heat_cap_ff1 = model_add_curve(model, 'h_cap_allstages_ff', custom_data_json, std)
      heat_cap_ff_curve_stages = {1=>heat_cap_ff1}
    end

    # Curve Import - Heating efficiency as a function of flow rate
    heat_eir_ff1 = nil
    heat_eir_ff_curve_stages=nil
    # add curve data
    if hprtu_scenario=='variable_speed_high_eff'
      heat_eir_ff1 = model_add_curve(model, 'heat_eir_ff1', custom_data_json, std)
      heat_eir_ff_curve_stages = {1=>heat_eir_ff1, 2=>heat_eir_ff1, 3=>heat_eir_ff1, 4=>heat_eir_ff1}
    elsif hprtu_scenario=='two_speed_standard_eff'
      heat_eir_ff1 = model_add_curve(model, 'h_eir_allstages_ff', custom_data_json, std)
      heat_eir_ff_curve_stages = {1=>heat_eir_ff1}
    elsif hprtu_scenario=='cchpc_2027_spec'
      heat_eir_ff1 = model_add_curve(model, 'h_eir_allstages_ff', custom_data_json, std)
      heat_eir_ff_curve_stages = {1=>heat_eir_ff1}
    end

    # Curve Import - Heating efficiency as a function of part load ratio
    heat_plf_fplr1 = nil
    if hprtu_scenario=='variable_speed_high_eff'
      heat_plf_fplr1 = model_add_curve(model, 'heat_plf_plr1', custom_data_json, std)
    elsif hprtu_scenario=='two_speed_standard_eff'
      heat_plf_fplr1 = model_add_curve(model, 'heat_plf_plr1', custom_data_json, std)
    elsif hprtu_scenario=='cchpc_2027_spec'
      heat_plf_fplr1 = model_add_curve(model, 'heat_plf_plr1', custom_data_json, std)
    end

    # Curve Import - Defrost energy as a function of temperature
    defrost_eir = nil
    if hprtu_scenario=='variable_speed_high_eff'
      defrost_eir = model_add_curve(model, 'defrost_eir', custom_data_json, std)
    elsif hprtu_scenario=='two_speed_standard_eff'
      defrost_eir = model_add_curve(model, 'defrost_eir', custom_data_json, std)
    elsif hprtu_scenario=='cchpc_2027_spec'
      defrost_eir = model_add_curve(model, 'defrost_eir', custom_data_json, std)
    end
    #################################### End of defining Performance Curves

    # make list of dummy heating coils; these are used to determine actual heating load, but need to be deleted later
    li_dummy_htg_coils = []
    # replace existing applicable air loops with new heat pump rtu air loops
    selected_air_loops.sort.each do |air_loop_hvac|
      # get necessary schedules, etc. from unitary system object
      # initialize variables before loop
      hvac_operation_sched = air_loop_hvac.availabilitySchedule
      unitary_availability_sched = 'tmp'
      control_zone = 'tmp'
      dehumid_type = 'tmp'
      supply_fan_op_sched = 'tmp'
      supply_fan_avail_sched = 'tmp'
      fan_tot_eff = 'tmp'
      fan_mot_eff = 'tmp'
      fan_static_pressure = 'tmp'
      supply_air_flow_m3_per_s = 'tmp'
      orig_clg_coil_gross_cap = nil
      orig_htg_coil_gross_cap = nil

      equip_to_delete = []

      # for unitary systems
      if air_loop_hvac_unitary_system?(air_loop_hvac)

        # loop through each relevant component.
        # store information needed as variable
        # remove the existing equipment
        air_loop_hvac.supplyComponents.each do |component|
          # convert component to string name
          obj_type = component.iddObjectType.valueName.to_s
          # skip unless component is of relevant type
          next unless %w[Fan Unitary Coil].any? { |word| (obj_type).include?(word) }

          # make list of equipment to delete
          equip_to_delete << component

          # get information specifically from unitary system object
          next unless ['Unitary'].any? do |word|
                        (obj_type).include?(word)
                      end

          # get unitary system
          unitary_sys = component.to_AirLoopHVACUnitarySystem.get
          # get availability schedule
          unitary_availability_sched = unitary_sys.availabilitySchedule.get
          # get control zone
          control_zone = unitary_sys.controllingZoneorThermostatLocation.get
          # get dehumidification control type
          dehumid_type = unitary_sys.dehumidificationControlType
          # get supply fan operation schedule
          supply_fan_op_sched = unitary_sys.supplyAirFanOperatingModeSchedule.get
          # get supply fan availability schedule
          supply_fan = unitary_sys.supplyFan.get
          # convert supply fan to appropriate object to access methods
          if supply_fan.to_FanConstantVolume.is_initialized
            supply_fan = supply_fan.to_FanConstantVolume.get
          elsif supply_fan.to_FanOnOff.is_initialized
            supply_fan = supply_fan.to_FanOnOff.get
          elsif supply_fan.to_FanVariableVolume.is_initialized
            supply_fan = supply_fan.to_FanVariableVolume.get
          else
            runner.registerError("Supply fan type for #{air_loop_hvac.name} not supported.")
            return false
          end
          # get the availability schedule
          supply_fan_avail_sched = supply_fan.availabilitySchedule
          if supply_fan_avail_sched.to_ScheduleConstant.is_initialized
            supply_fan_avail_sched = supply_fan_avail_sched.to_ScheduleConstant.get
          elsif supply_fan_avail_sched.to_ScheduleRuleset.is_initialized
            supply_fan_avail_sched = supply_fan_avail_sched.to_ScheduleConstant.get
          else
            runner.registerError("Supply fan availability schedule type for #{supply_fan.name} not supported.")
            return false
          end
          # get supply fan motor efficiency
          fan_tot_eff = supply_fan.fanTotalEfficiency
          # get supply motor efficiency
          fan_mot_eff = supply_fan.motorEfficiency
          # get supply fan static pressure
          fan_static_pressure = supply_fan.pressureRise
          # get previous cooling coil capacity
          orig_clg_coil = unitary_sys.coolingCoil.get
          if orig_clg_coil.to_CoilCoolingDXSingleSpeed.is_initialized
            orig_clg_coil = orig_clg_coil.to_CoilCoolingDXSingleSpeed.get
            # get either autosized or specified cooling capacity
            if orig_clg_coil.isRatedTotalCoolingCapacityAutosized == true
              orig_clg_coil_gross_cap = orig_clg_coil.autosizedRatedTotalCoolingCapacity.get
            elsif orig_clg_coil.ratedTotalCoolingCapacity.is_initialized
              orig_clg_coil_gross_cap = orig_clg_coil.ratedTotalCoolingCapacity.to_f
            else
              runner.registerError("Original cooling coil capacity for #{air_loop_hvac.name} not found. Either it was not directly specified, or sizing run data is not available.")
            end
          end
          # get original heating coil capacity
          orig_htg_coil = unitary_sys.heatingCoil.get
          # get coil object if electric resistance
          if orig_htg_coil.to_CoilHeatingElectric.is_initialized
            orig_htg_coil = orig_htg_coil.to_CoilHeatingElectric.get
          # get coil object if gas
          elsif orig_htg_coil.to_CoilHeatingGas.is_initialized
            orig_htg_coil = orig_htg_coil.to_CoilHeatingGas.get
          else
            runner.registerError("Heating coil for #{air_loop_hvac.name} is of an unsupported type. This measure currently supports CoilHeatingElectric and CoilHeatingGas object types.")
          end
          # get either autosized or specified capacity
          if orig_htg_coil.isNominalCapacityAutosized == true
            orig_htg_coil_gross_cap = orig_htg_coil.autosizedNominalCapacity.get
          elsif orig_htg_coil.nominalCapacity.is_initialized
            orig_htg_coil_gross_cap = orig_htg_coil.nominalCapacity.to_f
          else
            runner.registerError("Original heating coil capacity for #{air_loop_hvac.name} not found. Either it was not directly specified, or sizing run data is not available.")
          end
        end

      # get non-unitary system objects.
      else
        # loop through components
        air_loop_hvac.supplyComponents.each do |component|
          # convert component to string name
          obj_type = component.iddObjectType.valueName.to_s
          # skip unless component is of relevant type
          next unless %w[Fan Unitary Coil].any? { |word| (obj_type).include?(word) }

          # make list of equipment to delete
          equip_to_delete << component
          # check for fan
          next unless ['Fan'].any? { |word| (obj_type).include?(word) }

          supply_fan = component
          if supply_fan.to_FanConstantVolume.is_initialized
            supply_fan = supply_fan.to_FanConstantVolume.get
          elsif supply_fan.to_FanOnOff.is_initialized
            supply_fan = supply_fan.to_FanOnOff.get
          elsif supply_fan.to_FanVariableVolume.is_initialized
            supply_fan = supply_fan.to_FanVariableVolume.get
          else
            runner.registerError("Supply fan type for #{air_loop_hvac.name} not supported.")
            return false
          end
          # get the availability schedule
          supply_fan_avail_sched = supply_fan.availabilitySchedule
          if supply_fan_avail_sched.to_ScheduleConstant.is_initialized
            supply_fan_avail_sched = supply_fan_avail_sched.to_ScheduleConstant.get
          elsif supply_fan_avail_sched.to_ScheduleRuleset.is_initialized
            supply_fan_avail_sched = supply_fan_avail_sched.to_ScheduleConstant.get
          else
            runner.registerError("Supply fan availability schedule type for #{supply_fan.name} not supported.")
            return false
          end
          # get supply fan motor efficiency
          fan_tot_eff = supply_fan.fanTotalEfficiency
          # get supply motor efficiency
          fan_mot_eff = supply_fan.motorEfficiency
          # get supply fan static pressure
          fan_static_pressure = supply_fan.pressureRise
          # set unitary supply fan operating schedule equal to system schedule for non-unitary systems
          supply_fan_op_sched = hvac_operation_sched
          # set dehumidification type
          dehumid_type = 'None'
          # set control zone to the thermal zone. This will be used in new unitary system object
          control_zone = air_loop_hvac.thermalZones[0]
          # set unitary availability schedule to be always on. This will be used in new unitary system object.
          unitary_availability_sched = model.alwaysOnDiscreteSchedule
        end
      end

      # delete equipment from original loop
      equip_to_delete.each(&:remove)

      # set always on schedule; this will be used in other object definitions
      always_on = model.alwaysOnDiscreteSchedule

      # get thermal zone
      thermal_zone = air_loop_hvac.thermalZones[0]

      # Get the min OA flow rate from the OA; this is used below
      oa_system = air_loop_hvac.airLoopHVACOutdoorAirSystem.get
      controller_oa = oa_system.getControllerOutdoorAir
      oa_flow_m3_per_s = nil
      if controller_oa.minimumOutdoorAirFlowRate.is_initialized
        oa_flow_m3_per_s = controller_oa.minimumOutdoorAirFlowRate.get
      elsif controller_oa.autosizedMinimumOutdoorAirFlowRate.is_initialized
        oa_flow_m3_per_s = controller_oa.autosizedMinimumOutdoorAirFlowRate.get
      else
        runner.registerError("No outdoor air sizing information was found for #{controller_oa.name}, which is required for setting ERV wheel power consumption.")
        return false
      end

      # change sizing parameter to vav
      sizing = air_loop_hvac.sizingSystem
      sizing.setCentralCoolingCapacityControlMethod('VAV') # CC-TMP
      # # change discharge air temperature to 105F to represent lower heat pump temps
      # hp_htg_sa_temp_c = OpenStudio.convert(105.00000000000000, 'F', 'C').get #CC-TMP
      # sizing.setCentralHeatingDesignSupplyAirTemperature(hp_htg_sa_temp_c)
      # # change discharge air temperature in thermal zone
      # zone_sizing = thermal_zone.sizingZone
      # zone_sizing.setZoneHeatingDesignSupplyAirTemperature(hp_htg_sa_temp_c)
      # # check if setpoint manager is present at supply outlet
      # # this will work for single zone reheat setpoint managers only
      # model.getSetpointManagerSingleZoneReheats.sort.each do |sp_manager|
      #   if air_loop_hvac.supplyOutletNode == sp_manager.setpointNode.get
      #     # for current setpoint managet, change supply outlet temp to 105F
      #     sp_manager.setMaximumSupplyAirTemperature(hp_htg_sa_temp_c)
      #   end
      # end

      # replace any CV terminal box with no reheat VAV terminal box
      # get old terminal box
      if thermal_zone.airLoopHVACTerminal.get.to_AirTerminalSingleDuctConstantVolumeReheat.is_initialized
        old_terminal = thermal_zone.airLoopHVACTerminal.get.to_AirTerminalSingleDuctConstantVolumeReheat.get
      elsif thermal_zone.airLoopHVACTerminal.get.to_AirTerminalSingleDuctConstantVolumeNoReheat.is_initialized
        old_terminal = thermal_zone.airLoopHVACTerminal.get.to_AirTerminalSingleDuctConstantVolumeNoReheat.get
      elsif thermal_zone.airLoopHVACTerminal.get.to_AirTerminalSingleDuctVAVHeatAndCoolNoReheat.is_initialized
        old_terminal = thermal_zone.airLoopHVACTerminal.get.to_AirTerminalSingleDuctVAVHeatAndCoolNoReheat.get
      elsif thermal_zone.airLoopHVACTerminal.get.to_AirTerminalSingleDuctVAVHeatAndCoolReheat.is_initialized
        old_terminal = thermal_zone.airLoopHVACTerminal.get.to_AirTerminalSingleDuctVAVHeatAndCoolReheat.get
      elsif thermal_zone.airLoopHVACTerminal.get.to_AirTerminalSingleDuctVAVNoReheat.is_initialized
        old_terminal = thermal_zone.airLoopHVACTerminal.get.to_AirTerminalSingleDuctVAVNoReheat.get
      elsif thermal_zone.airLoopHVACTerminal.get.to_AirTerminalSingleDuctVAVReheat.is_initialized
        old_terminal = thermal_zone.airLoopHVACTerminal.get.to_AirTerminalSingleDuctVAVReheat.get
      else
        runner.registerError("Terminal box type for air loop #{air_loop_hvac.name} not supported.")
        return false
      end

      # get design supply air flow rate
      old_terminal_sa_flow_m3_per_s = nil
      if air_loop_hvac.designSupplyAirFlowRate.is_initialized
        old_terminal_sa_flow_m3_per_s = air_loop_hvac.designSupplyAirFlowRate.get
      elsif air_loop_hvac.isDesignSupplyAirFlowRateAutosized
        old_terminal_sa_flow_m3_per_s = air_loop_hvac.autosizedDesignSupplyAirFlowRate.get
      else
        runner.registerError("No sizing data available for air loop #{air_loop_hvac.name} zone terminal box.")
      end

      # define minimum flow rate needed to maintain ventilation - add in max fraction if in model
      if controller_oa.maximumFractionofOutdoorAirSchedule.is_initialized
        controller_oa.resetMaximumFractionofOutdoorAirSchedule
        min_oa_flow_ratio = (oa_flow_m3_per_s / old_terminal_sa_flow_m3_per_s)
      else
        min_oa_flow_ratio = (oa_flow_m3_per_s / old_terminal_sa_flow_m3_per_s)
      end

      # remove old equipment
      old_terminal.remove
      air_loop_hvac.removeBranchForZone(thermal_zone)
      # define new terminal box
      new_terminal = OpenStudio::Model::AirTerminalSingleDuctConstantVolumeNoReheat.new(model, always_on)
      # set name of terminal box and add
      new_terminal.setName("#{thermal_zone.name} VAV Terminal")
      air_loop_hvac.addBranchForZone(thermal_zone, new_terminal.to_StraightComponent)

      #################################### Start Sizing Logic

      # get heating design day temperatures into list
      li_design_days = model.getDesignDays
      li_htg_dsgn_day_temps = []
      # loop through list of design days, add heating temps
      li_design_days.sort.each do |dd|
        day_type = dd.dayType
        # add design day drybulb temperature if winter design day
        next unless day_type == 'WinterDesignDay'

        li_htg_dsgn_day_temps << dd.maximumDryBulbTemperature
      end
      # get coldest design day temp for manual sizing
      wntr_design_day_temp_c = li_htg_dsgn_day_temps.min

      # get user-input heating sizing temperature
      htg_sizing_option_hash = { '47F' => 47, '17F' => 17, '0F' => 0 }
      htg_sizing_option_f = htg_sizing_option_hash[htg_sizing_option]
      htg_sizing_option_c = OpenStudio.convert(htg_sizing_option_f, 'F', 'C').get
      hp_sizing_temp_c = nil
      # set heat pump sizing temp based on user-input value and design day
      if htg_sizing_option_c >= wntr_design_day_temp_c
        hp_sizing_temp_c = htg_sizing_option_c
        runner.registerInfo("For heat pump sizing, heating design day temperature is #{OpenStudio.convert(
          wntr_design_day_temp_c, 'C', 'F'
        ).get.round(0)}F, and the user-input temperature to size on is #{OpenStudio.convert(
          htg_sizing_option_c, 'C', 'F'
        ).get.round(0)}F. User-input temperature is larger than design day temperature, so user-input temperature will be used.")
      else
        hp_sizing_temp_c = wntr_design_day_temp_c
        runner.registerInfo("For heat pump sizing, heating design day temperature is #{OpenStudio.convert(
          wntr_design_day_temp_c, 'C', 'F'
        ).get.round(0)}F, and the user-input temperature to size on is #{OpenStudio.convert(
          htg_sizing_option_c, 'C', 'F'
        ).get.round(0)}F. The heating design day temperature is higher than the user-specified temperature which is not realistic, therefore the heating design day temperature will be used.")
      end

      ## define number of stages, and capacity/airflow fractions for each stage
      (num_heating_stages, num_cooling_stages, rated_stage_num_heating, rated_stage_num_cooling, stage_cap_fractions_heating,
      stage_flow_fractions_heating, stage_cap_fractions_cooling, stage_flow_fractions_cooling, stage_rated_cop_frac_heating,
      stage_rated_cop_frac_cooling, stage_GrossRatedSensibleHeatRatio_cooling, enable_cycling_losses_above_lowest_speed, reference_cooling_cfm_per_ton,
      reference_heating_cfm_per_ton) = assign_staging_data(custom_data_json, std)

      # determine heating load curve; y=mx+b
      # assumes 0 load at 60F (15.556 C)
      htg_load_slope = (0 - orig_htg_coil_gross_cap) / (15.5556 - wntr_design_day_temp_c)
      htg_load_intercept = orig_htg_coil_gross_cap - (htg_load_slope * wntr_design_day_temp_c)

      # calculate heat pump design load, derate factors, and required rated capacities (at stage 4) for different OA temperatures; assumes 75F interior temp (23.8889C)
      ia_temp_c = 23.8889
      # design - temperature determined by design days in specified weather file
      oa_temp_c = wntr_design_day_temp_c
      dns_htg_load_at_dsn_temp = orig_htg_coil_gross_cap
      hp_derate_factor_at_dsn = heat_cap_ft_curve_stages[rated_stage_num_heating].evaluate(ia_temp_c, oa_temp_c)
      req_rated_hp_cap_at_47f_to_meet_load_at_dsn = dns_htg_load_at_dsn_temp / hp_derate_factor_at_dsn
      # 0F
      oa_temp_c = -17.7778
      dns_htg_load_at_0f = htg_load_slope * -17.7778 + htg_load_intercept
      hp_derate_factor_at_0f = heat_cap_ft_curve_stages[rated_stage_num_heating].evaluate(ia_temp_c, oa_temp_c)
      req_rated_hp_cap_at_47f_to_meet_load_at_0f = dns_htg_load_at_0f / hp_derate_factor_at_0f
      # 17F
      oa_temp_c = -8.33333
      dns_htg_load_at_17f = htg_load_slope * -8.33333 + htg_load_intercept
      hp_derate_factor_at_17f = heat_cap_ft_curve_stages[rated_stage_num_heating].evaluate(ia_temp_c, oa_temp_c)
      req_rated_hp_cap_at_47f_to_meet_load_at_17f = dns_htg_load_at_17f / hp_derate_factor_at_17f
      # 47F - note that this is rated conditions, so "derate" factor is either 1 from the curve, or will be normlized to 1 by E+ during simulation
      oa_temp_c = 8.33333
      dns_htg_load_at_47f = htg_load_slope * -8.33333 + htg_load_intercept
      hp_derate_factor_at_47f = 1
      req_rated_hp_cap_at_47f_to_meet_load_at_47f = dns_htg_load_at_47f / hp_derate_factor_at_47f
      # user-specified design
      oa_temp_c = hp_sizing_temp_c
      dns_htg_load_at_user_dsn_temp = htg_load_slope * hp_sizing_temp_c + htg_load_intercept
      hp_derate_factor_at_user_dsn = heat_cap_ft_curve_stages[rated_stage_num_heating].evaluate(ia_temp_c, oa_temp_c)
      req_rated_hp_cap_at_user_dsn_to_meet_load_at_user_dsn = dns_htg_load_at_user_dsn_temp / hp_derate_factor_at_user_dsn

      # determine heat pump system sizing based on user-specified sizing temperature and user-specified maximum upsizing limits
      # upsize total cooling capacity using user-specified factor
      autosized_tot_clg_cap_upsized = orig_clg_coil_gross_cap * clg_oversizing_estimate
      # get maximum cooling capacity with user-specified upsizing
      max_cool_cap_w_upsize = autosized_tot_clg_cap_upsized * (performance_oversizing_factor + 1)
      # get maximum heating capacity based on max cooling capacity and heating-to-cooling ratio
      max_heat_cap_w_upsize = autosized_tot_clg_cap_upsized * (performance_oversizing_factor + 1) * htg_to_clg_hp_ratio

      # set derate factor to 0 if less than 0F (-17.778 C)
      hp_derate_factor_at_user_dsn = 0 if wntr_design_day_temp_c < -17.7778

      # cooling capacity
      cool_cap = req_rated_hp_cap_at_user_dsn_to_meet_load_at_user_dsn / htg_to_clg_hp_ratio
      cool_cap_oversize_pct_actual = (((autosized_tot_clg_cap_upsized - cool_cap) / autosized_tot_clg_cap_upsized).abs * 100).round(2)

      # Sizing decision based on heating load level
      heating_load_category = ''
      # If ratio of required heating capacity at rated conditions to cooling capacity is less than specified heating to cooling ratio, then size everything based on cooling
      if (req_rated_hp_cap_at_user_dsn_to_meet_load_at_user_dsn / autosized_tot_clg_cap_upsized) <= htg_to_clg_hp_ratio
        heating_load_category = 'Small heating load'
        # set rated heating capacity equal to upsized cooling capacity times the user-specified heating to cooling sizing ratio
        dx_rated_htg_cap_applied = autosized_tot_clg_cap_upsized * htg_to_clg_hp_ratio
        # set rated cooling capacity
        dx_rated_clg_cap_applied = autosized_tot_clg_cap_upsized
      # print register
      # runner.registerInfo("For air loop #{air_loop_hvac.name}:
      #   >>Heating Sizing Information: Total heating requirement at design conditions is #{OpenStudio.convert(req_rated_hp_cap_at_user_dsn_to_meet_load_at_user_dsn, 'W', 'ton').get.round(2)} tons. User-input HP heating design temperature is #{OpenStudio.convert(hp_sizing_temp_c, 'C', 'F').get.round(0)}F, which yields a HP capacity derate factor of #{hp_derate_factor_at_user_dsn.round(2)} from the performance curve and a resulting heating capacity of #{OpenStudio.convert((req_rated_hp_cap_at_user_dsn_to_meet_load_at_user_dsn * hp_derate_factor_at_user_dsn), 'W', 'ton').get.round(2)} tons at #{OpenStudio.convert(hp_sizing_temp_c, 'C', 'F').get.round(0)}F. For the heat pump to meet the design heating load of #{OpenStudio.convert(req_rated_hp_cap_at_user_dsn_to_meet_load_at_user_dsn, 'W', 'ton').get.round(2)} tons at the design temperature of #{OpenStudio.convert(hp_sizing_temp_c, 'C', 'F').get.round(0)}F, the rated heat pump size (at 47F) must be greater than #{OpenStudio.convert(req_rated_hp_cap_at_user_dsn_to_meet_load_at_user_dsn, 'W', 'ton').get.round(2)} tons.
      #   >>Cooling Sizing Information: Total cooling requirement is #{OpenStudio.convert(orig_clg_coil_gross_cap, 'W', 'ton').get.round(2)} tons. The user-input cooling upsize factor to account for actual equipment selection is #{clg_oversizing_estimate}, resulting in a final total upsized cooling requirement of #{OpenStudio.convert(autosized_tot_clg_cap_upsized, 'W', 'ton').get.round(2)} tons.
      #   >>Sizing Limits: Increasing the HP total capacity to accomodate potential additional heating capacity is capped such that the resulting cooling capacity does not exceed the user-input oversizing factor of #{performance_oversizing_factor+1} times the required (upsized) cooling load of #{OpenStudio.convert(autosized_tot_clg_cap_upsized, 'W', 'ton').get.round(2)} tons. Therefore, the cooling capacity cannot exceed #{OpenStudio.convert(autosized_tot_clg_cap_upsized*(performance_oversizing_factor+1), 'W', 'ton').get.round(2)} tons, and to maintain the user-input heating to cooling ratio of #{htg_to_clg_hp_ratio}, the final hp heating capacity cannot exceed #{OpenStudio.convert(autosized_tot_clg_cap_upsized*(performance_oversizing_factor+1)*htg_to_clg_hp_ratio, 'W', 'ton').get.round(2)} tons.
      #   >>Sizing Results: Oversizing is not necessary as the design cooling capacity of #{OpenStudio.convert(autosized_tot_clg_cap_upsized, 'W', 'ton').get.round(2)} tons results in a heating capacity at rated condtions (47F) of #{OpenStudio.convert((autosized_tot_clg_cap_upsized * htg_to_clg_hp_ratio), 'W', 'ton').get.round(2)} tons and a derated heating capacity at the unser-input design temperature (#{OpenStudio.convert(hp_sizing_temp_c, 'C', 'F').get.round(0)}F) of #{OpenStudio.convert((autosized_tot_clg_cap_upsized * htg_to_clg_hp_ratio * hp_derate_factor_at_user_dsn), 'W', 'ton').get.round(2)} tons, which exceeds the design heating load requirement of #{OpenStudio.convert(req_rated_hp_cap_at_user_dsn_to_meet_load_at_user_dsn, 'W', 'ton').get.round(2)} tons. These values will be applied to the model as-is. For reference, the WEATHER FILE heating design day temperature of #{OpenStudio.convert(wntr_design_day_temp_c, 'C', 'F').get.round(0)}F yields a derate factor of #{hp_derate_factor_at_user_dsn.round(2)}, which results in a heating capacity of #{((autosized_tot_clg_cap_upsized * htg_to_clg_hp_ratio * hp_derate_factor_at_user_dsn)).round(2)} tons at this temperature, which is #{OpenStudio.convert(((autosized_tot_clg_cap_upsized * htg_to_clg_hp_ratio * hp_derate_factor_at_user_dsn) / req_rated_hp_cap_at_user_dsn_to_meet_load_at_user_dsn) * 100, 'W', 'ton').get.round(2)}% of the design heating load at this temperature.")
      # If heating load requires upsizing, but is below user-input cooling upsizing limit
      elsif req_rated_hp_cap_at_user_dsn_to_meet_load_at_user_dsn <= max_heat_cap_w_upsize
        heating_load_category = 'Moderate heating load'
        # set rated heating coil equal to desired sized value, which should be below the suer-input limit
        dx_rated_htg_cap_applied = req_rated_hp_cap_at_user_dsn_to_meet_load_at_user_dsn
        # set cooling capacity to appropriate ratio based on heating capacity needs
        cool_cap = req_rated_hp_cap_at_user_dsn_to_meet_load_at_user_dsn / htg_to_clg_hp_ratio
        cool_cap_oversize_pct_actual = (((autosized_tot_clg_cap_upsized - cool_cap) / autosized_tot_clg_cap_upsized).abs * 100).round(2)
        dx_rated_clg_cap_applied = cool_cap
        # print register
        # runner.registerInfo("For air loop #{air_loop_hvac.name}:
        #   >>Heating Sizing Information: Total heating requirement at design conditions is #{OpenStudio.convert(req_rated_hp_cap_at_user_dsn_to_meet_load_at_user_dsn, 'W', 'ton').get.round(2)} tons. User-input HP heating design temperature is #{OpenStudio.convert(hp_sizing_temp_c, 'C', 'F').get.round(0)}F, which yields a HP capacity derate factor of #{hp_derate_factor_at_user_dsn.round(2)} from the performance curve and a resulting heating capacity of #{OpenStudio.convert((req_rated_hp_cap_at_user_dsn_to_meet_load_at_user_dsn * hp_derate_factor_at_user_dsn), 'W', 'ton').get.round(2)} tons at #{OpenStudio.convert(hp_sizing_temp_c, 'C', 'F').get.round(0)}F. For the heat pump to meet the design heating load of #{OpenStudio.convert(req_rated_hp_cap_at_user_dsn_to_meet_load_at_user_dsn, 'W', 'ton').get.round(2)} tons at the design temperature of #{OpenStudio.convert(hp_sizing_temp_c, 'C', 'F').get.round(0)}F, the rated heat pump size (at 47F) must be greater than #{OpenStudio.convert(req_rated_hp_cap_at_user_dsn_to_meet_load_at_user_dsn, 'W', 'ton').get.round(2)} tons.
        #   >>Cooling Sizing Information: Total cooling requirement is #{OpenStudio.convert(orig_clg_coil_gross_cap, 'W', 'ton').get.round(2)} tons. The user-input cooling upsize factor to account for actual equipment selection is #{clg_oversizing_estimate}, resulting in a final total upsized cooling requirement of #{OpenStudio.convert(autosized_tot_clg_cap_upsized, 'W', 'ton').get.round(2)} tons.
        #   >>Sizing Limits: Increasing the HP total capacity to accomodate potential additional heating capacity is capped such that the resulting cooling capacity does not exceed the user-input oversizing factor of #{performance_oversizing_factor+1} times the required (upsized) cooling load of #{OpenStudio.convert(autosized_tot_clg_cap_upsized, 'W', 'ton').get.round(2)} tons. Therefore, the cooling capacity cannot exceed #{OpenStudio.convert(autosized_tot_clg_cap_upsized * (performance_oversizing_factor+1), 'W', 'ton').get.round(2)} tons, and to maintain the user-input heating to cooling ratio of #{htg_to_clg_hp_ratio}, the final hp heating capacity cannot exceed #{OpenStudio.convert(autosized_tot_clg_cap_upsized*(performance_oversizing_factor+1)*htg_to_clg_hp_ratio, 'W', 'ton').get.round(2)} tons.
        #   >>Sizing Results: To meet the design heating load of #{OpenStudio.convert((req_rated_hp_cap_at_user_dsn_to_meet_load_at_user_dsn), 'W', 'ton').get.round(2)} tons at #{OpenStudio.convert(hp_sizing_temp_c, 'C', 'F').get.round(0)}F}, the compressor will be oversized by #{cool_cap_oversize_pct_actual}% to a rated cooling capacity of #{OpenStudio.convert(cool_cap, 'W', 'ton').get.round(2)} tons and a rated heated capacity (at 47F) of #{OpenStudio.convert((dx_rated_htg_cap_applied), 'W', 'ton').get.round(2)} tons. This oversizing is under the user-input limit of #{(performance_oversizing_factor*100).round(2)}% and is therefore permitted. For reference, the WEATHER FILE heating design day temperature of #{OpenStudio.convert(wntr_design_day_temp_c, 'C', 'F').get.round(0)}F yields a derate factor of #{hp_derate_factor_at_user_dsn.round(2)}, which results in a heating capacity of #{OpenStudio.convert((dx_rated_htg_cap_applied * hp_derate_factor_at_user_dsn), 'W', 'ton').get.round(2)} tons at this temperature, which is #{(((dx_rated_htg_cap_applied * hp_derate_factor_at_user_dsn) / req_rated_hp_cap_at_user_dsn_to_meet_load_at_user_dsn) * 100).round(2)}% of the design heating load at this temperature.")
      else
        heating_load_category = 'Large heating load'
        # set rated heating capacity to maximum allowable based on cooling capacity maximum limit
        dx_rated_htg_cap_applied = max_cool_cap_w_upsize * htg_to_clg_hp_ratio
        # set rated cooling capacity to maximum allowable based on oversizing limit
        dx_rated_clg_cap_applied = max_cool_cap_w_upsize
        # print register
        # runner.registerInfo("For air loop #{air_loop_hvac.name}:
        #   >>Heating Sizing Information: Total heating requirement at design conditions is #{OpenStudio.convert(req_rated_hp_cap_at_user_dsn_to_meet_load_at_user_dsn, 'W', 'ton').get.round(2)} tons. User-input HP heating design temperature is #{OpenStudio.convert(hp_sizing_temp_c, 'C', 'F').get.round(0)}F, which yields a HP capacity derate factor of #{hp_derate_factor_at_user_dsn.round(2)} from the performance curve and a resulting heating capacity of #{OpenStudio.convert((req_rated_hp_cap_at_user_dsn_to_meet_load_at_user_dsn * hp_derate_factor_at_user_dsn), 'W', 'ton').get.round(2)} tons at #{OpenStudio.convert(hp_sizing_temp_c, 'C', 'F').get.round(0)}F. For the heat pump to meet the design heating load of #{OpenStudio.convert(req_rated_hp_cap_at_user_dsn_to_meet_load_at_user_dsn, 'W', 'ton').get.round(2)} tons at the design temperature of #{OpenStudio.convert(hp_sizing_temp_c, 'C', 'F').get.round(0)}F, the rated heat pump size (at 47F) must be greater than #{OpenStudio.convert(req_rated_hp_cap_at_user_dsn_to_meet_load_at_user_dsn, 'W', 'ton').get.round(2)} tons.
        #   >>Cooling Sizing Information: Total cooling requirement is #{OpenStudio.convert(orig_clg_coil_gross_cap, 'W', 'ton').get.round(2)} tons. The user-input cooling upsize factor to account for actual equipment selection is #{clg_oversizing_estimate}, resulting in a final total upsized cooling requirement of #{OpenStudio.convert(autosized_tot_clg_cap_upsized, 'W', 'ton').get.round(2)} tons.
        #   >>Sizing Limits: Increasing the HP total capacity to accomodate potential additional heating capacity is capped such that the resulting cooling capacity does not exceed the user-input oversizing factor of #{performance_oversizing_factor+1} times the required (upsized) cooling load of #{OpenStudio.convert(autosized_tot_clg_cap_upsized, 'W', 'ton').get.round(2)} tons. Therefore, the cooling capacity cannot exceed #{OpenStudio.convert(autosized_tot_clg_cap_upsized * (performance_oversizing_factor+1), 'W', 'ton').get.round(2)} tons, and to maintain the user-input heating to cooling ratio of #{htg_to_clg_hp_ratio}, the final hp heating capacity cannot exceed #{OpenStudio.convert(autosized_tot_clg_cap_upsized*(performance_oversizing_factor+1)*htg_to_clg_hp_ratio, 'W', 'ton').get.round(2)} tons.
        #   >>Sizing Results: To meet the design heating load of #{OpenStudio.convert((req_rated_hp_cap_at_user_dsn_to_meet_load_at_user_dsn), 'W', 'ton').get.round(2)} tons at#{OpenStudio.convert(hp_sizing_temp_c, 'C', 'F').get.round(0)}F, the compressor needs to be oversized by #{cool_cap_oversize_pct_actual}%, which is beyond the user-input maximum value of #{(performance_oversizing_factor*100).round(2)}%. Therefore, the unit will be sized to the user-input maximum allowable, which results in a rated cooling capacity of#{OpenStudio.convert(max_cool_cap_w_upsize, 'W', 'ton').get.round(2)} tons, a rated heating capacity (at 47F) of #{OpenStudio.convert((max_cool_cap_w_upsize * htg_to_clg_hp_ratio), 'W', 'ton').get.round(2)} tons, and a heating capacity at design temperature(#{OpenStudio.convert(hp_sizing_temp_c, 'C', 'F').get.round(0)}F) of #{OpenStudio.convert(((max_cool_cap_w_upsize * htg_to_clg_hp_ratio) * hp_derate_factor_at_user_dsn), 'W', 'ton').get.round(2)} tons, which is #{((((max_cool_cap_w_upsize * htg_to_clg_hp_ratio) * hp_derate_factor_at_user_dsn) / (req_rated_hp_cap_at_user_dsn_to_meet_load_at_user_dsn))*100).round(2)}% of the design heating load at this temperature. For reference, the WEATHER FILE heating design day temperature of #{OpenStudio.convert(wntr_design_day_temp_c, 'C', 'F').get.round(0)}F yields a derate factor of#{hp_derate_factor_at_user_dsn.round(2)}, which results in a heating capacity of #{OpenStudio.convert((max_cool_cap_w_upsize * htg_to_clg_hp_ratio * hp_derate_factor_at_user_dsn), 'W', 'ton').get.round(2)} tons at this temperature, which is #{(((max_cool_cap_w_upsize * htg_to_clg_hp_ratio * hp_derate_factor_at_user_dsn) / req_rated_hp_cap_at_user_dsn_to_meet_load_at_user_dsn) * 100).round(2)}% of the design heating load at this temperature.")
      end

      # sizing result summary output log using for measure documentation
      runner.registerInfo("sizing air loop (#{air_loop_hvac.name}): heating_load_category = #{heating_load_category}")
      runner.registerInfo("sizing air loop (#{air_loop_hvac.name}): original rated cooling capacity W = #{orig_clg_coil_gross_cap.round(2)}")
      # runner.registerInfo("sizing air loop (#{air_loop_hvac.name}): design heating load (from load curve based on user specified design temp) W = #{dns_htg_load_at_user_dsn_temp.round(2)}")
      # runner.registerInfo("sizing air loop (#{air_loop_hvac.name}): design heating load (from original heating coil) W = #{orig_htg_coil_gross_cap.round(2)}")
      # runner.registerInfo("sizing air loop (#{air_loop_hvac.name}): minimum heating capacity threshold W = #{(autosized_tot_clg_cap_upsized * htg_to_clg_hp_ratio).round(2)}")
      runner.registerInfo("sizing air loop (#{air_loop_hvac.name}): maximum heating capacity threshold W = #{max_heat_cap_w_upsize.round(2)}")
      # runner.registerInfo("sizing air loop (#{air_loop_hvac.name}): required rated heating capacity to meet design heating load W = #{req_rated_hp_cap_at_user_dsn_to_meet_load_at_user_dsn.round(2)}")
      # runner.registerInfo("sizing air loop (#{air_loop_hvac.name}): heat pump heating sizing temperature F = #{OpenStudio.convert(hp_sizing_temp_c, 'C', 'F').get.round(0)}")
      # runner.registerInfo("sizing air loop (#{air_loop_hvac.name}): heating capacity derating factor at design temperature = #{hp_derate_factor_at_user_dsn.round(3)}")
      runner.registerInfo("sizing air loop (#{air_loop_hvac.name}): upsized rated heating capacity W = #{dx_rated_htg_cap_applied.round(2)}")
      # runner.registerInfo("sizing air loop (#{air_loop_hvac.name}): upsized rated cooling capacity W = #{dx_rated_clg_cap_applied.round(2)}")
      runner.registerInfo("sizing air loop (#{air_loop_hvac.name}): final upsizing percentage % = #{((dx_rated_htg_cap_applied - orig_clg_coil_gross_cap) / orig_clg_coil_gross_cap * 100).round(2)}")

      # calculate applied upsizing factor
      upsize_factor = (dx_rated_htg_cap_applied - orig_clg_coil_gross_cap) / orig_clg_coil_gross_cap

      # increase design airflow to accomodate upsizing
      old_terminal_sa_flow_m3_per_s = old_terminal_sa_flow_m3_per_s + (old_terminal_sa_flow_m3_per_s * upsize_factor)
      air_loop_hvac.setDesignSupplyAirFlowRate(old_terminal_sa_flow_m3_per_s)
      controller_oa.setMaximumOutdoorAirFlowRate(old_terminal_sa_flow_m3_per_s)

      # set minimum flow rate to 0.40, or higher as needed to maintain outdoor air requirements
      min_flow = 0.40
      # determine minimum airflow ratio for sizing; 0.4 is used unless OA requires higher
      min_airflow_m3_per_s = nil
      if min_oa_flow_ratio > min_flow
        min_airflow_ratio = min_oa_flow_ratio
        min_airflow_m3_per_s = min_oa_flow_ratio * old_terminal_sa_flow_m3_per_s
      else
        min_airflow_ratio = min_flow
        min_airflow_m3_per_s = min_airflow_ratio * old_terminal_sa_flow_m3_per_s
      end

      # determine airflows for each stage of heating
      # airflow for each stage will be the higher of the user-input stage ratio or the minimum OA
      # lower stages may be removed later if cfm/ton bounds cannot be maintained due to minimum OA limits
      stage_flows_heating = {}
      stage_flow_fractions_heating.each do |stage, ratio|
        airflow = ratio * old_terminal_sa_flow_m3_per_s
        stage_flows_heating[stage] = airflow >= min_airflow_m3_per_s ? airflow : min_airflow_m3_per_s
      end

      # determine airflows for each stage of cooling
      # airflow for each stage will be the higher of the user-input stage ratio or the minimum OA
      # lower stages may be removed later if cfm/ton bounds cannot be maintained due to minimum OA limits
      stage_flows_cooling = {}
      stage_flow_fractions_cooling.each do |stage, ratio|
        airflow = ratio * old_terminal_sa_flow_m3_per_s
        stage_flows_cooling[stage] = airflow >= min_airflow_m3_per_s ? airflow : min_airflow_m3_per_s
      end

      # heating - align stage CFM/ton bounds where possible
      # this may remove some lower stages
      stage_flows_heating, stage_caps_heating, stage_flow_fractions_heating, stage_cap_fractions_heating, num_heating_stages = adjust_cfm_per_ton_per_limits(
                                                                                                                                                              stage_cap_fractions_heating,
                                                                                                                                                              stage_flows_heating,
                                                                                                                                                              stage_flow_fractions_heating,
                                                                                                                                                              dx_rated_htg_cap_applied,
                                                                                                                                                              rated_stage_num_heating,
                                                                                                                                                              old_terminal_sa_flow_m3_per_s,
                                                                                                                                                              min_airflow_ratio,
                                                                                                                                                              air_loop_hvac,
                                                                                                                                                              heating_or_cooling='heating',
                                                                                                                                                              runner,
                                                                                                                                                              tolerance=0.01
                                                                                                                                                              )
      # cooling - align stage CFM/ton bounds where possible
      # this may remove some lower stages
      stage_flows_cooling, stage_caps_cooling, stage_flow_fractions_cooling, stage_cap_fractions_cooling, num_cooling_stages = adjust_cfm_per_ton_per_limits(
                                                                                                                                                              stage_cap_fractions_cooling,
                                                                                                                                                              stage_flows_cooling,
                                                                                                                                                              stage_flow_fractions_cooling,
                                                                                                                                                              dx_rated_clg_cap_applied,
                                                                                                                                                              rated_stage_num_cooling,
                                                                                                                                                              old_terminal_sa_flow_m3_per_s,
                                                                                                                                                              min_airflow_ratio,
                                                                                                                                                              air_loop_hvac,
                                                                                                                                                              heating_or_cooling='cooling',
                                                                                                                                                              runner,
                                                                                                                                                              tolerance=0.01
                                                                                                                                                              )


      #################################### Start performance curve assignment

      # ---------------------------------------------------------
      # cooling curve assignments
      # ---------------------------------------------------------
      # adjust rated cooling cop
      final_rated_cooling_cop = adjust_rated_cop_from_ref_cfm_per_ton(stage_flows_cooling[rated_stage_num_cooling],
                                                                      reference_cooling_cfm_per_ton,
                                                                      stage_caps_cooling[rated_stage_num_cooling],
                                                                      get_rated_cop_cooling(stage_caps_cooling[rated_stage_num_cooling]),
                                                                      cool_eir_ff_curve_stages[rated_stage_num_cooling])
      runner.registerInfo("rated cooling COP (for standard performance HPRTU) adjusted from #{get_rated_cop_cooling(stage_caps_cooling[rated_stage_num_cooling]).round(3)} to #{final_rated_cooling_cop.round(3)} based on reference cfm/ton of 404 (i.e., average value of actual products)")

      # define new cooling coil
      # single speed is used for 1 stage units, otherwise multispeed is used.
      new_dx_cooling_coil = set_cooling_coil_stages(
                                                    model,
                                                    runner,
                                                    stage_flows_cooling,
                                                    stage_caps_cooling,
                                                    num_cooling_stages,
                                                    final_rated_cooling_cop,
                                                    cool_cap_ft_curve_stages,
                                                    cool_eir_ft_curve_stages,
                                                    cool_cap_ff_curve_stages,
                                                    cool_eir_ff_curve_stages,
                                                    cool_plf_fplr1,
                                                    stage_rated_cop_frac_cooling,
                                                    stage_GrossRatedSensibleHeatRatio_cooling,
                                                    rated_stage_num_cooling,
                                                    enable_cycling_losses_above_lowest_speed,
                                                    air_loop_hvac,
                                                    always_on,
                                                    stage_caps_heating
                                                    )
      # ---------------------------------------------------------
      # heating curve assignments
      # ---------------------------------------------------------
      # adjust rated heating cop
      final_rated_heating_cop = nil
      #puts('### adjust rated COP: HEATING')
      final_rated_heating_cop = adjust_rated_cop_from_ref_cfm_per_ton(stage_flows_heating[rated_stage_num_heating],
                                                                      reference_heating_cfm_per_ton,
                                                                      stage_caps_heating[rated_stage_num_heating],
                                                                      get_rated_cop_heating(stage_caps_heating[rated_stage_num_heating]),
                                                                      heat_eir_ff_curve_stages[rated_stage_num_heating])
      runner.registerInfo("rated heating COP (for standard performance HPRTU) adjusted from #{get_rated_cop_heating(stage_caps_heating[rated_stage_num_heating]).round(3)} to #{final_rated_heating_cop.round(3)} based on reference cfm/ton of 420 (i.e., average value of actual products)")

      # define new heating coil
      # single speed is used for 1 stage units, otherwise multispeed is used.
      new_dx_heating_coil = set_heating_coil_stages(
                                                    model,
                                                    runner,
                                                    stage_flows_heating,
                                                    stage_caps_heating,
                                                    num_heating_stages,
                                                    final_rated_heating_cop,
                                                    heat_cap_ft_curve_stages,
                                                    heat_eir_ft_curve_stages,
                                                    heat_cap_ff_curve_stages,
                                                    heat_eir_ff_curve_stages,
                                                    heat_plf_fplr1,
                                                    defrost_eir,
                                                    stage_rated_cop_frac_heating,
                                                    rated_stage_num_heating,
                                                    air_loop_hvac,
                                                    hp_min_comp_lockout_temp_f,
                                                    enable_cycling_losses_above_lowest_speed,
                                                    always_on,
                                                    stage_caps_cooling
                                                    )

      puts "new_dx_heating_coil: #{new_dx_heating_coil}"

      #################################### End performance curve assignment

      # add new supplemental heating coil
      new_backup_heating_coil = nil
      # define backup heat source TODO: set capacity to equal full heating capacity
      if (prim_ht_fuel_type == 'electric') || (backup_ht_fuel_scheme == 'electric_resistance_backup')
        new_backup_heating_coil = OpenStudio::Model::CoilHeatingElectric.new(model)
        new_backup_heating_coil.setEfficiency(1.0)
        new_backup_heating_coil.setName("#{air_loop_hvac.name} electric resistance backup coil")
      else
        new_backup_heating_coil = OpenStudio::Model::CoilHeatingGas.new(model)
        new_backup_heating_coil.setGasBurnerEfficiency(0.80)
        new_backup_heating_coil.setName("#{air_loop_hvac.name} gas backup coil")
      end
      # set availability schedule
      new_backup_heating_coil.setAvailabilitySchedule(always_on)
      # set capacity of backup heat to meet full heating load
      new_backup_heating_coil.setNominalCapacity(orig_htg_coil_gross_cap)

      # add new fan
      new_fan = OpenStudio::Model::FanVariableVolume.new(model, always_on)
      new_fan.setAvailabilitySchedule(supply_fan_avail_sched)
      new_fan.setName("#{air_loop_hvac.name} VFD Fan")
      new_fan.setMotorEfficiency(fan_mot_eff) # from Daikin Rebel E+ file
      new_fan.setFanPowerMinimumFlowRateInputMethod('Fraction')

      # set fan total efficiency, which determines fan power
      if hprtu_scenario == 'variable_speed_high_eff'
        # new_fan.setFanTotalEfficiency(0.57) # from PNNL
        std.fan_change_motor_efficiency(new_fan, fan_mot_eff)
        new_fan.setFanPowerCoefficient1(0.259905264) # from Daikin Rebel E+ file
        new_fan.setFanPowerCoefficient2(-1.569867715) # from Daikin Rebel E+ file
        new_fan.setFanPowerCoefficient3(4.819732387) # from Daikin Rebel E+ file
        new_fan.setFanPowerCoefficient4(-3.904544154) # from Daikin Rebel E+ file
        new_fan.setFanPowerCoefficient5(1.394774218) # from Daikin Rebel E+ file
      else
        new_fan.setFanTotalEfficiency(0.63) # from PNNL
        new_fan.setFanPowerCoefficient1(0.259905264) # from Daikin Rebel E+ file
        new_fan.setFanPowerCoefficient2(-1.569867715) # from Daikin Rebel E+ file
        new_fan.setFanPowerCoefficient3(4.819732387) # from Daikin Rebel E+ file
        new_fan.setFanPowerCoefficient4(-3.904544154) # from Daikin Rebel E+ file
        new_fan.setFanPowerCoefficient5(1.394774218) # from Daikin Rebel E+ file
      end

      # set minimum fan power flow fraction to the higher of 0.40 or the min flow fraction
      if min_airflow_ratio > min_flow
        new_fan.setFanPowerMinimumFlowFraction(min_airflow_ratio)
      else
        new_fan.setFanPowerMinimumFlowFraction(min_flow)
      end
      new_fan.setPressureRise(fan_static_pressure) # set from origial fan power; 0.5in will be added later if adding HR

      # add new unitary system object
      new_air_to_air_heatpump = OpenStudio::Model::AirLoopHVACUnitarySystem.new(model)
      new_air_to_air_heatpump.setName("#{air_loop_hvac.name} Unitary Heat Pump System")
      new_air_to_air_heatpump.setSupplyFan(new_fan)
      new_air_to_air_heatpump.setHeatingCoil(new_dx_heating_coil)
      new_air_to_air_heatpump.setCoolingCoil(new_dx_cooling_coil)
      new_air_to_air_heatpump.setSupplementalHeatingCoil(new_backup_heating_coil)
      new_air_to_air_heatpump.addToNode(air_loop_hvac.supplyOutletNode)

      # set other features
      new_air_to_air_heatpump.setControllingZoneorThermostatLocation(control_zone)
      new_air_to_air_heatpump.setFanPlacement('DrawThrough')
      new_air_to_air_heatpump.setAvailabilitySchedule(unitary_availability_sched)
      new_air_to_air_heatpump.setDehumidificationControlType(dehumid_type)
      new_air_to_air_heatpump.setSupplyAirFanOperatingModeSchedule(supply_fan_op_sched)
      new_air_to_air_heatpump.setControlType('Load')
      new_air_to_air_heatpump.setName("#{thermal_zone.name} RTU SZ-VAV Heat Pump")
      new_air_to_air_heatpump.setMaximumSupplyAirTemperature(50)
      new_air_to_air_heatpump.setDXHeatingCoilSizingRatio(1 + performance_oversizing_factor)

      # handle deprecated methods for OS Version 3.7.0
      if model.version < OpenStudio::VersionString.new('3.7.0')
        # set cooling design flow rate
        new_air_to_air_heatpump.setSupplyAirFlowRateDuringCoolingOperation(stage_flows_cooling[rated_stage_num_cooling])
        # set heating design flow rate
        new_air_to_air_heatpump.setSupplyAirFlowRateDuringHeatingOperation(stage_flows_heating[rated_stage_num_heating])
        # set no load design flow rate
        new_air_to_air_heatpump.resetSupplyAirFlowRateMethodWhenNoCoolingorHeatingisRequired
        new_air_to_air_heatpump.setSupplyAirFlowRateWhenNoCoolingorHeatingisRequired(min_airflow_m3_per_s)
      else
        # set cooling design flow rate
        new_air_to_air_heatpump.setSupplyAirFlowRateDuringCoolingOperation(stage_flows_cooling[rated_stage_num_cooling])
        # set heating design flow rate
        new_air_to_air_heatpump.setSupplyAirFlowRateDuringHeatingOperation(stage_flows_heating[rated_stage_num_heating])
        # set no load design flow rate
        new_air_to_air_heatpump.setSupplyAirFlowRateWhenNoCoolingorHeatingisRequired(min_airflow_m3_per_s)
      end

      # new_air_to_air_heatpump.setDOASDXCoolingCoilLeavingMinimumAirTemperature(7.5) # set minimum discharge temp to 45F, required for VAV operation

      # add dcv to air loop if dcv flag is true
      if dcv == true
        oa_system = air_loop_hvac.airLoopHVACOutdoorAirSystem.get
        controller_oa = oa_system.getControllerOutdoorAir
        controller_mv = controller_oa.controllerMechanicalVentilation
        controller_mv.setDemandControlledVentilation(true)
      end

      # add economizer
      if econ == true
        # set parameters
        oa_system = air_loop_hvac.airLoopHVACOutdoorAirSystem.get
        controller_oa = oa_system.getControllerOutdoorAir
        # econ_type = std.model_economizer_type(model, climate_zone)
        # set economizer type
        controller_oa.setEconomizerControlType('DifferentialEnthalpy')
        # set drybulb temperature limit; per 90.1-2013, this is constant 75F for all climates
        drybulb_limit_f = 75
        drybulb_limit_c = OpenStudio.convert(drybulb_limit_f, 'F', 'C').get
        controller_oa.setEconomizerMaximumLimitDryBulbTemperature(drybulb_limit_c)
        # set lockout for integrated heating
        controller_oa.setLockoutType('LockoutWithHeating')
      end

      # make sure existing economizer is integrated or it wont work with multispeed coil
      oa_system = air_loop_hvac.airLoopHVACOutdoorAirSystem.get
      controller_oa = oa_system.getControllerOutdoorAir
      controller_oa.setLockoutType('LockoutWithHeating') unless controller_oa.getEconomizerControlType == 'NoEconomizer'

      # Energy recovery
      # check for ERV, and get components
      # ERV components will be removed and replaced if ERV flag was selected
      # If ERV flag was not selected, ERV equipment will remain in place as-is
      erv_components = []
      air_loop_hvac.oaComponents.each do |component|
        component_name = component.name.to_s
        next if component_name.include? 'Node'

        if component_name.include? 'ERV'
          erv_components << component
          erv_components = erv_components.uniq
        end
      end

      # add energy recovery if specified by user and if the building type is applicable
<<<<<<< HEAD
      next unless (hr == true) && (btype_erv_applicable == true)

      # check if there was previously an ERV on this air loop
      existing_erv = !erv_components.empty?

      # check for space type applicability
      stype_erv_applicable = true
      thermal_zone_names_to_exclude = %w[
        Kitchen
        kitchen
        KITCHEN
        Dining
        dining
        DINING
      ]
      # skip air loops that serve non-applicable space types and warn user
      if thermal_zone_names_to_exclude.any? { |word| (thermal_zone.name.to_s).include?(word) }
        runner.registerWarning("The user selected to add energy recovery to the HP-RTUs, but thermal zone #{thermal_zone.name} is a non-applicable space type for energy recovery. Any existing energy recovery will remain for consistancy, but no new energy recovery will be added.")
      else
        # remove existing ERV; these will be replaced with new ERV equipment
        erv_components.each(&:remove)
        # get oa system
        oa_sys = air_loop_hvac.airLoopHVACOutdoorAirSystem
        std.air_loop_hvac_apply_energy_recovery_ventilator(air_loop_hvac, climate_zone)
        # set heat exchanger efficiency levels
        # get outdoor airflow (which is used for sizing)
        oa_sys = oa_sys.get
        oa_controller = oa_sys.getControllerOutdoorAir
        oa_sys_sizing = air_loop_hvac.sizingSystem
        oa_flow_m3_per_s = nil
        # get design outdoor air flow rate
        # this is used to estimate wheel "fan" power
        # loop through thermal zones
        oa_flow_m3_per_s = 0
        air_loop_hvac.thermalZones.each do |thermal_zone|
          space = thermal_zone.spaces[0]

          # get zone area
          fa = thermal_zone.floorArea

          # get zone volume
          vol = thermal_zone.airVolume

          # get zone design people
          num_people = thermal_zone.numberOfPeople

          next unless space.designSpecificationOutdoorAir.is_initialized

          dsn_spec_oa = space.designSpecificationOutdoorAir.get

          # add floor area component
          oa_area = dsn_spec_oa.outdoorAirFlowperFloorArea
          oa_flow_m3_per_s += oa_area * fa

          # add per person component
          oa_person = dsn_spec_oa.outdoorAirFlowperPerson
          oa_flow_m3_per_s += oa_person * num_people

          # add air change component
          oa_ach = dsn_spec_oa.outdoorAirFlowAirChangesperHour
          oa_flow_m3_per_s += (oa_ach * vol) / 60
        end
=======
      if ((hr==true) && (btype_erv_applicable==true))

        # check if there was previously an ERV on this air loop
        existing_erv = !erv_components.empty?

        # check for space type applicability
        stype_erv_applicable=true
        thermal_zone_names_to_exclude = [
          'Kitchen',
          'kitchen',
          'KITCHEN',
          'Dining',
          'dining',
          'DINING',
        ]
        # skip air loops that serve non-applicable space types and warn user
        if thermal_zone_names_to_exclude.any? { |word| (thermal_zone.name.to_s).include?(word) }
          runner.registerWarning("The user selected to add energy recovery to the HP-RTUs, but thermal zone #{thermal_zone.name.to_s} is a non-applicable space type for energy recovery. Any existing energy recovery will remain for consistancy, but no new energy recovery will be added.")
        else
          # remove existing ERV; these will be replaced with new ERV equipment
          erv_components.each(&:remove)
          # get oa system
          oa_sys = air_loop_hvac.airLoopHVACOutdoorAirSystem
          std.air_loop_hvac_apply_energy_recovery_ventilator(air_loop_hvac, climate_zone)
          # set heat exchanger efficiency levels
          # get outdoor airflow (which is used for sizing)
          oa_sys = oa_sys.get
          oa_controller = oa_sys.getControllerOutdoorAir
          oa_sys_sizing = air_loop_hvac.sizingSystem
          oa_flow_m3_per_s = nil
          # get design outdoor air flow rate
          # this is used to estimate wheel "fan" power
          # loop through thermal zones
          oa_flow_m3_per_s = 0
          air_loop_hvac.thermalZones.each do |thermal_zone|
            space = thermal_zone.spaces[0]

            # get zone area
            fa = thermal_zone.floorArea * thermal_zone.multiplier

            # get zone volume
            vol = thermal_zone.airVolume * thermal_zone.multiplier

            # get zone design people
            num_people = thermal_zone.numberOfPeople * thermal_zone.multiplier

            if space.designSpecificationOutdoorAir.is_initialized
              dsn_spec_oa = space.designSpecificationOutdoorAir.get

              # add floor area component
              oa_area = dsn_spec_oa.outdoorAirFlowperFloorArea
              oa_flow_m3_per_s += oa_area * fa

              # add per person component
              oa_person = dsn_spec_oa.outdoorAirFlowperPerson
              oa_flow_m3_per_s += oa_person * num_people

              # add air change component
              oa_ach = dsn_spec_oa.outdoorAirFlowAirChangesperHour
              oa_flow_m3_per_s += (oa_ach * vol) / 60
            end
          end

          oa_sys.oaComponents.each do |oa_comp|
            if oa_comp.to_HeatExchangerAirToAirSensibleAndLatent.is_initialized
              hx = oa_comp.to_HeatExchangerAirToAirSensibleAndLatent.get
              # set controls
              hx.setSupplyAirOutletTemperatureControl(true)
              hx.setEconomizerLockout(true)
              hx.setFrostControlType('MinimumExhaustTemperature')
              hx.setThresholdTemperature(1.66667) #35F, from E+ recommendation
              hx.setHeatExchangerType('Rotary') # rotary is used for fan power modulation when bypass is active. Only affects supply temp control with bypass.
              # add setpoint manager to control recovery
              # Add a setpoint manager OA pretreat to control the ERV
              spm_oa_pretreat = OpenStudio::Model::SetpointManagerOutdoorAirPretreat.new(air_loop_hvac.model)
              spm_oa_pretreat.setMinimumSetpointTemperature(-99.0)
              spm_oa_pretreat.setMaximumSetpointTemperature(99.0)
              spm_oa_pretreat.setMinimumSetpointHumidityRatio(0.00001)
              spm_oa_pretreat.setMaximumSetpointHumidityRatio(1.0)
              # Reference setpoint node and mixed air stream node are outlet node of the OA system
              mixed_air_node = oa_sys.mixedAirModelObject.get.to_Node.get
              spm_oa_pretreat.setReferenceSetpointNode(mixed_air_node)
              spm_oa_pretreat.setMixedAirStreamNode(mixed_air_node)
              # Outdoor air node is the outboard OA node of the OA system
              spm_oa_pretreat.setOutdoorAirStreamNode(oa_sys.outboardOANode.get)
              # Return air node is the inlet node of the OA system
              return_air_node = oa_sys.returnAirModelObject.get.to_Node.get
              spm_oa_pretreat.setReturnAirStreamNode(return_air_node)
              # Attach to the outlet of the HX
              hx_outlet = hx.primaryAirOutletModelObject.get.to_Node.get
              spm_oa_pretreat.addToNode(hx_outlet)

              # set parameters for ERV
              if doas_type=='ERV'
                # set efficiencies; assumed 90% airflow returned to unit
                hx.setSensibleEffectivenessat100HeatingAirFlow(0.75*0.9)
                hx.setSensibleEffectivenessat75HeatingAirFlow(0.78*0.9)
                hx.setLatentEffectivenessat100HeatingAirFlow(0.61*0.9)
                hx.setLatentEffectivenessat75HeatingAirFlow(0.68*0.9)
                hx.setSensibleEffectivenessat100CoolingAirFlow(0.75*0.9)
                hx.setSensibleEffectivenessat75CoolingAirFlow(0.78*0.9)
                hx.setLatentEffectivenessat100CoolingAirFlow(0.55*0.9)
                hx.setLatentEffectivenessat75CoolingAirFlow(0.60*0.9)
              # set parameters for HRV
              elsif doas_type=='HRV'
                # set efficiencies; assumed 90% airflow returned to unit
                hx.setSensibleEffectivenessat100HeatingAirFlow(0.84*0.9)
                hx.setSensibleEffectivenessat75HeatingAirFlow(0.86*0.9)
                hx.setLatentEffectivenessat100HeatingAirFlow(0)
                hx.setLatentEffectivenessat75HeatingAirFlow(0)
                hx.setSensibleEffectivenessat100CoolingAirFlow(0.83*0.9)
                hx.setSensibleEffectivenessat75CoolingAirFlow(0.84*0.9)
                hx.setLatentEffectivenessat100CoolingAirFlow(0)
                hx.setLatentEffectivenessat75CoolingAirFlow(0)
              end
>>>>>>> f388759f

        oa_sys.oaComponents.each do |oa_comp|
          next unless oa_comp.to_HeatExchangerAirToAirSensibleAndLatent.is_initialized

          hx = oa_comp.to_HeatExchangerAirToAirSensibleAndLatent.get
          # set controls
          hx.setSupplyAirOutletTemperatureControl(true)
          hx.setEconomizerLockout(true)
          hx.setFrostControlType('MinimumExhaustTemperature')
          hx.setThresholdTemperature(1.66667) # 35F, from E+ recommendation
          hx.setHeatExchangerType('Rotary') # rotary is used for fan power modulation when bypass is active. Only affects supply temp control with bypass.
          # add setpoint manager to control recovery
          # Add a setpoint manager OA pretreat to control the ERV
          spm_oa_pretreat = OpenStudio::Model::SetpointManagerOutdoorAirPretreat.new(air_loop_hvac.model)
          spm_oa_pretreat.setMinimumSetpointTemperature(-99.0)
          spm_oa_pretreat.setMaximumSetpointTemperature(99.0)
          spm_oa_pretreat.setMinimumSetpointHumidityRatio(0.00001)
          spm_oa_pretreat.setMaximumSetpointHumidityRatio(1.0)
          # Reference setpoint node and mixed air stream node are outlet node of the OA system
          mixed_air_node = oa_sys.mixedAirModelObject.get.to_Node.get
          spm_oa_pretreat.setReferenceSetpointNode(mixed_air_node)
          spm_oa_pretreat.setMixedAirStreamNode(mixed_air_node)
          # Outdoor air node is the outboard OA node of the OA system
          spm_oa_pretreat.setOutdoorAirStreamNode(oa_sys.outboardOANode.get)
          # Return air node is the inlet node of the OA system
          return_air_node = oa_sys.returnAirModelObject.get.to_Node.get
          spm_oa_pretreat.setReturnAirStreamNode(return_air_node)
          # Attach to the outlet of the HX
          hx_outlet = hx.primaryAirOutletModelObject.get.to_Node.get
          spm_oa_pretreat.addToNode(hx_outlet)

          # set parameters for ERV
          case doas_type
          when 'ERV'
            # set efficiencies; assumed 90% airflow returned to unit
            hx.setSensibleEffectivenessat100HeatingAirFlow(0.75 * 0.9)
            hx.setSensibleEffectivenessat75HeatingAirFlow(0.78 * 0.9)
            hx.setLatentEffectivenessat100HeatingAirFlow(0.61 * 0.9)
            hx.setLatentEffectivenessat75HeatingAirFlow(0.68 * 0.9)
            hx.setSensibleEffectivenessat100CoolingAirFlow(0.75 * 0.9)
            hx.setSensibleEffectivenessat75CoolingAirFlow(0.78 * 0.9)
            hx.setLatentEffectivenessat100CoolingAirFlow(0.55 * 0.9)
            hx.setLatentEffectivenessat75CoolingAirFlow(0.60 * 0.9)
          # set parameters for HRV
          when 'HRV'
            # set efficiencies; assumed 90% airflow returned to unit
            hx.setSensibleEffectivenessat100HeatingAirFlow(0.84 * 0.9)
            hx.setSensibleEffectivenessat75HeatingAirFlow(0.86 * 0.9)
            hx.setLatentEffectivenessat100HeatingAirFlow(0)
            hx.setLatentEffectivenessat75HeatingAirFlow(0)
            hx.setSensibleEffectivenessat100CoolingAirFlow(0.83 * 0.9)
            hx.setSensibleEffectivenessat75CoolingAirFlow(0.84 * 0.9)
            hx.setLatentEffectivenessat100CoolingAirFlow(0)
            hx.setLatentEffectivenessat75CoolingAirFlow(0)
          end

          # fan efficiency ranges from 40-60% (Energy Modeling Guide for Very High Efficiency DOAS Final Report)
          default_fan_efficiency = 0.55
          power = (oa_flow_m3_per_s * 174.188 / default_fan_efficiency) + ((oa_flow_m3_per_s * 0.9 * 124.42) / default_fan_efficiency)
          hx.setNominalElectricPower(power)
        end
      end
    end

    # report final condition of model
    # runner.registerFinalCondition("The building finished with heat pump RTUs replacing the HVAC equipment for #{selected_air_loops.size} air loops. Cumulatively, the installed RTUs have been upsized by a factor of #{(cum_applied_cool_cap / cum_req_cool_cap).round(2)} to accomodate additional heating capacity, which results in #{OpenStudio.convert(cum_applied_cool_cap, 'W', 'ton').get.round(2)} tons of cooling, #{OpenStudio.convert(cum_applied_htg_cap_at_rated_47f, 'W', 'ton').get.round(2)} tons of heating at rated conditions (47F), and #{OpenStudio.convert(cum_req_htg_cap, 'W', 'ton').get.round(2)} tons of #{backup_heat_source} backup heating. For reference, the cumulative heat pump capacity is capable of supplying #{((cum_applied_htg_cap_at_rated_47f / cum_req_htg_cap)*100).round(2)}% of the design heating load at 47F, #{((cum_applied_htg_cap_at_17f / cum_req_htg_cap)*100).round(2)}% at 17F, #{((cum_applied_htg_cap_at_0f / cum_req_htg_cap)*100).round(2)}% at 0F, and no capacity below 0F due to the cutoff temperature, while the weather file heating design day temperature is #{OpenStudio.convert(wntr_design_day_temp_c, 'C', 'F').get.round(0)}F.")

    true
  end
end

# register the measure to be used by the application
AddHeatPumpRtu.new.registerWithApplication<|MERGE_RESOLUTION|>--- conflicted
+++ resolved
@@ -883,11 +883,7 @@
       selected_air_loops << air_loop_hvac
       # add area served by air loop
       thermal_zone = air_loop_hvac.thermalZones[0]
-<<<<<<< HEAD
-      applicable_area_m2 += thermal_zone.floorArea
-=======
       applicable_area_m2 += thermal_zone.floorArea * thermal_zone.multiplier
->>>>>>> f388759f
 
       ############# Determine if equipment has been hardsized to avoid sizing run
       oa_flow_m3_per_s = nil
@@ -1031,15 +1027,6 @@
                           end
 
       # register as not applicable if OA limit exceeded and unit has night cycling schedules
-<<<<<<< HEAD
-      next unless (min_oa_flow_ratio > oa_ration_allowance) && (unit_night_cycles == true)
-
-      runner.registerWarning("Air loop #{air_loop_hvac.name} has night cycling operations and an outdoor air ratio of #{min_oa_flow_ratio.round(2)} which exceeds the maximum allowable limit of #{oa_ration_allowance} (due to an EnergyPlus night cycling bug with multispeed coils) making this RTU not applicable at this time.")
-      # remove air loop from applicable list
-      selected_air_loops.delete(air_loop_hvac)
-      applicable_area_m2 -= thermal_zone.floorArea
-      # remove area served by air loop from applicability
-=======
       if (min_oa_flow_ratio > oa_ration_allowance) && (unit_night_cycles==true)
         runner.registerWarning("Air loop #{air_loop_hvac.name} has night cycling operations and an outdoor air ratio of #{min_oa_flow_ratio.round(2)} which exceeds the maximum allowable limit of #{oa_ration_allowance} (due to an EnergyPlus night cycling bug with multispeed coils) making this RTU not applicable at this time.")
         # remove air loop from applicable list
@@ -1047,7 +1034,6 @@
         applicable_area_m2 -= thermal_zone.floorArea * thermal_zone.multiplier
         # remove area served by air loop from applicability
       end
->>>>>>> f388759f
     end
     ### End of temp section
     #########################################################################################################
@@ -2027,7 +2013,6 @@
       end
 
       # add energy recovery if specified by user and if the building type is applicable
-<<<<<<< HEAD
       next unless (hr == true) && (btype_erv_applicable == true)
 
       # check if there was previously an ERV on this air loop
@@ -2065,14 +2050,14 @@
         air_loop_hvac.thermalZones.each do |thermal_zone|
           space = thermal_zone.spaces[0]
 
-          # get zone area
-          fa = thermal_zone.floorArea
-
-          # get zone volume
-          vol = thermal_zone.airVolume
-
-          # get zone design people
-          num_people = thermal_zone.numberOfPeople
+            # get zone area
+            fa = thermal_zone.floorArea * thermal_zone.multiplier
+
+            # get zone volume
+            vol = thermal_zone.airVolume * thermal_zone.multiplier
+
+            # get zone design people
+            num_people = thermal_zone.numberOfPeople * thermal_zone.multiplier
 
           next unless space.designSpecificationOutdoorAir.is_initialized
 
@@ -2090,123 +2075,6 @@
           oa_ach = dsn_spec_oa.outdoorAirFlowAirChangesperHour
           oa_flow_m3_per_s += (oa_ach * vol) / 60
         end
-=======
-      if ((hr==true) && (btype_erv_applicable==true))
-
-        # check if there was previously an ERV on this air loop
-        existing_erv = !erv_components.empty?
-
-        # check for space type applicability
-        stype_erv_applicable=true
-        thermal_zone_names_to_exclude = [
-          'Kitchen',
-          'kitchen',
-          'KITCHEN',
-          'Dining',
-          'dining',
-          'DINING',
-        ]
-        # skip air loops that serve non-applicable space types and warn user
-        if thermal_zone_names_to_exclude.any? { |word| (thermal_zone.name.to_s).include?(word) }
-          runner.registerWarning("The user selected to add energy recovery to the HP-RTUs, but thermal zone #{thermal_zone.name.to_s} is a non-applicable space type for energy recovery. Any existing energy recovery will remain for consistancy, but no new energy recovery will be added.")
-        else
-          # remove existing ERV; these will be replaced with new ERV equipment
-          erv_components.each(&:remove)
-          # get oa system
-          oa_sys = air_loop_hvac.airLoopHVACOutdoorAirSystem
-          std.air_loop_hvac_apply_energy_recovery_ventilator(air_loop_hvac, climate_zone)
-          # set heat exchanger efficiency levels
-          # get outdoor airflow (which is used for sizing)
-          oa_sys = oa_sys.get
-          oa_controller = oa_sys.getControllerOutdoorAir
-          oa_sys_sizing = air_loop_hvac.sizingSystem
-          oa_flow_m3_per_s = nil
-          # get design outdoor air flow rate
-          # this is used to estimate wheel "fan" power
-          # loop through thermal zones
-          oa_flow_m3_per_s = 0
-          air_loop_hvac.thermalZones.each do |thermal_zone|
-            space = thermal_zone.spaces[0]
-
-            # get zone area
-            fa = thermal_zone.floorArea * thermal_zone.multiplier
-
-            # get zone volume
-            vol = thermal_zone.airVolume * thermal_zone.multiplier
-
-            # get zone design people
-            num_people = thermal_zone.numberOfPeople * thermal_zone.multiplier
-
-            if space.designSpecificationOutdoorAir.is_initialized
-              dsn_spec_oa = space.designSpecificationOutdoorAir.get
-
-              # add floor area component
-              oa_area = dsn_spec_oa.outdoorAirFlowperFloorArea
-              oa_flow_m3_per_s += oa_area * fa
-
-              # add per person component
-              oa_person = dsn_spec_oa.outdoorAirFlowperPerson
-              oa_flow_m3_per_s += oa_person * num_people
-
-              # add air change component
-              oa_ach = dsn_spec_oa.outdoorAirFlowAirChangesperHour
-              oa_flow_m3_per_s += (oa_ach * vol) / 60
-            end
-          end
-
-          oa_sys.oaComponents.each do |oa_comp|
-            if oa_comp.to_HeatExchangerAirToAirSensibleAndLatent.is_initialized
-              hx = oa_comp.to_HeatExchangerAirToAirSensibleAndLatent.get
-              # set controls
-              hx.setSupplyAirOutletTemperatureControl(true)
-              hx.setEconomizerLockout(true)
-              hx.setFrostControlType('MinimumExhaustTemperature')
-              hx.setThresholdTemperature(1.66667) #35F, from E+ recommendation
-              hx.setHeatExchangerType('Rotary') # rotary is used for fan power modulation when bypass is active. Only affects supply temp control with bypass.
-              # add setpoint manager to control recovery
-              # Add a setpoint manager OA pretreat to control the ERV
-              spm_oa_pretreat = OpenStudio::Model::SetpointManagerOutdoorAirPretreat.new(air_loop_hvac.model)
-              spm_oa_pretreat.setMinimumSetpointTemperature(-99.0)
-              spm_oa_pretreat.setMaximumSetpointTemperature(99.0)
-              spm_oa_pretreat.setMinimumSetpointHumidityRatio(0.00001)
-              spm_oa_pretreat.setMaximumSetpointHumidityRatio(1.0)
-              # Reference setpoint node and mixed air stream node are outlet node of the OA system
-              mixed_air_node = oa_sys.mixedAirModelObject.get.to_Node.get
-              spm_oa_pretreat.setReferenceSetpointNode(mixed_air_node)
-              spm_oa_pretreat.setMixedAirStreamNode(mixed_air_node)
-              # Outdoor air node is the outboard OA node of the OA system
-              spm_oa_pretreat.setOutdoorAirStreamNode(oa_sys.outboardOANode.get)
-              # Return air node is the inlet node of the OA system
-              return_air_node = oa_sys.returnAirModelObject.get.to_Node.get
-              spm_oa_pretreat.setReturnAirStreamNode(return_air_node)
-              # Attach to the outlet of the HX
-              hx_outlet = hx.primaryAirOutletModelObject.get.to_Node.get
-              spm_oa_pretreat.addToNode(hx_outlet)
-
-              # set parameters for ERV
-              if doas_type=='ERV'
-                # set efficiencies; assumed 90% airflow returned to unit
-                hx.setSensibleEffectivenessat100HeatingAirFlow(0.75*0.9)
-                hx.setSensibleEffectivenessat75HeatingAirFlow(0.78*0.9)
-                hx.setLatentEffectivenessat100HeatingAirFlow(0.61*0.9)
-                hx.setLatentEffectivenessat75HeatingAirFlow(0.68*0.9)
-                hx.setSensibleEffectivenessat100CoolingAirFlow(0.75*0.9)
-                hx.setSensibleEffectivenessat75CoolingAirFlow(0.78*0.9)
-                hx.setLatentEffectivenessat100CoolingAirFlow(0.55*0.9)
-                hx.setLatentEffectivenessat75CoolingAirFlow(0.60*0.9)
-              # set parameters for HRV
-              elsif doas_type=='HRV'
-                # set efficiencies; assumed 90% airflow returned to unit
-                hx.setSensibleEffectivenessat100HeatingAirFlow(0.84*0.9)
-                hx.setSensibleEffectivenessat75HeatingAirFlow(0.86*0.9)
-                hx.setLatentEffectivenessat100HeatingAirFlow(0)
-                hx.setLatentEffectivenessat75HeatingAirFlow(0)
-                hx.setSensibleEffectivenessat100CoolingAirFlow(0.83*0.9)
-                hx.setSensibleEffectivenessat75CoolingAirFlow(0.84*0.9)
-                hx.setLatentEffectivenessat100CoolingAirFlow(0)
-                hx.setLatentEffectivenessat75CoolingAirFlow(0)
-              end
->>>>>>> f388759f
 
         oa_sys.oaComponents.each do |oa_comp|
           next unless oa_comp.to_HeatExchangerAirToAirSensibleAndLatent.is_initialized
