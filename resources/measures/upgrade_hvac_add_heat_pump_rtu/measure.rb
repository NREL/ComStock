# ComStock™, Copyright (c) 2023 Alliance for Sustainable Energy, LLC. All rights reserved.
# See top level LICENSE.txt file for license terms.


# see the URL below for information on how to write OpenStudio measures
# http://nrel.github.io/OpenStudio-user-documentation/reference/measure_writing_guide/
require 'openstudio-standards'

# start the measure
class AddHeatPumpRtu < OpenStudio::Measure::ModelMeasure
  # human readable name
  def name
    # Measure name should be the title case of the class name.
    return 'add_heat_pump_rtu'
  end

  # human readable description
  def description
    return 'Measure replaces existing packaged single-zone RTU system types with heat pump RTUs. Not applicable for water coil systems.'
  end

  # human readable description of modeling approach
  def modeler_description
    return 'Modeler has option to set backup heat source, prevelence of heat pump oversizing, heat pump oversizing limit, and addition of energy recovery. This measure will work on unitary PSZ systems as well as single-zone, constant air volume air loop PSZ systems.'
  end

  # define the arguments that the user will input
  def arguments(model)
    args = OpenStudio::Measure::OSArgumentVector.new

    # make list of backup heat options
    li_backup_heat_options = ["match_original_primary_heating_fuel", "electric_resistance_backup"]
    v_backup_heat_options = OpenStudio::StringVector.new
    li_backup_heat_options.each do |option|
      v_backup_heat_options << option
    end
    # add backup heat option arguments
    backup_ht_fuel_scheme = OpenStudio::Measure::OSArgument.makeChoiceArgument('backup_ht_fuel_scheme', v_backup_heat_options, true)
    backup_ht_fuel_scheme.setDisplayName('Backup Heat Type')
    backup_ht_fuel_scheme.setDescription('Specifies if the backup heat fuel type is a gas furnace or electric resistance coil. If match original primary heating fuel is selected, the heating fuel type will match the primary heating fuel type of the original model. If electric resistance is selected, AHUs will get electric resistance backup.')
    backup_ht_fuel_scheme.setDefaultValue("electric_resistance_backup")
    args << backup_ht_fuel_scheme

    # add RTU oversizing factor for heating
    performance_oversizing_factor = OpenStudio::Measure::OSArgument.makeDoubleArgument('performance_oversizing_factor', true)
    performance_oversizing_factor.setDisplayName('Maximum Performance Oversizing Factor')
    performance_oversizing_factor.setDefaultValue(0)
    performance_oversizing_factor.setDescription('When heating design load exceeds cooling design load, the design cooling capacity of the unit will only be allowed to increase up to this factor to accomodate additional heating capacity. Oversizing the compressor beyond 25% can cause cooling cycling issues, even with variable speed compressors.')
    args << performance_oversizing_factor

    # heating sizing options TODO
    li_htg_sizing_option = ['47F', '17F', '0F']
    v_htg_sizing_option = OpenStudio::StringVector.new
    li_htg_sizing_option.each do |option|
      v_htg_sizing_option << option
    end

    htg_sizing_option = OpenStudio::Measure::OSArgument.makeChoiceArgument('htg_sizing_option', li_htg_sizing_option, true)
    htg_sizing_option.setDefaultValue('0F')
    htg_sizing_option.setDisplayName('Temperature to Sizing Heat Pump, F')
    htg_sizing_option.setDescription('Specifies temperature to size heating on. If design temperature for climate is higher than specified, program will use design temperature. Heat pump sizing will not exceed user-input oversizing factor.')
    args << htg_sizing_option

    # add assumed oversizing factor for cooling
    clg_oversizing_estimate = OpenStudio::Measure::OSArgument.makeDoubleArgument('clg_oversizing_estimate', true)
    clg_oversizing_estimate.setDisplayName('Cooling Upsizing Factor Estimate')
    clg_oversizing_estimate.setDefaultValue(1)
    clg_oversizing_estimate.setDescription('RTU selection involves sizing up to unit that meets your capacity needs, which creates natural oversizing. This factor estimates this oversizing. E.G. the sizing calc may require 8.7 tons of cooling, but the size options are 7.5 tons and 10 tons, so you choose the 10 ton unit. A value of 1 means to upsizing.')
    args << clg_oversizing_estimate

    # add ratio of heating to cooling
    htg_to_clg_hp_ratio = OpenStudio::Measure::OSArgument.makeDoubleArgument('htg_to_clg_hp_ratio', true)
    htg_to_clg_hp_ratio.setDisplayName('Rated HP Heating to Cooling Ratio')
    htg_to_clg_hp_ratio.setDefaultValue(1)
    htg_to_clg_hp_ratio.setDescription('At rated conditions, a compressor will generally have slightly more cooling capacity than heating capacity. This factor integrates this ratio into the unit sizing.')
    args << htg_to_clg_hp_ratio

    # model standard performance hp rtu
    std_perf = OpenStudio::Measure::OSArgument.makeBoolArgument('std_perf', true)
    std_perf.setDisplayName('Model standard performance HP RTU?')
    std_perf.setDescription('Standard performance refers to the followings: manufacturer claimed as standard efficiency (as of OCT 2023), direct drive supply fan, two stages of heat pump cooling, single stage heat pump heating (i.e., all compressors running at the same time), heat pump minimum lockout temperature of 0°F (-17.8°C), backup electric resistance heating, backup heating runs at the same time as heat pump heating, heat pump heating locking out below minimum operating temperature, IEER in between 11-13, and HSPF in between 8-8.9.')
    std_perf.setDefaultValue(false)
    args << std_perf

    # add heat recovery option
    hr = OpenStudio::Measure::OSArgument.makeBoolArgument('hr', true)
    hr.setDisplayName('Add Energy Recovery?')
    hr.setDefaultValue(false)
    args << hr

    # add dcv option
    dcv = OpenStudio::Measure::OSArgument.makeBoolArgument('dcv', true)
    dcv.setDisplayName('Add Demand Control Ventilation?')
    dcv.setDefaultValue(false)
    args << dcv

    # add economizer option
    econ = OpenStudio::Measure::OSArgument.makeBoolArgument('econ', true)
    econ.setDisplayName('Add Economizer?')
    econ.setDefaultValue(false)
    args << econ

    return args
  end

  # define the outputs that the measure will create
  def outputs

    # outs = OpenStudio::Measure::OSOutputVector.new
    output_names = []

    result = OpenStudio::Measure::OSOutputVector.new
    output_names.each do |output|
      result << OpenStudio::Measure::OSOutput.makeDoubleOutput(output)
    end

    return result
  end

  #### Predefined functions
  # determine if the air loop is residential (checks to see if there is outdoor air system object)
  def air_loop_res?(air_loop_hvac)
    is_res_system = true
    air_loop_hvac.supplyComponents.each do |component|
      obj_type = component.iddObjectType.valueName.to_s
      case obj_type
      when 'OS_AirLoopHVAC_OutdoorAirSystem'
        is_res_system = false
      end
    end
    return is_res_system
  end

  # Determine if is evaporative cooler
  def air_loop_evaporative_cooler?(air_loop_hvac)
    is_evap = false
    air_loop_hvac.supplyComponents.each do |component|
      obj_type = component.iddObjectType.valueName.to_s
      case obj_type
      when 'OS_EvaporativeCooler_Direct_ResearchSpecial', 'OS_EvaporativeCooler_Indirect_ResearchSpecial', 'OS_EvaporativeFluidCooler_SingleSpeed', 'OS_EvaporativeFluidCooler_TwoSpeed'
        is_evap = true
      end
    end
    return is_evap
  end

  # Determine if the air loop is a unitary system
  # @return [Bool] Returns true if a unitary system is present, false if not.
  def air_loop_hvac_unitary_system?(air_loop_hvac)
    is_unitary_system = false
    air_loop_hvac.supplyComponents.each do |component|
      obj_type = component.iddObjectType.valueName.to_s
      case obj_type
      when 'OS_AirLoopHVAC_UnitarySystem', 'OS_AirLoopHVAC_UnitaryHeatPump_AirToAir', 'OS_AirLoopHVAC_UnitaryHeatPump_AirToAir_MultiSpeed', 'OS_AirLoopHVAC_UnitaryHeatCool_VAVChangeoverBypass'
        is_unitary_system = true
      end
    end
    return is_unitary_system
  end

  # load curve to model from json
  # modified version from OS Standards to read from custom json file
  def model_add_curve(model, curve_name, standards_data_curve, std)
    # First check model and return curve if it already exists
    existing_curves = []
    existing_curves += model.getCurveLinears
    existing_curves += model.getCurveCubics
    existing_curves += model.getCurveQuadratics
    existing_curves += model.getCurveBicubics
    existing_curves += model.getCurveBiquadratics
    existing_curves += model.getCurveQuadLinears
    existing_curves.sort.each do |curve|
      if curve.name.get.to_s == curve_name
        # OpenStudio.logFree(OpenStudio::Debug, 'openstudio.standards.Model', "Already added curve: #{curve_name}")
        return curve
      end
    end

    # OpenStudio::logFree(OpenStudio::Info, "openstudio.prototype.addCurve", "Adding curve '#{curve_name}' to the model.")

    # Find curve data
    data = std.model_find_object(standards_data_curve['tables']['curves'], 'name' => curve_name)
    if data.nil?
      # OpenStudio.logFree(OpenStudio::Warn, 'openstudio.Model.Model', "Could not find a curve called '#{curve_name}' in the standards.")
      return nil
    end

    # Make the correct type of curve
    case data['form']
    when 'Linear'
      curve = OpenStudio::Model::CurveLinear.new(model)
      curve.setName(data['name'])
      curve.setCoefficient1Constant(data['coeff_1'])
      curve.setCoefficient2x(data['coeff_2'])
      curve.setMinimumValueofx(data['minimum_independent_variable_1']) if data['minimum_independent_variable_1']
      curve.setMaximumValueofx(data['maximum_independent_variable_1']) if data['maximum_independent_variable_1']
      if data['minimum_dependent_variable_output']
        curve.setMinimumCurveOutput(data['minimum_dependent_variable_output'])
      end
      if data['maximum_dependent_variable_output']
        curve.setMaximumCurveOutput(data['maximum_dependent_variable_output'])
      end
      curve
    when 'Cubic'
      curve = OpenStudio::Model::CurveCubic.new(model)
      curve.setName(data['name'])
      curve.setCoefficient1Constant(data['coeff_1'])
      curve.setCoefficient2x(data['coeff_2'])
      curve.setCoefficient3xPOW2(data['coeff_3'])
      curve.setCoefficient4xPOW3(data['coeff_4'])
      curve.setMinimumValueofx(data['minimum_independent_variable_1']) if data['minimum_independent_variable_1']
      curve.setMaximumValueofx(data['maximum_independent_variable_1']) if data['maximum_independent_variable_1']
      if data['minimum_dependent_variable_output']
        curve.setMinimumCurveOutput(data['minimum_dependent_variable_output'])
      end
      if data['maximum_dependent_variable_output']
        curve.setMaximumCurveOutput(data['maximum_dependent_variable_output'])
      end
      curve
    when 'Quadratic'
      curve = OpenStudio::Model::CurveQuadratic.new(model)
      curve.setName(data['name'])
      curve.setCoefficient1Constant(data['coeff_1'])
      curve.setCoefficient2x(data['coeff_2'])
      curve.setCoefficient3xPOW2(data['coeff_3'])
      curve.setMinimumValueofx(data['minimum_independent_variable_1']) if data['minimum_independent_variable_1']
      curve.setMaximumValueofx(data['maximum_independent_variable_1']) if data['maximum_independent_variable_1']
      if data['minimum_dependent_variable_output']
        curve.setMinimumCurveOutput(data['minimum_dependent_variable_output'])
      end
      if data['maximum_dependent_variable_output']
        curve.setMaximumCurveOutput(data['maximum_dependent_variable_output'])
      end
      curve
    when 'BiCubic'
      curve = OpenStudio::Model::CurveBicubic.new(model)
      curve.setName(data['name'])
      curve.setCoefficient1Constant(data['coeff_1'])
      curve.setCoefficient2x(data['coeff_2'])
      curve.setCoefficient3xPOW2(data['coeff_3'])
      curve.setCoefficient4y(data['coeff_4'])
      curve.setCoefficient5yPOW2(data['coeff_5'])
      curve.setCoefficient6xTIMESY(data['coeff_6'])
      curve.setCoefficient7xPOW3(data['coeff_7'])
      curve.setCoefficient8yPOW3(data['coeff_8'])
      curve.setCoefficient9xPOW2TIMESY(data['coeff_9'])
      curve.setCoefficient10xTIMESYPOW2(data['coeff_10'])
      curve.setMinimumValueofx(data['minimum_independent_variable_1']) if data['minimum_independent_variable_1']
      curve.setMaximumValueofx(data['maximum_independent_variable_1']) if data['maximum_independent_variable_1']
      curve.setMinimumValueofy(data['minimum_independent_variable_2']) if data['minimum_independent_variable_2']
      curve.setMaximumValueofy(data['maximum_independent_variable_2']) if data['maximum_independent_variable_2']
      if data['minimum_dependent_variable_output']
        curve.setMinimumCurveOutput(data['minimum_dependent_variable_output'])
      end
      if data['maximum_dependent_variable_output']
        curve.setMaximumCurveOutput(data['maximum_dependent_variable_output'])
      end
      curve
    when 'BiQuadratic'
      curve = OpenStudio::Model::CurveBiquadratic.new(model)
      curve.setName(data['name'])
      curve.setCoefficient1Constant(data['coeff_1'])
      curve.setCoefficient2x(data['coeff_2'])
      curve.setCoefficient3xPOW2(data['coeff_3'])
      curve.setCoefficient4y(data['coeff_4'])
      curve.setCoefficient5yPOW2(data['coeff_5'])
      curve.setCoefficient6xTIMESY(data['coeff_6'])
      curve.setMinimumValueofx(data['minimum_independent_variable_1']) if data['minimum_independent_variable_1']
      curve.setMaximumValueofx(data['maximum_independent_variable_1']) if data['maximum_independent_variable_1']
      curve.setMinimumValueofy(data['minimum_independent_variable_2']) if data['minimum_independent_variable_2']
      curve.setMaximumValueofy(data['maximum_independent_variable_2']) if data['maximum_independent_variable_2']
      if data['minimum_dependent_variable_output']
        curve.setMinimumCurveOutput(data['minimum_dependent_variable_output'])
      end
      if data['maximum_dependent_variable_output']
        curve.setMaximumCurveOutput(data['maximum_dependent_variable_output'])
      end
      curve
    when 'BiLinear'
      curve = OpenStudio::Model::CurveBiquadratic.new(model)
      curve.setName(data['name'])
      curve.setCoefficient1Constant(data['coeff_1'])
      curve.setCoefficient2x(data['coeff_2'])
      curve.setCoefficient4y(data['coeff_3'])
      curve.setMinimumValueofx(data['minimum_independent_variable_1']) if data['minimum_independent_variable_1']
      curve.setMaximumValueofx(data['maximum_independent_variable_1']) if data['maximum_independent_variable_1']
      curve.setMinimumValueofy(data['minimum_independent_variable_2']) if data['minimum_independent_variable_2']
      curve.setMaximumValueofy(data['maximum_independent_variable_2']) if data['maximum_independent_variable_2']
      if data['minimum_dependent_variable_output']
        curve.setMinimumCurveOutput(data['minimum_dependent_variable_output'])
      end
      if data['maximum_dependent_variable_output']
        curve.setMaximumCurveOutput(data['maximum_dependent_variable_output'])
      end
      curve
    when 'QuadLinear'
      curve = OpenStudio::Model::CurveQuadLinear.new(model)
      curve.setName(data['name'])
      curve.setCoefficient1Constant(data['coeff_1'])
      curve.setCoefficient2w(data['coeff_2'])
      curve.setCoefficient3x(data['coeff_3'])
      curve.setCoefficient4y(data['coeff_4'])
      curve.setCoefficient5z(data['coeff_5'])
      curve.setMinimumValueofw(data['minimum_independent_variable_w'])
      curve.setMaximumValueofw(data['maximum_independent_variable_w'])
      curve.setMinimumValueofx(data['minimum_independent_variable_x'])
      curve.setMaximumValueofx(data['maximum_independent_variable_x'])
      curve.setMinimumValueofy(data['minimum_independent_variable_y'])
      curve.setMaximumValueofy(data['maximum_independent_variable_y'])
      curve.setMinimumValueofz(data['minimum_independent_variable_z'])
      curve.setMaximumValueofz(data['maximum_independent_variable_z'])
      curve.setMinimumCurveOutput(data['minimum_dependent_variable_output'])
      curve.setMaximumCurveOutput(data['maximum_dependent_variable_output'])
      curve
    when 'MultiVariableLookupTable'
      num_ind_var = data['number_independent_variables'].to_i
      table = OpenStudio::Model::TableLookup.new(model)
      table.setName(data['name'])
      table.setNormalizationDivisor(data['normalization_reference'].to_f)
      table.setOutputUnitType(data['output_unit_type'])
      data_points = data.each.select { |key, _value| key.include? 'data_point' }
      data_points = data_points.sort_by { |item| item[1].split(',').map(&:to_f) } # sorting data in ascending order
      data_points.each do |_key, value|
        var_dep = value.split(',')[2].to_f
        table.addOutputValue(var_dep)
      end
      num_ind_var.times do |i|
        table_indvar = OpenStudio::Model::TableIndependentVariable.new(model)
        table_indvar.setName(data['name'] + "_ind_#{i + 1}")
        table_indvar.setInterpolationMethod(data['interpolation_method'])
        table_indvar.setMinimumValue(data["minimum_independent_variable_#{i + 1}"].to_f)
        table_indvar.setMaximumValue(data["maximum_independent_variable_#{i + 1}"].to_f)
        table_indvar.setUnitType(data["input_unit_type_x#{i + 1}"].to_s)
        var_ind_unique = data_points.map { |_key, value| value.split(',')[i].to_f }.uniq
        var_ind_unique.each { |var_ind| table_indvar.addValue(var_ind) }
        table.addIndependentVariable(table_indvar)
      end
      table
    else
      # OpenStudio.logFree(OpenStudio::Error, 'openstudio.Model.Model', "#{curve_name}' has an invalid form: #{data['form']}', cannot create this curve.")
      nil
    end
  end

  # get rated cooling COP from fitted regression
  def get_rated_cop_cooling(air_loop_hvac, rated_m_3_per_sec, rated_capacity_w)
    intercept = 4.49070660088438
    coef_1 = 0.0000000000
    coef_2 = 0.0003756651
    coef_3 = -0.0586332053
    coef_4 = -0.0000000391
    coef_5 = 0.0000047027
    coef_6 = 0.0001053728
    min_cop = 3.43
    max_cop = 4.92
    rated_CFM = OpenStudio.convert(rated_m_3_per_sec, 'm^3/s', 'cfm').get
    rated_capacity_kw = rated_capacity_w / 1000 # W to kW
    rated_cop_cooling = intercept + 1 * coef_1 + coef_2 * rated_CFM + coef_3 * rated_capacity_kw + coef_4 * (rated_CFM**2) + coef_5 * (rated_CFM * rated_capacity_kw) + coef_6 * (rated_capacity_kw**2)
    rated_cop_cooling = rated_cop_cooling.clamp(min_cop, max_cop)
    return rated_cop_cooling
  end

  # get rated heating COP from fitted regression
  def get_rated_cop_heating(air_loop_hvac, rated_m_3_per_sec, rated_capacity_w)    
    intercept = 4.3102941156455
    coef_1 = 0.0000000000000
    coef_2 = 0.0005719993613
    coef_3 = -0.0896221465453
    coef_4 = -0.0000000330634
    coef_5 = 0.0000029291133
    coef_6 = 0.0004096485708
    min_cop = 2.95
    max_cop = 5.42  
    rated_CFM = OpenStudio.convert(rated_m_3_per_sec, 'm^3/s', 'cfm').get
    rated_capacity_kw = rated_capacity_w / 1000 # W to kW
    rated_cop_heating = intercept + 1 * coef_1 + coef_2 * rated_CFM + coef_3 * rated_capacity_kw + coef_4 * (rated_CFM**2) + coef_5 * (rated_CFM * rated_capacity_kw) + coef_6 * (rated_capacity_kw**2)
    rated_cop_heating = rated_cop_heating.clamp(min_cop, max_cop)
    return rated_cop_heating
  end
  #### End predefined functions

  # define what happens when the measure is run
  def run(model, runner, user_arguments)
    super(model, runner, user_arguments)

    # use the built-in error checking
    if !runner.validateUserArguments(arguments(model), user_arguments)
      return false
    end

    # assign the user inputs to variables
    backup_ht_fuel_scheme = runner.getStringArgumentValue('backup_ht_fuel_scheme', user_arguments)
    # prim_ht_fuel_type = runner.getStringArgumentValue('prim_ht_fuel_type', user_arguments)
    performance_oversizing_factor = runner.getDoubleArgumentValue('performance_oversizing_factor', user_arguments)
    htg_sizing_option = runner.getStringArgumentValue('htg_sizing_option', user_arguments)
    clg_oversizing_estimate = runner.getDoubleArgumentValue('clg_oversizing_estimate', user_arguments)
    htg_to_clg_hp_ratio = runner.getDoubleArgumentValue('htg_to_clg_hp_ratio', user_arguments)
    std_perf = runner.getBoolArgumentValue('std_perf', user_arguments)
    hr = runner.getBoolArgumentValue('hr', user_arguments)
    dcv = runner.getBoolArgumentValue('dcv', user_arguments)
    econ = runner.getBoolArgumentValue('econ', user_arguments)

    # adding output variables (for debugging)
    # out_vars = [
    #   'Air System Mixed Air Mass Flow Rate', 
    #   'Fan Air Mass Flow Rate',
    #   'Cooling Coil Total Cooling Rate',
    #   'Cooling Coil Electricity Rate',
    #   'Cooling Coil Runtime Fraction',
    #   'Heating Coil Heating Rate',
    #   'Heating Coil Electricity Rate',
    #   'Heating Coil Runtime Fraction',
    #   'Unitary System DX Coil Cycling Ratio',
    #   'Unitary System DX Coil Speed Ratio',
    #   'Unitary System DX Coil Speed Level',
    #   'Unitary System Total Cooling Rate',
    #   'Unitary System Total Heating Rate',
    #   'Unitary System Electricity Rate',
    #   'Unitary System Ancillary Electricity Rate'
    # ]
    # out_vars.each do |out_var_name|
    #     ov = OpenStudio::Model::OutputVariable.new('ov', model)
    #     ov.setKeyValue('*')
    #     ov.setReportingFrequency('timestep')
    #     ov.setVariableName(out_var_name)
    # end  

    # build standard to use OS standards methods
    template = 'ComStock 90.1-2019'
    std = Standard.build(template)
    # get climate zone value
    climate_zone = std.model_standards_climate_zone(model)

    # get applicable psz hvac air loops
    selected_air_loops = []
    applicable_area_m2 = 0
    prim_ht_fuel_type = 'electric' # we assume electric unless we find a gas coil in any air loop
    is_sizing_run_needed=true
    unitary_sys=nil
    model.getAirLoopHVACs.each do |air_loop_hvac|
      # skip units that are not single zone
      next if air_loop_hvac.thermalZones.length() > 1
      # skip DOAS units; check sizing for all OA and for DOAS in name
      sizing_system = air_loop_hvac.sizingSystem
      next if sizing_system.allOutdoorAirinCooling && sizing_system.allOutdoorAirinHeating && (air_loop_res?(air_loop_hvac) == false) && (air_loop_hvac.name.to_s.include?("DOAS") || air_loop_hvac.name.to_s.include?("doas"))
      # skip if already heat pump RTU
      # loop throug air loop components to check for heat pump or water coils
      is_hp=false
      is_water_coil=false
      has_heating_coil=true
      air_loop_hvac.supplyComponents.each do |component|
        obj_type = component.iddObjectType.valueName.to_s
        # flag system if contains water coil; this will cause air loop to be skipped
        is_water_coil=true if ['Coil_Heating_Water', 'Coil_Cooling_Water'].any? { |word| (obj_type).include?(word) }
        # flag gas heating as true if gas coil is found in any airloop
        prim_ht_fuel_type= 'gas' if ['Gas', 'GAS', 'gas'].any? { |word| (obj_type).include?(word) }
        # check unitary systems for DX heating or water coils
        if  obj_type=='OS_AirLoopHVAC_UnitarySystem'
          unitary_sys = component.to_AirLoopHVACUnitarySystem.get

          # check if heating coil is DX or water-based; if so, flag the air loop to be skipped
          if unitary_sys.heatingCoil.is_initialized
            htg_coil = unitary_sys.heatingCoil.get.iddObjectType.valueName.to_s
            # check for DX heating coil
            if ['Heating_DX'].any? { |word| (htg_coil).include?(word) }
              is_hp=true
            # check for water heating coil
            elsif ['Water'].any? { |word| (htg_coil).include?(word) }
              is_water_coil=true
            # check for gas heating
            elsif ['Gas', 'GAS', 'gas'].any? { |word| (htg_coil).include?(word) }
              prim_ht_fuel_type='gas'
            end
          else
            runner.registerWarning("No heating coil was found for air loop: #{air_loop_hvac.name} - this equipment will be skipped.")
            has_heating_coil = false
          end
          # check if cooling coil is water-based
          if unitary_sys.coolingCoil.is_initialized
            clg_coil = unitary_sys.coolingCoil.get.iddObjectType.valueName.to_s
            # skip unless coil is water based
            next unless ['Water'].any? { |word| (clg_coil).include?(word) }
            is_water_coil=true
          end
        # flag as hp if air loop contains a heating dx coil
        elsif ['Heating_DX'].any? { |word| (obj_type).include?(word) }
          is_hp=true
        end
      end
      # also skip based on string match, or if dx heating component existed
      next if (is_hp==true) | (((air_loop_hvac.name.to_s.include?("HP")) || (air_loop_hvac.name.to_s.include?("hp")) || (air_loop_hvac.name.to_s.include?("heat pump")) || (air_loop_hvac.name.to_s.include?("Heat Pump"))))
      # skip data centers
      next if ['Data Center', 'DataCenter', 'data center', 'datacenter', 'DATACENTER', 'DATA CENTER'].any? { |word| (air_loop_hvac.name.get).include?(word) }
      # skip kitchens
      next if ['Kitchen', 'KITCHEN', 'Kitchen'].any? { |word| (air_loop_hvac.name.get).include?(word) }
      # skip VAV sysems
      next if ['VAV', 'PVAV'].any? { |word| (air_loop_hvac.name.get).include?(word) }
      # skip if residential system
      next if air_loop_res?(air_loop_hvac)
      # skip if system has no outdoor air, also indication of residential system
      next unless air_loop_hvac.airLoopHVACOutdoorAirSystem.is_initialized
      # skip if evaporative cooling systems
      next if air_loop_evaporative_cooler?(air_loop_hvac)
      # skip if water heating or cooled system
      next if is_water_coil==true
      # skip if space is not heated and cooled
      next unless (std.thermal_zone_heated?(air_loop_hvac.thermalZones[0])) && (std.thermal_zone_cooled?(air_loop_hvac.thermalZones[0]))
      # next if no heating coil
      next if has_heating_coil == false
      # add applicable air loop to list
      selected_air_loops << air_loop_hvac
      # add area served by air loop
      thermal_zone = air_loop_hvac.thermalZones[0]
      applicable_area_m2+=thermal_zone.floorArea

      ############# Determine if equipment has been hardsized to avoid sizing run
      oa_flow_m3_per_s = nil
      old_terminal_sa_flow_m3_per_s = nil
      orig_clg_coil_gross_cap = nil
      orig_htg_coil_gross_cap = nil

      # determine if sizing run is needed
      oa_system = air_loop_hvac.airLoopHVACOutdoorAirSystem.get
      controller_oa = oa_system.getControllerOutdoorAir
      if controller_oa.minimumOutdoorAirFlowRate.is_initialized
        oa_flow_m3_per_s = controller_oa.minimumOutdoorAirFlowRate.get
      end

      # get design supply air flow rate
      old_terminal_sa_flow_m3_per_s = nil
      if air_loop_hvac.designSupplyAirFlowRate.is_initialized
        old_terminal_sa_flow_m3_per_s = air_loop_hvac.designSupplyAirFlowRate.get
      end

      # get previous cooling coil capacity
      orig_clg_coil = unitary_sys.coolingCoil.get
      if orig_clg_coil.to_CoilCoolingDXSingleSpeed.is_initialized
        orig_clg_coil = orig_clg_coil.to_CoilCoolingDXSingleSpeed.get
        # get either autosized or specified cooling capacityet
        if orig_clg_coil.ratedTotalCoolingCapacity.is_initialized
          orig_clg_coil_gross_cap = orig_clg_coil.ratedTotalCoolingCapacity.to_f
        end
      end

      # get original heating coil capacity
      orig_htg_coil = unitary_sys.heatingCoil.get
      # get coil object if electric resistance
      if orig_htg_coil.to_CoilHeatingElectric.is_initialized 
        orig_htg_coil = orig_htg_coil.to_CoilHeatingElectric.get
      # get coil object if gas
      elsif orig_htg_coil.to_CoilHeatingGas.is_initialized
        orig_htg_coil = orig_htg_coil.to_CoilHeatingGas.get
      end
      # get either autosized or specified capacity
      if orig_htg_coil.nominalCapacity.is_initialized
        orig_htg_coil_gross_cap = orig_htg_coil.nominalCapacity.to_f
      end

      # only require sizing run if required attributes have not been hardsized.
      next if oa_flow_m3_per_s == nil
      next if old_terminal_sa_flow_m3_per_s == nil
      next if orig_clg_coil_gross_cap == nil
      next if orig_htg_coil_gross_cap == nil
      is_sizing_run_needed=false
    end

    # check if any air loops are applicable to measure
    if selected_air_loops.empty?
      runner.registerAsNotApplicable('No applicable air loops in model. No changes will be made.')
      return true
    end

    # do sizing run with new equipment to set sizing-specific features
    if is_sizing_run_needed == true
      runner.registerInfo("Sizing run needed")
      if std.model_run_sizing_run(model, "#{Dir.pwd}/SR1") == false
        return false
      end
    end

    #########################################################################################################
    ### This section includes temporary code to remove units with high OA fractiosn and night cycling
    ### This code should be removed when fix is initiated
    # add systems with high outdoor air ratios to a list for non-applicability
    oa_ration_allowance = 0.55
    selected_air_loops.each do |air_loop_hvac|

      thermal_zone = air_loop_hvac.thermalZones[0]

      # get the min OA flow rate for calculating unit OA fraction
      oa_system = air_loop_hvac.airLoopHVACOutdoorAirSystem.get
      controller_oa = oa_system.getControllerOutdoorAir
      oa_flow_m3_per_s = nil
      if controller_oa.minimumOutdoorAirFlowRate.is_initialized
        oa_flow_m3_per_s = controller_oa.minimumOutdoorAirFlowRate.get
      elsif controller_oa.autosizedMinimumOutdoorAirFlowRate.is_initialized 
        oa_flow_m3_per_s = controller_oa.autosizedMinimumOutdoorAirFlowRate.get
      else
        runner.registerError("No outdoor air sizing information was found for #{controller_oa.name}, which is required for setting ERV wheel power consumption.")
        return false
      end

      # get design supply air flow rate
      old_terminal_sa_flow_m3_per_s = nil
      if air_loop_hvac.designSupplyAirFlowRate.is_initialized
        old_terminal_sa_flow_m3_per_s = air_loop_hvac.designSupplyAirFlowRate.get
      elsif air_loop_hvac.isDesignSupplyAirFlowRateAutosized
        old_terminal_sa_flow_m3_per_s = air_loop_hvac.autosizedDesignSupplyAirFlowRate.get
      else
        runner.registerError("No sizing data available for air loop #{air_loop_hvac.name} zone terminal box.")
      end

      # define minimum flow rate needed to maintain ventilation - add in max fraction if in model
      min_oa_flow_ratio = (oa_flow_m3_per_s/old_terminal_sa_flow_m3_per_s)

      # register as not applicable if oa limit is reached
      exceeds_oa_limit = true unless (oa_ration_allowance > min_oa_flow_ratio)
      
      
      # check to see if there is night cycling operation for unit
      night_cyc_sched_vals = []
      air_loop_hvac.supplyComponents.each do |component|

        # convert component to string name
        obj_type = component.iddObjectType.valueName.to_s
        # skip unless component is of relevant type
        next unless ['Unitary'].any? { |word| (obj_type).include?(word) }
        unitary_sys = component.to_AirLoopHVACUnitarySystem.get 
        # get supply fan operating schedule
        next unless unitary_sys.supplyAirFanOperatingModeSchedule.is_initialized
        sf_sched = unitary_sys.supplyAirFanOperatingModeSchedule.get
        if sf_sched.to_ScheduleRuleset.is_initialized
          sf_sched = sf_sched.to_ScheduleRuleset.get
        elsif sf_sched.to_ScheduleConstant.is_initialized
          sf_sched = sf_sched.to_ScheduleConstant.get
        end

        if sf_sched.to_ScheduleRuleset.is_initialized
          sf_sched_rules_ar = sf_sched.scheduleRules
          # loop through schedules in ruleset
          sf_sched_rules_ar.each do |sched_rule|
            sched_values = sched_rule.daySchedule.values
            # loop through schedule values and add to array
            sched_values.each do |value|
              night_cyc_sched_vals << value
            end
          end
        elsif sf_sched.to_ScheduleConstant.is_initialized
          value = sf_sched.value
          night_cyc_sched_vals << value
        end
      end

      # if supply operating schedule does not include a 0, the unit does not night cycle
      unit_night_cycles=true
      if (night_cyc_sched_vals.include? [0, 0.0]) 
        unit_night_cycles=true
      else
        unit_night_cycles=false
      end

      # register as not applicable if OA limit exceeded and unit has night cycling schedules
      if (min_oa_flow_ratio > oa_ration_allowance) && (unit_night_cycles==true)
        runner.registerWarning("Air loop #{air_loop_hvac.name} has night cycling operations and an outdoor air ratio of #{min_oa_flow_ratio.round(2)} which exceeds the maximum allowable limit of #{oa_ration_allowance} (due to an EnergyPlus night cycling bug with multispeed coils) making this RTU not applicable at this time.")
        # remove air loop from applicable list
        selected_air_loops.delete(air_loop_hvac)
        applicable_area_m2 -= thermal_zone.floorArea
        # remove area served by air loop from applicability
      end
    end
    ### End of temp section
    #########################################################################################################

    # check if any air loops are applicable to measure
    if selected_air_loops.empty?
      runner.registerAsNotApplicable('No applicable air loops in model. No changes will be made.')
      return true
    end

    # get model conditioned square footage for reporting
    if model.building.get.conditionedFloorArea.empty?
      runner.registerWarning("model.building.get.conditionedFloorArea() is empty; applicable floor area fraction will not be reported.")
      # report initial condition of model
      runner.registerInitialCondition("The building has #{selected_air_loops.size} applicable air loops (out of the total #{model.getAirLoopHVACs.size} airloops in the model) that will be replaced with heat pump RTUs, serving #{applicable_area_m2.round(0)} m2 of floor area. The remaning airloops were determined to be not applicable.")
    else
      total_area_m2 = model.building.get.conditionedFloorArea.get

      # fraction of conditioned floorspace
      applicable_floorspace_frac = applicable_area_m2 / total_area_m2

      # report initial condition of model
      runner.registerInitialCondition("The building has #{selected_air_loops.size} applicable air loops that will be replaced with heat pump RTUs, representing #{(applicable_floorspace_frac*100).round(2)}% of the building floor area.")
    end

    backup_heat_source=nil
    # report gas heating as backup source
    if (prim_ht_fuel_type == 'gas') && (backup_ht_fuel_scheme=='match_original_primary_heating_fuel')
      runner.registerInfo("Gas heating was found in an airloop, and the user chose to add backup heat that matches the original fuel source of the building. Therefore, any heat pump backup heat added to model will be gas.")
      backup_heat_source='gas'
    elsif (prim_ht_fuel_type == 'electric') && (backup_ht_fuel_scheme=='match_original_primary_heating_fuel')
      runner.registerInfo("No gas heating coil was found, so electric heating is assumed in original model. The user chose to add backup heat with a fuel type that matches the original model, therefore any heat pump backup heat added will be electric.")
      backup_heat_source='electric'
    elsif (backup_ht_fuel_scheme=='electric_resistance_backup')
      runner.registerInfo("The user specified the use of electric resistance backup heat for heat pumps, so all backup heat will be electric.")
      backup_heat_source='electric'
    else
      runner.registerInfo("Based on model features and user-inputs, heat pump backup heat will be electric resistance.")
      backup_heat_source='electric'
    end

<<<<<<< HEAD
=======
    # applicability checks for heat recovery; building type
    # building type not applicable to ERVs as part of this measure will receive no additional or modification of ERV systems
    # this is only relevant if the user selected to add ERVs
    # space type applicability is handled later in the code when looping through individual air loops
    building_types_to_exclude = [
      "RFF",
      "RSD",
      "QuickServiceRestaurant",
      "FullServiceRestaurant",
    ]
    # determine building type applicability for ERV
    btype_erv_applicable=true
    building_types_to_exclude = building_types_to_exclude.map { |item| item.downcase }
    # get Standards building type name and check against building type applicability list
    model_building_type=nil
    if model.getBuilding.standardsBuildingType.is_initialized
      model_building_type = model.getBuilding.standardsBuildingType.get
    else
      runner.registerError("Building type not found.")
      return true
    end
    # register applicability; this will be used in code section where ERV is added
    if building_types_to_exclude.include?(model_building_type.downcase)
      btype_erv_applicable=false
    end
    # warn user if they selected to add ERV but building type is not applicable for ERV
    if ((hr==true) && (btype_erv_applicable==false))
      runner.registerWarning("The user chose to include energy recovery in the heat pump RTUs, but the building type -#{model_building_type}- is not applicable for energy recovery. Energy recovery will not be added.")
    end

    # get climate full string and classification (i.e. "5A")
    climate_zone = std.model_standards_climate_zone(model)
    climate_zone_classification = climate_zone.split('-')[-1]

    # Get ER/HR type from climate zone
    doas_dat_clg_c, doas_dat_htg_c, doas_type=
      if ['1A', '2A', '3A', '4A', '5A', '6A', '7', '7A', '8', '8A'].include?(climate_zone_classification)
        [12.7778, 19.4444, 'ERV']
      else
        [15.5556, 19.4444, 'HRV']
      end

>>>>>>> d79d60c0
    # load performance data if modeling standard performance
    custom_data_json = nil
    c_cap_high_T = nil  
    c_cap_low_T = nil
    c_eir_high_T = nil
    c_eir_low_T = nil
    c_cap_high_ff = nil
    c_cap_low_ff = nil
    c_eir_high_ff = nil
    c_eir_low_ff = nil
    h_cap_allstages_T = nil
    h_eir_allstages_T = nil
    h_cap_allstages_ff = nil
    h_eir_allstages_ff = nil
    if std_perf
      # read performance data
      path_data_curve = "#{File.dirname(__FILE__)}/resources/performance_maps_hprtu_std.json"
      custom_data_json = JSON.parse(File.read(path_data_curve))

      # cooling performances function of temperatures
      c_cap_high_T = model_add_curve(model, 'c_cap_high_T', custom_data_json, std)
      c_cap_low_T = model_add_curve(model, 'c_cap_low_T', custom_data_json, std)
      c_eir_high_T = model_add_curve(model, 'c_eir_high_T', custom_data_json, std)
      c_eir_low_T = model_add_curve(model, 'c_eir_low_T', custom_data_json, std)

      # cooling performance function of fraction of flow: c_cap_high_ff
      c_cap_high_ff = OpenStudio::Model::CurveQuadratic.new(model)
      c_cap_high_ff.setName("c_cap_high_ff")
      c_cap_high_ff.setCoefficient1Constant(0.7960)
      c_cap_high_ff.setCoefficient2x(0.2081)
      c_cap_high_ff.setCoefficient3xPOW2(0)
      c_cap_high_ff.setMinimumValueofx(0.6)
      c_cap_high_ff.setMaximumValueofx(1)
      c_cap_high_ff.setMinimumCurveOutput(0)
      c_cap_high_ff.setMaximumCurveOutput(1)

      # cooling performance function of fraction of flow: c_cap_low_ff
      c_cap_low_ff = OpenStudio::Model::CurveQuadratic.new(model)
      c_cap_low_ff.setName("c_cap_low_ff")
      c_cap_low_ff.setCoefficient1Constant(0.7732)
      c_cap_low_ff.setCoefficient2x(0.2311)
      c_cap_low_ff.setCoefficient3xPOW2(0)
      c_cap_low_ff.setMinimumValueofx(0.55)
      c_cap_low_ff.setMaximumValueofx(1)
      c_cap_low_ff.setMinimumCurveOutput(0)
      c_cap_low_ff.setMaximumCurveOutput(1)

      # cooling performance function of fraction of flow: c_eir_high_ff
      c_eir_high_ff = OpenStudio::Model::CurveQuadratic.new(model)
      c_eir_high_ff.setName("c_eir_high_ff")
      c_eir_high_ff.setCoefficient1Constant(1.209351)
      c_eir_high_ff.setCoefficient2x(-0.217052)
      c_eir_high_ff.setCoefficient3xPOW2(0)
      c_eir_high_ff.setMinimumValueofx(0.5)
      c_eir_high_ff.setMaximumValueofx(1)
      c_eir_high_ff.setMinimumCurveOutput(0)
      c_eir_high_ff.setMaximumCurveOutput(1.2)

      # cooling performance function of fraction of flow: c_eir_low_ff
      c_eir_low_ff = OpenStudio::Model::CurveQuadratic.new(model)
      c_eir_low_ff.setName("c_eir_low_ff")
      c_eir_low_ff.setCoefficient1Constant(1.140446)
      c_eir_low_ff.setCoefficient2x(-0.140201)
      c_eir_low_ff.setCoefficient3xPOW2(0)
      c_eir_low_ff.setMinimumValueofx(0.7)
      c_eir_low_ff.setMaximumValueofx(1)
      c_eir_low_ff.setMinimumCurveOutput(0)
      c_eir_low_ff.setMaximumCurveOutput(1.2)

      # heating performances function of temperatures
      h_cap_allstages_T = model_add_curve(model, 'h_cap_T', custom_data_json, std)
      h_eir_allstages_T = model_add_curve(model, 'h_eir_T', custom_data_json, std)

      # heating performance function of fraction of flow: h_cap_allstages_ff
      h_cap_allstages_ff = OpenStudio::Model::CurveQuadratic.new(model)
      h_cap_allstages_ff.setName("h_cap_allstages_ff")
      h_cap_allstages_ff.setCoefficient1Constant(0.8322)
      h_cap_allstages_ff.setCoefficient2x(0.1688)
      h_cap_allstages_ff.setCoefficient3xPOW2(0)
      h_cap_allstages_ff.setMinimumValueofx(0.6)
      h_cap_allstages_ff.setMaximumValueofx(1)
      h_cap_allstages_ff.setMinimumCurveOutput(0)
      h_cap_allstages_ff.setMaximumCurveOutput(1)
      
      # heating performance function of fraction of flow: h_eir_allstages_ff
      h_eir_allstages_ff = OpenStudio::Model::CurveQuadratic.new(model)
      h_eir_allstages_ff.setName("h_eir_allstages_ff")
      h_eir_allstages_ff.setCoefficient1Constant(1.5880)
      h_eir_allstages_ff.setCoefficient2x(-0.6012)
      h_eir_allstages_ff.setCoefficient3xPOW2(0)
      h_eir_allstages_ff.setMinimumValueofx(0.53)
      h_eir_allstages_ff.setMaximumValueofx(1)
      h_eir_allstages_ff.setMinimumCurveOutput(0)
      h_eir_allstages_ff.setMaximumCurveOutput(1.4)
    end  

    # make list of dummy heating coils; these are used to determine actual heating load, but need to be deleted later
    li_dummy_htg_coils = []
    # replace existing applicable air loops with new heat pump rtu air loops
    selected_air_loops.sort.each do |air_loop_hvac|

      # get necessary schedules, etc. from unitary system object
      # initialize variables before loop
      hvac_operation_sched=air_loop_hvac.availabilitySchedule
      unitary_availability_sched='tmp'
      control_zone='tmp'
      dehumid_type='tmp'
      supply_fan_op_sched='tmp'
      supply_fan_avail_sched='tmp'
      fan_tot_eff='tmp'
      fan_mot_eff='tmp'
      fan_static_pressure='tmp'
      supply_air_flow_m3_per_s='tmp'
      orig_clg_coil_gross_cap=nil
      orig_htg_coil_gross_cap=nil

      equip_to_delete=[]

      # for unitary systems
      if air_loop_hvac_unitary_system?(air_loop_hvac)

        # loop through each relevant component.
        # store information needed as variable
        # remove the existing equipment
        air_loop_hvac.supplyComponents.each do |component|

          # convert component to string name
          obj_type = component.iddObjectType.valueName.to_s
          # skip unless component is of relevant type
          next unless ['Fan', 'Unitary', 'Coil'].any? { |word| (obj_type).include?(word) }

          # make list of equipment to delete
          equip_to_delete << component

          # get information specifically from unitary system object
          if ['Unitary'].any? { |word| (obj_type).include?(word)} # TODO: There are more unitary systems types we are not including here
            # get unitary system
            unitary_sys = component.to_AirLoopHVACUnitarySystem.get 
            # get availability schedule
            unitary_availability_sched = unitary_sys.availabilitySchedule.get 
            # get control zone
            control_zone = unitary_sys.controllingZoneorThermostatLocation.get
            # get dehumidification control type
            dehumid_type = unitary_sys.dehumidificationControlType
            # get supply fan operation schedule
            supply_fan_op_sched = unitary_sys.supplyAirFanOperatingModeSchedule.get
            # get supply fan availability schedule
            supply_fan = unitary_sys.supplyFan.get
            # convert supply fan to appropriate object to access methods
            if supply_fan.to_FanConstantVolume.is_initialized
              supply_fan = supply_fan.to_FanConstantVolume.get
            elsif supply_fan.to_FanOnOff.is_initialized
              supply_fan = supply_fan.to_FanOnOff.get
            elsif supply_fan.to_FanVariableVolume.is_initialized
              supply_fan = supply_fan.to_FanVariableVolume.get
            else
              runner.registerError("Supply fan type for #{air_loop_hvac.name} not supported.")
              return false
            end
            # get the availability schedule
            supply_fan_avail_sched = supply_fan.availabilitySchedule
            if supply_fan_avail_sched.to_ScheduleConstant.is_initialized
              supply_fan_avail_sched=supply_fan_avail_sched.to_ScheduleConstant.get
            elsif supply_fan_avail_sched.to_ScheduleRuleset.is_initialized
              supply_fan_avail_sched=supply_fan_avail_sched.to_ScheduleConstant.get
            else
              runner.registerError("Supply fan availability schedule type for #{supply_fan.name} not supported.")
              return false
            end
            # get supply fan motor efficiency
            fan_tot_eff = supply_fan.fanTotalEfficiency
            # get supply motor efficiency
            fan_mot_eff = supply_fan.motorEfficiency
            # get supply fan static pressure
            fan_static_pressure = supply_fan.pressureRise
            # get previous cooling coil capacity
            orig_clg_coil = unitary_sys.coolingCoil.get
            if orig_clg_coil.to_CoilCoolingDXSingleSpeed.is_initialized
              orig_clg_coil = orig_clg_coil.to_CoilCoolingDXSingleSpeed.get
              # get either autosized or specified cooling capacity
              if orig_clg_coil.isRatedTotalCoolingCapacityAutosized == true
                orig_clg_coil_gross_cap = orig_clg_coil.autosizedRatedTotalCoolingCapacity.get
              elsif orig_clg_coil.ratedTotalCoolingCapacity.is_initialized
                orig_clg_coil_gross_cap = orig_clg_coil.ratedTotalCoolingCapacity.to_f
              else
                runner.registerError("Original cooling coil capacity for #{air_loop_hvac.name} not found. Either it was not directly specified, or sizing run data is not available.")
              end
            end
            # get original heating coil capacity
            orig_htg_coil = unitary_sys.heatingCoil.get
            # get coil object if electric resistance
            if orig_htg_coil.to_CoilHeatingElectric.is_initialized 
              orig_htg_coil = orig_htg_coil.to_CoilHeatingElectric.get
            # get coil object if gas
            elsif orig_htg_coil.to_CoilHeatingGas.is_initialized
              orig_htg_coil = orig_htg_coil.to_CoilHeatingGas.get
            else
              runner.registerError("Heating coil for #{air_loop_hvac.name} is of an unsupported type. This measure currently supports CoilHeatingElectric and CoilHeatingGas object types.")
            end
            # get either autosized or specified capacity
            if orig_htg_coil.isNominalCapacityAutosized == true
              orig_htg_coil_gross_cap = orig_htg_coil.autosizedNominalCapacity.get
            elsif orig_htg_coil.nominalCapacity.is_initialized
              orig_htg_coil_gross_cap = orig_htg_coil.nominalCapacity.to_f
            else
              runner.registerError("Original heating coil capacity for #{air_loop_hvac.name} not found. Either it was not directly specified, or sizing run data is not available.")
            end
          end
        end

      # get non-unitary system objects.
      else
        # loop through components
        air_loop_hvac.supplyComponents.each do |component|
          # convert component to string name
          obj_type = component.iddObjectType.valueName.to_s
          # skip unless component is of relevant type
          next unless ['Fan', 'Unitary', 'Coil'].any? { |word| (obj_type).include?(word) }
          # make list of equipment to delete
          equip_to_delete << component
          # check for fan
          if ['Fan'].any? { |word| (obj_type).include?(word)}
            supply_fan = component
            if supply_fan.to_FanConstantVolume.is_initialized
              supply_fan = supply_fan.to_FanConstantVolume.get
            elsif supply_fan.to_FanOnOff.is_initialized
              supply_fan = supply_fan.to_FanOnOff.get
            elsif supply_fan.to_FanVariableVolume.is_initialized
              supply_fan = supply_fan.to_FanVariableVolume.get
            else
              runner.registerError("Supply fan type for #{air_loop_hvac.name} not supported.")
              return false
            end
            # get the availability schedule
            supply_fan_avail_sched = supply_fan.availabilitySchedule
            if supply_fan_avail_sched.to_ScheduleConstant.is_initialized
              supply_fan_avail_sched=supply_fan_avail_sched.to_ScheduleConstant.get
            elsif supply_fan_avail_sched.to_ScheduleRuleset.is_initialized
              supply_fan_avail_sched=supply_fan_avail_sched.to_ScheduleConstant.get
            else
              runner.registerError("Supply fan availability schedule type for #{supply_fan.name} not supported.")
              return false
            end
            # get supply fan motor efficiency
            fan_tot_eff = supply_fan.fanTotalEfficiency
            # get supply motor efficiency
            fan_mot_eff = supply_fan.motorEfficiency
            # get supply fan static pressure
            fan_static_pressure = supply_fan.pressureRise
            # set unitary supply fan operating schedule equal to system schedule for non-unitary systems
            supply_fan_op_sched = hvac_operation_sched
            # set dehumidification type
            dehumid_type = 'None'
            # set control zone to the thermal zone. This will be used in new unitary system object
            control_zone = air_loop_hvac.thermalZones[0]
            # set unitary availability schedule to be always on. This will be used in new unitary system object.
            unitary_availability_sched =  model.alwaysOnDiscreteSchedule
          end
        end
      end

      # delete equipment from original loop
      equip_to_delete.each(&:remove)

      # set always on schedule; this will be used in other object definitions
      always_on = model.alwaysOnDiscreteSchedule

      # get thermal zone
      thermal_zone = air_loop_hvac.thermalZones[0]

      # Get the min OA flow rate from the OA; this is used below
      oa_system = air_loop_hvac.airLoopHVACOutdoorAirSystem.get
      controller_oa = oa_system.getControllerOutdoorAir
      oa_flow_m3_per_s = nil
      if controller_oa.minimumOutdoorAirFlowRate.is_initialized
        oa_flow_m3_per_s = controller_oa.minimumOutdoorAirFlowRate.get
      elsif controller_oa.autosizedMinimumOutdoorAirFlowRate.is_initialized
        oa_flow_m3_per_s = controller_oa.autosizedMinimumOutdoorAirFlowRate.get
      else
        runner.registerError("No outdoor air sizing information was found for #{controller_oa.name}, which is required for setting ERV wheel power consumption.")
        return false
      end

      # change sizing parameter to vav
      sizing = air_loop_hvac.sizingSystem
      sizing.setCentralCoolingCapacityControlMethod('VAV') #CC-TMP
      # # change discharge air temperature to 105F to represent lower heat pump temps
      # hp_htg_sa_temp_c = OpenStudio.convert(105.00000000000000, 'F', 'C').get #CC-TMP
      # sizing.setCentralHeatingDesignSupplyAirTemperature(hp_htg_sa_temp_c)
      # # change discharge air temperature in thermal zone
      # zone_sizing = thermal_zone.sizingZone
      # zone_sizing.setZoneHeatingDesignSupplyAirTemperature(hp_htg_sa_temp_c)
      # # check if setpoint manager is present at supply outlet
      # # this will work for single zone reheat setpoint managers only
      # model.getSetpointManagerSingleZoneReheats.sort.each do |sp_manager|
      #   if air_loop_hvac.supplyOutletNode == sp_manager.setpointNode.get
      #     # for current setpoint managet, change supply outlet temp to 105F
      #     sp_manager.setMaximumSupplyAirTemperature(hp_htg_sa_temp_c)
      #   end
      # end

      # replace any CV terminal box with no reheat VAV terminal box
      # get old terminal box
      if  thermal_zone.airLoopHVACTerminal.get.to_AirTerminalSingleDuctConstantVolumeReheat.is_initialized
        old_terminal = thermal_zone.airLoopHVACTerminal.get.to_AirTerminalSingleDuctConstantVolumeReheat.get
      elsif thermal_zone.airLoopHVACTerminal.get.to_AirTerminalSingleDuctConstantVolumeNoReheat.is_initialized
        old_terminal = thermal_zone.airLoopHVACTerminal.get.to_AirTerminalSingleDuctConstantVolumeNoReheat.get
      elsif thermal_zone.airLoopHVACTerminal.get.to_AirTerminalSingleDuctVAVHeatAndCoolNoReheat.is_initialized
        old_terminal = thermal_zone.airLoopHVACTerminal.get.to_AirTerminalSingleDuctVAVHeatAndCoolNoReheat.get
      elsif thermal_zone.airLoopHVACTerminal.get.to_AirTerminalSingleDuctVAVHeatAndCoolReheat.is_initialized
        old_terminal = thermal_zone.airLoopHVACTerminal.get.to_AirTerminalSingleDuctVAVHeatAndCoolReheat.get
      elsif thermal_zone.airLoopHVACTerminal.get.to_AirTerminalSingleDuctVAVNoReheat.is_initialized
        old_terminal = thermal_zone.airLoopHVACTerminal.get.to_AirTerminalSingleDuctVAVNoReheat.get
      elsif thermal_zone.airLoopHVACTerminal.get.to_AirTerminalSingleDuctVAVReheat.is_initialized
        old_terminal = thermal_zone.airLoopHVACTerminal.get.to_AirTerminalSingleDuctVAVReheat.get
      else
        runner.registerError("Terminal box type for air loop #{air_loop_hvac.name} not supported.")
        return false
      end

      # get design supply air flow rate
      old_terminal_sa_flow_m3_per_s = nil
      if air_loop_hvac.designSupplyAirFlowRate.is_initialized
        old_terminal_sa_flow_m3_per_s = air_loop_hvac.designSupplyAirFlowRate.get
      elsif air_loop_hvac.isDesignSupplyAirFlowRateAutosized
        old_terminal_sa_flow_m3_per_s = air_loop_hvac.autosizedDesignSupplyAirFlowRate.get
      else
        runner.registerError("No sizing data available for air loop #{air_loop_hvac.name} zone terminal box.")
      end

      # define minimum flow rate needed to maintain ventilation - add in max fraction if in model
      if controller_oa.maximumFractionofOutdoorAirSchedule.is_initialized
        controller_oa.resetMaximumFractionofOutdoorAirSchedule
        # min_flow_ratio = ((oa_flow_m3_per_s/0.75)/old_terminal_sa_flow_m3_per_s).round(2)
        min_oa_flow_ratio = (oa_flow_m3_per_s/old_terminal_sa_flow_m3_per_s)
      else
        min_oa_flow_ratio = (oa_flow_m3_per_s/old_terminal_sa_flow_m3_per_s)
      end

      # remove old equipment
      old_terminal.remove
      air_loop_hvac.removeBranchForZone(thermal_zone)
      # define new terminal box
      new_terminal = OpenStudio::Model::AirTerminalSingleDuctConstantVolumeNoReheat.new(model,always_on)

      # # set minimum flow rate to 0.40, or higher as needed to maintain outdoor air requirements
      min_flow = 0.40 

      # set name of terminal box and add
      new_terminal.setName("#{thermal_zone.name} VAV Terminal")
      air_loop_hvac.addBranchForZone(thermal_zone, new_terminal.to_StraightComponent)

      # determine minimum airflow ratio for sizing; 0.4 is used unless OA requires higher
      if min_oa_flow_ratio > min_flow
        min_airflow_ratio = min_oa_flow_ratio
        min_airflow_m3_per_s = min_oa_flow_ratio * old_terminal_sa_flow_m3_per_s
      else
        min_airflow_ratio = min_flow
        min_airflow_m3_per_s = min_airflow_ratio * old_terminal_sa_flow_m3_per_s
      end

      #################################### Start Sizing Logic

      # get heating design day temperatures into list
      li_design_days = model.getDesignDays
      li_htg_dsgn_day_temps = []
      # loop through list of design days, add heating temps
      li_design_days.sort.each do |dd|
        day_type = dd.dayType
        # add design day drybulb temperature if winter design day
        next unless day_type == 'WinterDesignDay'
        li_htg_dsgn_day_temps << dd.maximumDryBulbTemperature
      end
      # get coldest design day temp for manual sizing
      wntr_design_day_temp_c = li_htg_dsgn_day_temps.min()

      # get user-input heating sizing temperature
      htg_sizing_option_hash = {'47F'=>47, '17F'=>17, '0F'=>0}
      htg_sizing_option_f = htg_sizing_option_hash[htg_sizing_option]
      htg_sizing_option_c = OpenStudio.convert(htg_sizing_option_f, 'F', 'C').get
      hp_sizing_temp_c = nil
      # set heat pump sizing temp based on user-input value and design day
      if htg_sizing_option_c >= wntr_design_day_temp_c
        hp_sizing_temp_c = htg_sizing_option_c
        runner.registerInfo("For heat pump sizing, heating design day temperature is #{OpenStudio.convert(wntr_design_day_temp_c, 'C', 'F').get.round(0)}F, and the user-input temperature to size on is #{OpenStudio.convert(htg_sizing_option_c, 'C', 'F').get.round(0)}F. User-input temperature is larger than design day temperature, so user-input temperature will be used.")
      else
        hp_sizing_temp_c = wntr_design_day_temp_c
        runner.registerInfo("For heat pump sizing, heating design day temperature is #{OpenStudio.convert(wntr_design_day_temp_c, 'C', 'F').get.round(0)}F, and the user-input temperature to size on is #{OpenStudio.convert(htg_sizing_option_c, 'C', 'F').get.round(0)}F. The heating design day temperature is higher than the user-specified temperature which is not realistic, therefore the heating design day temperature will be used.")
      end

      # define airflow stages - 4 equal segmenets from minimum airflow ratio to 100%
      # for systems with high OA flow fractions, this range may be very small
      # if the OA ratio is 100%, the unit will essentially act as a constant volume DOAS
      # heating stages
      htg_airflow_stage1 = min_airflow_m3_per_s
      htg_airflow_stage2 = htg_airflow_stage1 + 0.333 * (old_terminal_sa_flow_m3_per_s - htg_airflow_stage1)
      htg_airflow_stage3 = htg_airflow_stage2 + 0.333 * (old_terminal_sa_flow_m3_per_s - htg_airflow_stage2)
      htg_airflow_stage4 = old_terminal_sa_flow_m3_per_s
      hash_htg_airflow_stgs = {1 => htg_airflow_stage1, 2 => htg_airflow_stage2, 3 => htg_airflow_stage3, 4 => htg_airflow_stage4}
      # cooling stages
      clg_airflow_stage1 = htg_airflow_stage1
      clg_airflow_stage2 = htg_airflow_stage2
      clg_airflow_stage3 = htg_airflow_stage3
      clg_airflow_stage4 = htg_airflow_stage4
      hash_clg_airflow_stgs = {1 => clg_airflow_stage1, 2 => clg_airflow_stage2, 3 => clg_airflow_stage3, 4 => clg_airflow_stage4}

      # determine heating load curve; y=mx+b
      # assumes 0 load at 60F (15.556 C)
      htg_load_slope = (0 - orig_htg_coil_gross_cap) / (15.5556 - wntr_design_day_temp_c)
      htg_load_intercept = orig_htg_coil_gross_cap - (htg_load_slope * wntr_design_day_temp_c)

      # calculate heat pump design load, derate factors, and required rated capacities (at stage 4) for different OA temperatures; assumes 75F interior temp (23.8889C)
      ia_temp_c = 23.8889
      # design - temperature determined by design days in specified weather file
      oa_temp_c = wntr_design_day_temp_c
      dns_htg_load_at_dsn_temp = orig_htg_coil_gross_cap
      hp_derate_factor_at_dsn = 0.93607915412 + -0.005481563544*ia_temp_c + -8.5897908e-06*ia_temp_c**2 + 0.02491053192*oa_temp_c +5.3087076e-05*oa_temp_c**2 + -0.000155750364*ia_temp_c*oa_temp_c
      req_rated_hp_cap_at_47f_to_meet_load_at_dsn = dns_htg_load_at_dsn_temp / hp_derate_factor_at_dsn
      # 0F
      oa_temp_c = -17.7778
      dns_htg_load_at_0f = htg_load_slope*(-17.7778) + htg_load_intercept
      hp_derate_factor_at_0f = 0.93607915412 + -0.005481563544*ia_temp_c + -8.5897908e-06*ia_temp_c**2 + 0.02491053192*oa_temp_c + 5.3087076e-05*oa_temp_c**2 + -0.000155750364*ia_temp_c*oa_temp_c
      req_rated_hp_cap_at_47f_to_meet_load_at_0f = dns_htg_load_at_0f / hp_derate_factor_at_0f
      # 17F
      oa_temp_c = -8.33333
      dns_htg_load_at_17f = htg_load_slope*(-8.33333) + htg_load_intercept
      hp_derate_factor_at_17f = 0.93607915412 + -0.005481563544*ia_temp_c + -8.5897908e-06*ia_temp_c**2 + 0.02491053192*oa_temp_c + 5.3087076e-05*oa_temp_c**2 + -0.000155750364*ia_temp_c*oa_temp_c
      req_rated_hp_cap_at_47f_to_meet_load_at_17f = dns_htg_load_at_17f / hp_derate_factor_at_17f
      # 47F - note that this is rated conditions, so "derate" factor is either 1 from the curve, or will be normlized to 1 by E+ during simulation
      oa_temp_c = 8.33333
      dns_htg_load_at_47f = htg_load_slope*(-8.33333) + htg_load_intercept
      hp_derate_factor_at_47f = 1
      req_rated_hp_cap_at_47f_to_meet_load_at_47f = dns_htg_load_at_47f / hp_derate_factor_at_47f
      # user-specified design
      oa_temp_c = hp_sizing_temp_c
      dns_htg_load_at_user_dsn_temp = htg_load_slope*hp_sizing_temp_c + htg_load_intercept
      hp_derate_factor_at_user_dsn = 0.93607915412 + -0.005481563544*ia_temp_c + -8.5897908e-06*ia_temp_c**2 + 0.02491053192*oa_temp_c + 5.3087076e-05*oa_temp_c**2 + -0.000155750364*ia_temp_c*oa_temp_c
      req_rated_hp_cap_at_user_dsn_to_meet_load_at_user_dsn = dns_htg_load_at_user_dsn_temp / hp_derate_factor_at_user_dsn

      # determine heat pump system sizing based on user-specified sizing temperature and user-specified maximum upsizing limits
      # upsize total cooling capacity using user-specified factor
      autosized_tot_clg_cap_upsized = orig_clg_coil_gross_cap * clg_oversizing_estimate
      # get maximum cooling capacity with user-specified upsizing
      max_cool_cap_w_upsize = autosized_tot_clg_cap_upsized * (performance_oversizing_factor+1)
      # get maximum heating capacity based on max cooling capacity and heating-to-cooling ratio
      max_heat_cap_w_upsize = autosized_tot_clg_cap_upsized * (performance_oversizing_factor+1) * htg_to_clg_hp_ratio

      # set derate factor to 0 if less than 0F (-17.778 C)
      if wntr_design_day_temp_c < -17.7778
        hp_derate_factor_at_user_dsn = 0
      end
      
      # cooling capacity
      cool_cap = req_rated_hp_cap_at_user_dsn_to_meet_load_at_user_dsn / htg_to_clg_hp_ratio
      cool_cap_oversize_pct_actual = (((autosized_tot_clg_cap_upsized-cool_cap) / autosized_tot_clg_cap_upsized).abs() * 100).round(2)

      # If ratio of required heating capacity at rated conditions to cooling capacity is less than specified heating to cooling ratio, then size everything based on cooling
      if (req_rated_hp_cap_at_user_dsn_to_meet_load_at_user_dsn / autosized_tot_clg_cap_upsized) <=  htg_to_clg_hp_ratio
        # set rated heating capacity equal to upsized cooling capacity times the user-specified heating to cooling sizing ratio
        dx_rated_htg_cap_applied = autosized_tot_clg_cap_upsized * htg_to_clg_hp_ratio
        # set rated cooling capacity
        dx_rated_clg_cap_applied = autosized_tot_clg_cap_upsized
        # print register
        runner.registerInfo("For air loop #{air_loop_hvac.name}:
          >>Heating Sizing Information: Total heating requirement at design conditions is #{OpenStudio.convert(req_rated_hp_cap_at_user_dsn_to_meet_load_at_user_dsn, 'W', 'ton').get.round(2)} tons. User-input HP heating design temperature is #{OpenStudio.convert(hp_sizing_temp_c, 'C', 'F').get.round(0)}F, which yields a HP capacity derate factor of #{hp_derate_factor_at_user_dsn.round(2)} from the performance curve and a resulting heating capacity of #{OpenStudio.convert((req_rated_hp_cap_at_user_dsn_to_meet_load_at_user_dsn * hp_derate_factor_at_user_dsn), 'W', 'ton').get.round(2)} tons at #{OpenStudio.convert(hp_sizing_temp_c, 'C', 'F').get.round(0)}F. For the heat pump to meet the design heating load of #{OpenStudio.convert(req_rated_hp_cap_at_user_dsn_to_meet_load_at_user_dsn, 'W', 'ton').get.round(2)} tons at the design temperature of #{OpenStudio.convert(hp_sizing_temp_c, 'C', 'F').get.round(0)}F, the rated heat pump size (at 47F) must be greater than #{OpenStudio.convert(req_rated_hp_cap_at_user_dsn_to_meet_load_at_user_dsn, 'W', 'ton').get.round(2)} tons.
          >>Cooling Sizing Information: Total cooling requirement is #{OpenStudio.convert(orig_clg_coil_gross_cap, 'W', 'ton').get.round(2)} tons. The user-input cooling upsize factor to account for actual equipment selection is #{clg_oversizing_estimate}, resulting in a final total upsized cooling requirement of #{OpenStudio.convert(autosized_tot_clg_cap_upsized, 'W', 'ton').get.round(2)} tons.
          >>Sizing Limits: Increasing the HP total capacity to accomodate potential additional heating capacity is capped such that the resulting cooling capacity does not exceed the user-input oversizing factor of #{performance_oversizing_factor+1} times the required (upsized) cooling load of #{OpenStudio.convert(autosized_tot_clg_cap_upsized, 'W', 'ton').get.round(2)} tons. Therefore, the cooling capacity cannot exceed #{OpenStudio.convert(autosized_tot_clg_cap_upsized*(performance_oversizing_factor+1), 'W', 'ton').get.round(2)} tons, and to maintain the user-input heating to cooling ratio of #{htg_to_clg_hp_ratio}, the final hp heating capacity cannot exceed #{OpenStudio.convert(autosized_tot_clg_cap_upsized*(performance_oversizing_factor+1)*htg_to_clg_hp_ratio, 'W', 'ton').get.round(2)} tons.
          >>Sizing Results: Oversizing is not necessary as the design cooling capacity of #{OpenStudio.convert(autosized_tot_clg_cap_upsized, 'W', 'ton').get.round(2)} tons results in a heating capacity at rated condtions (47F) of #{OpenStudio.convert((autosized_tot_clg_cap_upsized * htg_to_clg_hp_ratio), 'W', 'ton').get.round(2)} tons and a derated heating capacity at the unser-input design temperature (#{OpenStudio.convert(hp_sizing_temp_c, 'C', 'F').get.round(0)}F) of #{OpenStudio.convert((autosized_tot_clg_cap_upsized * htg_to_clg_hp_ratio * hp_derate_factor_at_user_dsn), 'W', 'ton').get.round(2)} tons, which exceeds the design heating load requirement of #{OpenStudio.convert(req_rated_hp_cap_at_user_dsn_to_meet_load_at_user_dsn, 'W', 'ton').get.round(2)} tons. These values will be applied to the model as-is. For reference, the WEATHER FILE heating design day temperature of #{OpenStudio.convert(wntr_design_day_temp_c, 'C', 'F').get.round(0)}F yields a derate factor of #{hp_derate_factor_at_user_dsn.round(2)}, which results in a heating capacity of #{((autosized_tot_clg_cap_upsized * htg_to_clg_hp_ratio * hp_derate_factor_at_user_dsn)).get.round(2)} tons at this temperature, which is #{OpenStudio.convert(((autosized_tot_clg_cap_upsized * htg_to_clg_hp_ratio * hp_derate_factor_at_user_dsn) / req_rated_hp_cap_at_user_dsn_to_meet_load_at_user_dsn) * 100, 'W', 'ton').round(2)}% of the design heating load at this temperature.")
      # If heating load requires upsizing, but is below user-input cooling upsizing limit
      elsif req_rated_hp_cap_at_user_dsn_to_meet_load_at_user_dsn <= max_heat_cap_w_upsize
        # set rated heating coil equal to desired sized value, which should be below the suer-input limit
        dx_rated_htg_cap_applied = req_rated_hp_cap_at_user_dsn_to_meet_load_at_user_dsn
        # set cooling capacity to appropriate ratio based on heating capacity needs
        cool_cap = req_rated_hp_cap_at_user_dsn_to_meet_load_at_user_dsn / htg_to_clg_hp_ratio
        cool_cap_oversize_pct_actual = (((autosized_tot_clg_cap_upsized-cool_cap) / autosized_tot_clg_cap_upsized).abs() * 100).round(2)
        dx_rated_clg_cap_applied = cool_cap
        # print register
        runner.registerInfo("For air loop #{air_loop_hvac.name}:
          >>Heating Sizing Information: Total heating requirement at design conditions is #{OpenStudio.convert(req_rated_hp_cap_at_user_dsn_to_meet_load_at_user_dsn, 'W', 'ton').get.round(2)} tons. User-input HP heating design temperature is #{OpenStudio.convert(hp_sizing_temp_c, 'C', 'F').get.round(0)}F, which yields a HP capacity derate factor of #{hp_derate_factor_at_user_dsn.round(2)} from the performance curve and a resulting heating capacity of #{OpenStudio.convert((req_rated_hp_cap_at_user_dsn_to_meet_load_at_user_dsn * hp_derate_factor_at_user_dsn), 'W', 'ton').get.round(2)} tons at #{OpenStudio.convert(hp_sizing_temp_c, 'C', 'F').get.round(0)}F. For the heat pump to meet the design heating load of #{OpenStudio.convert(req_rated_hp_cap_at_user_dsn_to_meet_load_at_user_dsn, 'W', 'ton').get.round(2)} tons at the design temperature of #{OpenStudio.convert(hp_sizing_temp_c, 'C', 'F').get.round(0)}F, the rated heat pump size (at 47F) must be greater than #{OpenStudio.convert(req_rated_hp_cap_at_user_dsn_to_meet_load_at_user_dsn, 'W', 'ton').get.round(2)} tons. 
          >>Cooling Sizing Information: Total cooling requirement is #{OpenStudio.convert(orig_clg_coil_gross_cap, 'W', 'ton').get.round(2)} tons. The user-input cooling upsize factor to account for actual equipment selection is #{clg_oversizing_estimate}, resulting in a final total upsized cooling requirement of #{OpenStudio.convert(autosized_tot_clg_cap_upsized, 'W', 'ton').get.round(2)} tons.
          >>Sizing Limits: Increasing the HP total capacity to accomodate potential additional heating capacity is capped such that the resulting cooling capacity does not exceed the user-input oversizing factor of #{performance_oversizing_factor+1} times the required (upsized) cooling load of #{OpenStudio.convert(autosized_tot_clg_cap_upsized, 'W', 'ton').get.round(2)} tons. Therefore, the cooling capacity cannot exceed #{OpenStudio.convert(autosized_tot_clg_cap_upsized * (performance_oversizing_factor+1), 'W', 'ton').get.round(2)} tons, and to maintain the user-input heating to cooling ratio of #{htg_to_clg_hp_ratio}, the final hp heating capacity cannot exceed #{OpenStudio.convert(autosized_tot_clg_cap_upsized*(performance_oversizing_factor+1)*htg_to_clg_hp_ratio, 'W', 'ton').get.round(2)} tons.
          >>Sizing Results: To meet the design heating load of #{OpenStudio.convert((req_rated_hp_cap_at_user_dsn_to_meet_load_at_user_dsn), 'W', 'ton').get.round(2)} tons at #{OpenStudio.convert(hp_sizing_temp_c, 'C', 'F').get.round(0)}F}, the compressor will be oversized by #{cool_cap_oversize_pct_actual}% to a rated cooling capacity of #{OpenStudio.convert(cool_cap, 'W', 'ton').get.round(2)} tons and a rated heated capacity (at 47F) of #{OpenStudio.convert((req_rated_tot_htg_cap_at_47_f), 'W', 'ton').get.round(2)} tons. This oversizing is under the user-input limit of #{(performance_oversizing_factor*100).round(2)}% and is therefore permitted. For reference, the WEATHER FILE heating design day temperature of #{OpenStudio.convert(wntr_design_day_temp_c, 'C', 'F').get.round(0)}F yields a derate factor of #{hp_derate_factor_at_user_dsn.round(2)}, which results in a heating capacity of #{OpenStudio.convert((req_rated_tot_htg_cap_at_47_f * hp_derate_factor_at_user_dsn), 'W', 'ton').get.round(2)} tons at this temperature, which is #{(((req_rated_tot_htg_cap_at_47_f * hp_derate_factor_at_user_dsn) / req_rated_hp_cap_at_user_dsn_to_meet_load_at_user_dsn) * 100).get.round(2)}% of the design heating load at this temperature.")
      else
        # set rated heating capacity to maximum allowable based on cooling capacity maximum limit
        dx_rated_htg_cap_applied = max_cool_cap_w_upsize * htg_to_clg_hp_ratio
        # set rated cooling capacity to maximum allowable based on oversizing limit
        dx_rated_clg_cap_applied = max_cool_cap_w_upsize
        # print register
        runner.registerInfo("For air loop #{air_loop_hvac.name}:
          >>Heating Sizing Information: Total heating requirement at design conditions is #{OpenStudio.convert(req_rated_hp_cap_at_user_dsn_to_meet_load_at_user_dsn, 'W', 'ton').get.round(2)} tons. User-input HP heating design temperature is #{OpenStudio.convert(hp_sizing_temp_c, 'C', 'F').get.round(0)}F, which yields a HP capacity derate factor of #{hp_derate_factor_at_user_dsn.round(2)} from the performance curve and a resulting heating capacity of #{OpenStudio.convert((req_rated_hp_cap_at_user_dsn_to_meet_load_at_user_dsn * hp_derate_factor_at_user_dsn), 'W', 'ton').get.round(2)} tons at #{OpenStudio.convert(hp_sizing_temp_c, 'C', 'F').get.round(0)}F. For the heat pump to meet the design heating load of #{OpenStudio.convert(req_rated_hp_cap_at_user_dsn_to_meet_load_at_user_dsn, 'W', 'ton').get.round(2)} tons at the design temperature of #{OpenStudio.convert(hp_sizing_temp_c, 'C', 'F').get.round(0)}F, the rated heat pump size (at 47F) must be greater than #{OpenStudio.convert(req_rated_hp_cap_at_user_dsn_to_meet_load_at_user_dsn, 'W', 'ton').get.round(2)} tons.
          >>Cooling Sizing Information: Total cooling requirement is #{OpenStudio.convert(orig_clg_coil_gross_cap, 'W', 'ton').get.round(2)} tons. The user-input cooling upsize factor to account for actual equipment selection is #{clg_oversizing_estimate}, resulting in a final total upsized cooling requirement of #{OpenStudio.convert(autosized_tot_clg_cap_upsized, 'W', 'ton').get.round(2)} tons.
          >>Sizing Limits: Increasing the HP total capacity to accomodate potential additional heating capacity is capped such that the resulting cooling capacity does not exceed the user-input oversizing factor of #{performance_oversizing_factor+1} times the required (upsized) cooling load of #{OpenStudio.convert(autosized_tot_clg_cap_upsized, 'W', 'ton').get.round(2)} tons. Therefore, the cooling capacity cannot exceed #{OpenStudio.convert(autosized_tot_clg_cap_upsized * (performance_oversizing_factor+1), 'W', 'ton').get.round(2)} tons, and to maintain the user-input heating to cooling ratio of #{htg_to_clg_hp_ratio}, the final hp heating capacity cannot exceed #{OpenStudio.convert(autosized_tot_clg_cap_upsized*(performance_oversizing_factor+1)*htg_to_clg_hp_ratio, 'W', 'ton').get.round(2)} tons.
          >>Sizing Results: To meet the design heating load of #{OpenStudio.convert((req_rated_hp_cap_at_user_dsn_to_meet_load_at_user_dsn), 'W', 'ton').get.round(2)} tons at#{OpenStudio.convert(hp_sizing_temp_c, 'C', 'F').get.round(0)}F, the compressor needs to be oversized by #{cool_cap_oversize_pct_actual}%, which is beyond the user-input maximum value of #{(performance_oversizing_factor*100).round(2)}%. Therefore, the unit will be sized to the user-input maximum allowable, which results in a rated cooling capacity of#{OpenStudio.convert(max_cool_cap_w_upsize, 'W', 'ton').get.round(2)} tons, a rated heating capacity (at 47F) of #{OpenStudio.convert((max_cool_cap_w_upsize * htg_to_clg_hp_ratio), 'W', 'ton').get.round(2)} tons, and a heating capacity at design temperature(#{OpenStudio.convert(hp_sizing_temp_c, 'C', 'F').get.round(0)}F) of #{OpenStudio.convert(((max_cool_cap_w_upsize * htg_to_clg_hp_ratio) * hp_derate_factor_at_user_dsn), 'W', 'ton').get.round(2)} tons, which is #{((((max_cool_cap_w_upsize * htg_to_clg_hp_ratio) * hp_derate_factor_at_user_dsn) / (req_rated_hp_cap_at_user_dsn_to_meet_load_at_user_dsn))*100).round(2)}% of the design heating load at this temperature. For reference, the WEATHER FILE heating design day temperature of #{OpenStudio.convert(wntr_design_day_temp_c, 'C', 'F').get.round(0)}F yields a derate factor of#{hp_derate_factor_at_user_dsn.round(2)}, which results in a heating capacity of #{OpenStudio.convert((max_cool_cap_w_upsize * htg_to_clg_hp_ratio * hp_derate_factor_at_user_dsn), 'W', 'ton').get.round(2)} tons at this temperature, which is #{(((max_cool_cap_w_upsize * htg_to_clg_hp_ratio * hp_derate_factor_at_user_dsn) / req_rated_hp_cap_at_user_dsn_to_meet_load_at_user_dsn) * 100).round(2)}% of the design heating load at this temperature.")
      end
      ### Cooling
      # define cooling stages; 40% to 100%, equally spaced; fractions from ResStock Reference file
      # overriding 0.67 (value for stage3) to 0.60 (average of standard performance products) for modeling standard performance
      if std_perf
        stage3_factor = 0.60
        runner.registerInfo("--- (standard performance) for air loop (#{air_loop_hvac.name}), overriding stage 3 factor to #{stage3_factor} for modeling standard performance.")
      else
        stage3_factor = 0.67
      end
      clg_stage1 = dx_rated_clg_cap_applied * 0.36
      clg_stage2 = dx_rated_clg_cap_applied * 0.51
      clg_stage3 = dx_rated_clg_cap_applied * stage3_factor
      clg_stage4 = dx_rated_clg_cap_applied
      hash_clg_cap_stgs = {1 => clg_stage1, 2 => clg_stage2, 3 => clg_stage3, 4 => clg_stage4}

            ################################################
      # puts "Analysis..."
      hash_clg_speed_level_status = {}
      [4,3,2,1].each do |clg_stg|
        # define airflow and capacity for stage
        stg_cap = hash_clg_cap_stgs[clg_stg]
        stg_airflow = hash_clg_airflow_stgs[clg_stg]
        ratio_flow_to_cap_orig = stg_airflow / stg_cap
        
        # check upper limit of ratio for compliance (>450 CFM/Ton)
        spacer = 0 
        spacer = 1 unless clg_stg==4
        max_reached=false
        # next if clg_stg==4
        if ratio_flow_to_cap_orig.round(8) > 0.00006041
          # range can be met using minimum airflow and increasing capacity of speed
          # this will only occur if new capacity is at least 50% between previous and new stage capacity
          if ((max_reached==false) && (((hash_clg_cap_stgs[clg_stg+spacer] - (stg_cap / (0.00006041 / (stg_airflow/stg_cap)))) / (hash_clg_cap_stgs[clg_stg+spacer] - stg_cap)) > 0.50)) || ((clg_stg==4) || (clg_stg==3))
            
            # max_reached=true
            # calculate new capacities based on decreased airflow to minimum allowed and increasing capacity
            new_airflow = stg_airflow
            new_cap = stg_cap / (0.00006041 / (stg_airflow/stg_cap))
            hash_clg_airflow_stgs[clg_stg] = new_airflow
            hash_clg_cap_stgs[clg_stg] = new_cap
            #runner.registerWarning("For airloop #{air_loop_hvac.name}, cooling stage #{clg_stg} airflow/capacity ratio is too high with a value of #{(ratio_flow_to_cap_orig).round(8)} m3/s/watt, which exceeds the maximum allowable value of 6.041e-05 m3/s/watt. The capacity of the stage will be increased from #{stg_cap.round(0)} watts to #{new_cap.round(0)} watts.")
            hash_clg_speed_level_status[clg_stg] = true
          # range cannot be met given minimum airflow constraints, or limit has already been met in previous stage
          else
            max_reached=true
            #runner.registerWarning("For airloop #{air_loop_hvac.name}, cooling stage #{clg_stg} airflow/capacity airflow is too high with a value of #{(ratio_flow_to_cap_orig).round(8)} m3/s/watt, which exceeds the maximum allowable value of 6.04e-05 m3/s/watt. Due to minimum outdoor airflow requirements this value cannot be brought into bounds. This stage will be given a neglible capacity making it effectively unavailable.")
            hash_clg_speed_level_status[clg_stg] = false
          end

        # check lower limit of ratio for complaince (<300 CFM/Ton)
        elsif ((stg_airflow / stg_cap) < 0.00004027) && (clg_stg != 4)
          # calculate new stage capacity to fall in range. This should be an increase.
          new_cap = stg_cap / (0.00004027 / (stg_airflow/stg_cap))
          hash_clg_cap_stgs[clg_stg] = new_cap
          #runner.registerWarning("For airloop #{air_loop_hvac.name}, cooling stage #{clg_stg} airflow/capacity ratio is too low with a value of #{(ratio_flow_to_cap_orig).round(8)} m3/s/watt, which exceeds the maximum allowable value of 4.03e-05 m3/s/watt. The capacity for this stage will be decreased from #{stg_cap.round(2)} watts to #{new_cap.round(2)} m3/s to bring the airflow/capacity within the allowable bounds.")
          hash_clg_speed_level_status[clg_stg] = true
        else
          hash_clg_speed_level_status[clg_stg] = true
        end
      end

      ### Heating
      # define heating stages
      htg_stage1 = dx_rated_htg_cap_applied * 0.28
      htg_stage2 = dx_rated_htg_cap_applied * 0.48
      htg_stage3 = dx_rated_htg_cap_applied * 0.85
      htg_stage4 = dx_rated_htg_cap_applied
      hash_htg_cap_stgs = {1 => htg_stage1, 2 => htg_stage2, 3 => htg_stage3, 4 => htg_stage4}

      max_reached=false
      hash_htg_speed_level_status = {}
      [4,3,2,1].each do |htg_stg|
        # define airflow and capacity for stage
        stg_cap = hash_htg_cap_stgs[htg_stg]
        stg_airflow = hash_htg_airflow_stgs[htg_stg]
        ratio_flow_to_cap_orig = stg_airflow / stg_cap

        # check upper limit of ratio for compliance (>450 CFM/Ton)
        spacer = 0 
        spacer = 1 unless htg_stg==4
        # next if htg_stg==4
        if ratio_flow_to_cap_orig.round(8) > 0.00006041
          # range can be met using minimum airflow and increasing capacity of speed
          # this will only occur if new capacity is at least 50% between previous and new stage capacity
          if ((max_reached==false) && (((hash_htg_cap_stgs[htg_stg+spacer] - (stg_cap / (0.00006041 / (stg_airflow/stg_cap)))) / (hash_htg_cap_stgs[htg_stg+spacer] - stg_cap)) > 0.5)) || ((htg_stg==4) || (htg_stg==3))
            # max_reached=true
            # calculate new capacities based on decreased airflow to minimum allowed and increasing capacity
            new_airflow = stg_airflow
            new_cap = stg_cap / (0.00006041 / (stg_airflow/stg_cap))
            hash_htg_airflow_stgs[htg_stg] = new_airflow
            hash_htg_cap_stgs[htg_stg] = new_cap
            #runner.registerWarning("For airloop #{air_loop_hvac.name}, heating stage #{htg_stg} airflow/capacity ratio is too high with a value of #{(ratio_flow_to_cap_orig).round(8)} m3/s/watt, which exceeds the maximum allowable value of 6.04e-05 m3/s/watt. The capacity of the stage will be increased from #{stg_cap.round(0)} watts to #{new_cap.round(0)} watts.")
            hash_htg_speed_level_status[htg_stg] = true
          # range cannot be met given minimum airflow constraints, or limit has already been met in previous stage
          else
            max_reached=true
            runner.registerWarning("For airloop #{air_loop_hvac.name}, heating stage #{htg_stg} airflow/capacity airflow is too high with a value of #{(ratio_flow_to_cap_orig).round(8)} m3/s/watt, which exceeds the maximum allowable value of 6.04e-05 m3/s/watt. Due to minimum outdoor airflow requirements this value cannot be brought into bounds. This stage will be given a neglible capacity making it effectively unavailable.")
            hash_htg_speed_level_status[htg_stg] = false
          end

        # check lower limit of ratio for complaince (<300 CFM/Ton)
        # check lower limit of ratio for complaince (<300 CFM/Ton)
        elsif ((stg_airflow / stg_cap).round(8) < 0.00004027) && (htg_stg != 4)
          # calculate new stage capacity to fall in range. This should be an increase.
          new_cap = stg_cap / (0.00004027 / (stg_airflow/stg_cap))
          hash_htg_cap_stgs[htg_stg] = new_cap
          #runner.registerWarning("For airloop #{air_loop_hvac.name}, heating stage #{htg_stg} airflow/capacity ratio is too low with a value of #{(ratio_flow_to_cap_orig).round(8)} m3/s/watt, which exceeds the maximum allowable value of 4.03e-05 m3/s/watt. The capacity for this stage will be decreased from #{stg_cap.round(2)} watts to #{new_cap.round(2)} m3/s to bring the airflow/capacity within the allowable bounds.")
          hash_htg_speed_level_status[htg_stg] = true
        else
          hash_htg_speed_level_status[htg_stg] = true
        end
      end

<<<<<<< HEAD
      # puts ""
      # puts "New Heating"
      # puts hash_htg_cap_stgs
      # puts hash_htg_airflow_stgs
      # puts hash_htg_speed_level_status
=======
>>>>>>> d79d60c0
      #################################### End Sizing Logic

      # override stage configuration for modeling standard performance
      if std_perf
        # set single stage for heating
        hash_htg_speed_level_status[1] = false
        hash_htg_speed_level_status[2] = false
        hash_htg_speed_level_status[3] = false
        # set two stages for cooling
        hash_clg_speed_level_status[1] = false
        hash_clg_speed_level_status[2] = false
      end

      ################################### Cooling Performance Curves
      # define performance curves

      # Cooling Capacity Function of Temperature Curve - 1
      cool_cap_ft1 = OpenStudio::Model::CurveBiquadratic.new(model)
      cool_cap_ft1.setName("#{air_loop_hvac.name} cool_cap_ft1")
      cool_cap_ft1.setCoefficient1Constant(1.203)
      cool_cap_ft1.setCoefficient2x(0.07866)
      cool_cap_ft1.setCoefficient3xPOW2(-0.001797)
      cool_cap_ft1.setCoefficient4y(-0.09527)
      cool_cap_ft1.setCoefficient5yPOW2(0.00134)
      cool_cap_ft1.setCoefficient6xTIMESY(0.0009421)
      cool_cap_ft1.setMinimumValueofx(-100)
      cool_cap_ft1.setMaximumValueofx(100)
      cool_cap_ft1.setMinimumValueofy(-100)
      cool_cap_ft1.setMaximumValueofy(100)
      # Cooling Capacity Function of Temperature Curve - 2
      cool_cap_ft2 = OpenStudio::Model::CurveBiquadratic.new(model)
      cool_cap_ft2.setName("#{air_loop_hvac.name} cool_cap_ft2")
      cool_cap_ft2.setCoefficient1Constant(-1.07)
      cool_cap_ft2.setCoefficient2x(0.2633)
      cool_cap_ft2.setCoefficient3xPOW2(-0.00629)
      cool_cap_ft2.setCoefficient4y(-0.03907)
      cool_cap_ft2.setCoefficient5yPOW2(0.0005085)
      cool_cap_ft2.setCoefficient6xTIMESY(0.0001078)
      cool_cap_ft2.setMinimumValueofx(-100)
      cool_cap_ft2.setMaximumValueofx(100)
      cool_cap_ft2.setMinimumValueofy(-100)
      cool_cap_ft2.setMaximumValueofy(100)
      # Cooling Capacity Function of Temperature Curve - 3
      if std_perf
        cool_cap_ft3 = c_cap_low_T
        runner.registerInfo("--- (standard performance) for air loop (#{air_loop_hvac.name}), overriding for modeling standard performance: cool_cap_ft3.name = #{cool_cap_ft3.name}")
      else
        cool_cap_ft3 = OpenStudio::Model::CurveBiquadratic.new(model)
        cool_cap_ft3.setName("#{air_loop_hvac.name} cool_cap_ft3")
        cool_cap_ft3.setCoefficient1Constant(-0.619499999999998)
        cool_cap_ft3.setCoefficient2x(0.1621)
        cool_cap_ft3.setCoefficient3xPOW2(-0.003028)
        cool_cap_ft3.setCoefficient4y(-0.002812)
        cool_cap_ft3.setCoefficient5yPOW2(-2.59e-05)
        cool_cap_ft3.setCoefficient6xTIMESY(-0.0003764)
        cool_cap_ft3.setMinimumValueofx(-100)
        cool_cap_ft3.setMaximumValueofx(100)
        cool_cap_ft3.setMinimumValueofy(-100)
        cool_cap_ft3.setMaximumValueofy(100)
      end
      # Cooling Capacity Function of Temperature Curve - 4
      if std_perf
        cool_cap_ft4 = c_cap_high_T
        runner.registerInfo("--- (standard performance) for air loop (#{air_loop_hvac.name}), overriding for modeling standard performance: cool_cap_ft4.name = #{cool_cap_ft4.name}")
      else
        cool_cap_ft4 = OpenStudio::Model::CurveBiquadratic.new(model)
        cool_cap_ft4.setName("#{air_loop_hvac.name} cool_cap_ft4")
        cool_cap_ft4.setCoefficient1Constant(1.037)
        cool_cap_ft4.setCoefficient2x(-0.02036)
        cool_cap_ft4.setCoefficient3xPOW2(0.002231)
        cool_cap_ft4.setCoefficient4y(-0.000253799999999998)
        cool_cap_ft4.setCoefficient5yPOW2(4.604e-05)
        cool_cap_ft4.setCoefficient6xTIMESY(-0.000779)
        cool_cap_ft4.setMinimumValueofx(-100)
        cool_cap_ft4.setMaximumValueofx(100)
        cool_cap_ft4.setMinimumValueofy(-100)
        cool_cap_ft4.setMaximumValueofy(100)
      end

      # Cooling Capacity Function of Flow Fraction Curve
      cool_cap_fff_all_stages = OpenStudio::Model::CurveQuadratic.new(model)
      cool_cap_fff_all_stages.setName("#{air_loop_hvac.name} cool_cap_fff_all_stages")
      cool_cap_fff_all_stages.setCoefficient1Constant(1)
      cool_cap_fff_all_stages.setCoefficient2x(0)
      cool_cap_fff_all_stages.setCoefficient3xPOW2(0)
      cool_cap_fff_all_stages.setMinimumValueofx(0)
      cool_cap_fff_all_stages.setMaximumValueofx(2)
      cool_cap_fff_all_stages.setMinimumCurveOutput(0)
      cool_cap_fff_all_stages.setMaximumCurveOutput(2)

      # Energy Input Ratio Function of Temperature Curve - 1
      cool_eir_ft1 = OpenStudio::Model::CurveBiquadratic.new(model)
      cool_eir_ft1.setName("#{air_loop_hvac.name} cool_eir_ft1")
      cool_eir_ft1.setCoefficient1Constant(1.021)
      cool_eir_ft1.setCoefficient2x(-0.1214)
      cool_eir_ft1.setCoefficient3xPOW2(0.003936)
      cool_eir_ft1.setCoefficient4y(0.05435)
      cool_eir_ft1.setCoefficient5yPOW2(0.000283)
      cool_eir_ft1.setCoefficient6xTIMESY(-0.002057)
      cool_eir_ft1.setMinimumValueofx(-100)
      cool_eir_ft1.setMaximumValueofx(100)
      cool_eir_ft1.setMinimumValueofy(-100)
      cool_eir_ft1.setMaximumValueofy(100)
      # Energy Input Ratio Function of Temperature Curve - 2
      cool_eir_ft2 = OpenStudio::Model::CurveBiquadratic.new(model)
      cool_eir_ft2.setName("#{air_loop_hvac.name} cool_eir_ft2")
      cool_eir_ft2.setCoefficient1Constant(1.999)
      cool_eir_ft2.setCoefficient2x(-0.1977)
      cool_eir_ft2.setCoefficient3xPOW2(0.006001)
      cool_eir_ft2.setCoefficient4y(0.03196)
      cool_eir_ft2.setCoefficient5yPOW2(0.000638)
      cool_eir_ft2.setCoefficient6xTIMESY(-0.001948)
      cool_eir_ft2.setMinimumValueofx(-100)
      cool_eir_ft2.setMaximumValueofx(100)
      cool_eir_ft2.setMinimumValueofy(-100)
      cool_eir_ft2.setMaximumValueofy(100)
      # Energy Input Ratio Function of Temperature Curve - 3
      if std_perf
        cool_eir_ft3 = c_eir_low_T
        runner.registerInfo("--- (standard performance) for air loop (#{air_loop_hvac.name}), overriding for modeling standard performance: cool_eir_ft3.name = #{cool_eir_ft3.name}")
      else
        cool_eir_ft3 = OpenStudio::Model::CurveBiquadratic.new(model)
        cool_eir_ft3.setName("#{air_loop_hvac.name} cool_eir_ft3")
        cool_eir_ft3.setCoefficient1Constant(1.745)
        cool_eir_ft3.setCoefficient2x(-0.1546)
        cool_eir_ft3.setCoefficient3xPOW2(0.004585)
        cool_eir_ft3.setCoefficient4y(0.02595)
        cool_eir_ft3.setCoefficient5yPOW2(0.0006609)
        cool_eir_ft3.setCoefficient6xTIMESY(-0.001752)
        cool_eir_ft3.setMinimumValueofx(-100)
        cool_eir_ft3.setMaximumValueofx(100)
        cool_eir_ft3.setMinimumValueofy(-100)
        cool_eir_ft3.setMaximumValueofy(100)
      end
      # Energy Input Ratio Function of Temperature Curve - 4
      if std_perf
        cool_eir_ft4 = c_eir_high_T
        runner.registerInfo("--- (standard performance) for air loop (#{air_loop_hvac.name}), overriding for modeling standard performance: cool_eir_ft4.name = #{cool_eir_ft4.name}")
      else
        cool_eir_ft4 = OpenStudio::Model::CurveBiquadratic.new(model)
        cool_eir_ft4.setName("#{air_loop_hvac.name} cool_eir_ft4")
        cool_eir_ft4.setCoefficient1Constant(0.2555)
        cool_eir_ft4.setCoefficient2x(0.03711)
        cool_eir_ft4.setCoefficient3xPOW2(-0.001427)
        cool_eir_ft4.setCoefficient4y(0.008907)
        cool_eir_ft4.setCoefficient5yPOW2(0.0005665)
        cool_eir_ft4.setCoefficient6xTIMESY(-0.0006538)
        cool_eir_ft4.setMinimumValueofx(-100)
        cool_eir_ft4.setMaximumValueofx(100)
        cool_eir_ft4.setMinimumValueofy(-100)
        cool_eir_ft4.setMaximumValueofy(100)
      end

      # Energy Input Ratio Function of Flow Fraction Curve
      cool_eir_fff_all_stages = OpenStudio::Model::CurveQuadratic.new(model)
      cool_eir_fff_all_stages.setName("#{air_loop_hvac.name} cool_eir_fff")
      cool_eir_fff_all_stages.setCoefficient1Constant(1)
      cool_eir_fff_all_stages.setCoefficient2x(0)
      cool_eir_fff_all_stages.setCoefficient3xPOW2(0)
      cool_eir_fff_all_stages.setMinimumValueofx(0)
      cool_eir_fff_all_stages.setMaximumValueofx(2)
      cool_eir_fff_all_stages.setMinimumCurveOutput(0)
      cool_eir_fff_all_stages.setMaximumCurveOutput(2)

      # Part Load Fraction Correlation Curve
      cool_plf_fplr_all_stages = OpenStudio::Model::CurveQuadratic.new(model)
      cool_plf_fplr_all_stages.setName("#{air_loop_hvac.name} cool_plf_fplr")
      cool_plf_fplr_all_stages.setCoefficient1Constant(0.75)
      cool_plf_fplr_all_stages.setCoefficient2x(0.25)
      cool_plf_fplr_all_stages.setCoefficient3xPOW2(0)
      cool_plf_fplr_all_stages.setMinimumValueofx(0)
      cool_plf_fplr_all_stages.setMaximumValueofx(1)
      cool_plf_fplr_all_stages.setMinimumCurveOutput(0.7)
      cool_plf_fplr_all_stages.setMaximumCurveOutput(1)

      # add new cooling coil; multispeed if at least 2 stages are possible
      if (hash_clg_speed_level_status[3] == false) || (hash_htg_speed_level_status[3] == false)
        new_dx_cooling_coil = OpenStudio::Model::CoilCoolingDXSingleSpeed.new(model)
      end
      new_dx_cooling_coil = OpenStudio::Model::CoilCoolingDXMultiSpeed.new(model)
      new_dx_cooling_coil.setName("#{air_loop_hvac.name} Heat Pump Cooling Coil")
      new_dx_cooling_coil.setCondenserType('AirCooled')
      new_dx_cooling_coil.setAvailabilitySchedule(always_on)
      new_dx_cooling_coil.setMinimumOutdoorDryBulbTemperatureforCompressorOperation(-25)
      if std_perf
        new_dx_cooling_coil.setApplyPartLoadFractiontoSpeedsGreaterthan1(true)
      else
        new_dx_cooling_coil.setApplyPartLoadFractiontoSpeedsGreaterthan1(false)
      end
      new_dx_cooling_coil.setApplyLatentDegradationtoSpeedsGreaterthan1(false)
      new_dx_cooling_coil.setFuelType('Electricity')

      # add stage data
      # create stage 1
      new_dx_cooling_coil_speed1 = OpenStudio::Model::CoilCoolingDXMultiSpeedStageData.new(model)
      new_dx_cooling_coil_speed1.setGrossRatedTotalCoolingCapacity(hash_clg_cap_stgs[1])
      new_dx_cooling_coil_speed1.setGrossRatedSensibleHeatRatio(0.872821200315651)
      new_dx_cooling_coil_speed1.setGrossRatedCoolingCOP(4.40)
      new_dx_cooling_coil_speed1.setRatedAirFlowRate(hash_clg_airflow_stgs[1])
      new_dx_cooling_coil_speed1.setRatedEvaporatorFanPowerPerVolumeFlowRate2017(773.3)
      new_dx_cooling_coil_speed1.setTotalCoolingCapacityFunctionofTemperatureCurve(cool_cap_ft1)
      new_dx_cooling_coil_speed1.setTotalCoolingCapacityFunctionofFlowFractionCurve(cool_cap_fff_all_stages)
      new_dx_cooling_coil_speed1.setEnergyInputRatioFunctionofTemperatureCurve(cool_eir_ft1)
      new_dx_cooling_coil_speed1.setEnergyInputRatioFunctionofFlowFractionCurve (cool_eir_fff_all_stages)
      new_dx_cooling_coil_speed1.setPartLoadFractionCorrelationCurve(cool_plf_fplr_all_stages)
      new_dx_cooling_coil_speed1.setNominalTimeforCondensateRemovaltoBegin(1000)
      new_dx_cooling_coil_speed1.setRatioofInitialMoistureEvaporationRateandSteadyStateLatentCapacity(1.5)
      new_dx_cooling_coil_speed1.setLatentCapacityTimeConstant(45)
      new_dx_cooling_coil_speed1.setEvaporativeCondenserEffectiveness(0.9)
      new_dx_cooling_coil_speed1.autosizedEvaporativeCondenserAirFlowRate
      new_dx_cooling_coil_speed1.autosizedRatedEvaporativeCondenserPumpPowerConsumption
      if std_perf
        new_dx_cooling_coil.addStage(new_dx_cooling_coil_speed1) unless (hash_clg_speed_level_status[1] == false)
      else
        new_dx_cooling_coil.addStage(new_dx_cooling_coil_speed1) unless ((hash_clg_speed_level_status[1] == false) || (hash_htg_speed_level_status[1] == false))
      end

      # create stage 2
      new_dx_cooling_coil_speed2 = OpenStudio::Model::CoilCoolingDXMultiSpeedStageData.new(model)
      new_dx_cooling_coil_speed2.setGrossRatedTotalCoolingCapacity(hash_clg_cap_stgs[2])
      new_dx_cooling_coil_speed2.setGrossRatedSensibleHeatRatio(0.80463149283227)
      new_dx_cooling_coil_speed2.setGrossRatedCoolingCOP(4.56)
      new_dx_cooling_coil_speed2.setRatedAirFlowRate(hash_clg_airflow_stgs[2])
      new_dx_cooling_coil_speed2.setRatedEvaporatorFanPowerPerVolumeFlowRate2017(773.3)
      new_dx_cooling_coil_speed2.setTotalCoolingCapacityFunctionofTemperatureCurve(cool_cap_ft2)
      new_dx_cooling_coil_speed2.setTotalCoolingCapacityFunctionofFlowFractionCurve(cool_cap_fff_all_stages)
      new_dx_cooling_coil_speed2.setEnergyInputRatioFunctionofTemperatureCurve(cool_eir_ft2)
      new_dx_cooling_coil_speed2.setEnergyInputRatioFunctionofFlowFractionCurve (cool_eir_fff_all_stages)
      new_dx_cooling_coil_speed2.setPartLoadFractionCorrelationCurve(cool_plf_fplr_all_stages)
      new_dx_cooling_coil_speed2.setNominalTimeforCondensateRemovaltoBegin(1000)
      new_dx_cooling_coil_speed2.setRatioofInitialMoistureEvaporationRateandSteadyStateLatentCapacity(1.5)
      new_dx_cooling_coil_speed2.setLatentCapacityTimeConstant(45)
      new_dx_cooling_coil_speed2.setEvaporativeCondenserEffectiveness(0.9)
      new_dx_cooling_coil_speed2.autosizedEvaporativeCondenserAirFlowRate
      new_dx_cooling_coil_speed2.autosizedRatedEvaporativeCondenserPumpPowerConsumption
      if std_perf
        new_dx_cooling_coil.addStage(new_dx_cooling_coil_speed2) unless (hash_clg_speed_level_status[2] == false)
      else
        new_dx_cooling_coil.addStage(new_dx_cooling_coil_speed2) unless ((hash_clg_speed_level_status[2] == false) || (hash_htg_speed_level_status[2] == false))
      end

      # create stage 3
      new_dx_cooling_coil_speed3 = OpenStudio::Model::CoilCoolingDXMultiSpeedStageData.new(model)
      new_dx_cooling_coil_speed3.setGrossRatedTotalCoolingCapacity(hash_clg_cap_stgs[3])
      new_dx_cooling_coil_speed3.setGrossRatedSensibleHeatRatio(0.79452681573034)
      if std_perf
        rated_cop_fit = get_rated_cop_cooling(air_loop_hvac, hash_clg_airflow_stgs[3], hash_clg_cap_stgs[3])
        new_dx_cooling_coil_speed3.setGrossRatedCoolingCOP(rated_cop_fit)
        runner.registerInfo("--- (standard performance) for air loop (#{air_loop_hvac.name}), stage 3 rated_cop_cooling = #{rated_cop_fit}")
      else
        new_dx_cooling_coil_speed3.setGrossRatedCoolingCOP(4.44)
      end
      new_dx_cooling_coil_speed3.setRatedAirFlowRate(hash_clg_airflow_stgs[3])
      new_dx_cooling_coil_speed3.setRatedEvaporatorFanPowerPerVolumeFlowRate2017(773.3)
      new_dx_cooling_coil_speed3.setTotalCoolingCapacityFunctionofTemperatureCurve(cool_cap_ft3)
      if std_perf
        new_dx_cooling_coil_speed3.setTotalCoolingCapacityFunctionofFlowFractionCurve(c_cap_low_ff)
      else
        new_dx_cooling_coil_speed3.setTotalCoolingCapacityFunctionofFlowFractionCurve(cool_cap_fff_all_stages)
      end
      new_dx_cooling_coil_speed3.setEnergyInputRatioFunctionofTemperatureCurve(cool_eir_ft3)
      if std_perf
        new_dx_cooling_coil_speed3.setEnergyInputRatioFunctionofFlowFractionCurve(c_eir_low_ff)
      else
        new_dx_cooling_coil_speed3.setEnergyInputRatioFunctionofFlowFractionCurve(cool_eir_fff_all_stages)
      end
      new_dx_cooling_coil_speed3.setPartLoadFractionCorrelationCurve(cool_plf_fplr_all_stages)
      new_dx_cooling_coil_speed3.setNominalTimeforCondensateRemovaltoBegin(1000)
      new_dx_cooling_coil_speed3.setRatioofInitialMoistureEvaporationRateandSteadyStateLatentCapacity(1.5)
      new_dx_cooling_coil_speed3.setLatentCapacityTimeConstant(45)
      new_dx_cooling_coil_speed3.setEvaporativeCondenserEffectiveness(0.9)
      new_dx_cooling_coil_speed3.autosizedEvaporativeCondenserAirFlowRate
      new_dx_cooling_coil_speed3.autosizedRatedEvaporativeCondenserPumpPowerConsumption
      if std_perf
        new_dx_cooling_coil.addStage(new_dx_cooling_coil_speed3) unless (hash_clg_speed_level_status[3] == false)
      else
        new_dx_cooling_coil.addStage(new_dx_cooling_coil_speed3) unless ((hash_clg_speed_level_status[3] == false) || (hash_htg_speed_level_status[3] == false))
      end

      # create stage 4
      new_dx_cooling_coil_speed4 = OpenStudio::Model::CoilCoolingDXMultiSpeedStageData.new(model)
      new_dx_cooling_coil_speed4.setGrossRatedTotalCoolingCapacity(hash_clg_cap_stgs[4])
      new_dx_cooling_coil_speed4.setGrossRatedSensibleHeatRatio(0.784532541812955)
      if std_perf
        rated_cop_fit = get_rated_cop_cooling(air_loop_hvac, hash_clg_airflow_stgs[4], hash_clg_cap_stgs[4])
        new_dx_cooling_coil_speed4.setGrossRatedCoolingCOP(rated_cop_fit)
        runner.registerInfo("--- (standard performance) for air loop (#{air_loop_hvac.name}), stage 4 rated_cop_cooling = #{rated_cop_fit}")
      else
        new_dx_cooling_coil_speed4.setGrossRatedCoolingCOP(4.11)
      end
      new_dx_cooling_coil_speed4.setRatedAirFlowRate(hash_clg_airflow_stgs[4])
      new_dx_cooling_coil_speed4.setRatedEvaporatorFanPowerPerVolumeFlowRate2017(773.3)
      new_dx_cooling_coil_speed4.setTotalCoolingCapacityFunctionofTemperatureCurve(cool_cap_ft4)
      if std_perf
        new_dx_cooling_coil_speed4.setTotalCoolingCapacityFunctionofFlowFractionCurve(c_cap_high_ff)
      else
        new_dx_cooling_coil_speed4.setTotalCoolingCapacityFunctionofFlowFractionCurve(cool_cap_fff_all_stages)
      end
      new_dx_cooling_coil_speed4.setEnergyInputRatioFunctionofTemperatureCurve(cool_eir_ft4)
      if std_perf
        new_dx_cooling_coil_speed4.setEnergyInputRatioFunctionofFlowFractionCurve(c_eir_high_ff)
      else
        new_dx_cooling_coil_speed4.setEnergyInputRatioFunctionofFlowFractionCurve(cool_eir_fff_all_stages)
      end
      new_dx_cooling_coil_speed4.setPartLoadFractionCorrelationCurve(cool_plf_fplr_all_stages)
      new_dx_cooling_coil_speed4.setNominalTimeforCondensateRemovaltoBegin(1000)
      new_dx_cooling_coil_speed4.setRatioofInitialMoistureEvaporationRateandSteadyStateLatentCapacity(1.5)
      new_dx_cooling_coil_speed4.setLatentCapacityTimeConstant(45)
      new_dx_cooling_coil_speed4.setEvaporativeCondenserEffectiveness(0.9)
      new_dx_cooling_coil_speed4.autosizedEvaporativeCondenserAirFlowRate
      new_dx_cooling_coil_speed4.autosizedRatedEvaporativeCondenserPumpPowerConsumption
      new_dx_cooling_coil.addStage(new_dx_cooling_coil_speed4) 
      ####################################### End Cooling Performance Curves

      ################################### Heating Performance Curves
      # define performance curves

      # Defrost Energy Input Ratio Function of Temperature Curve
      defrost_eir = OpenStudio::Model::CurveBiquadratic.new(model)
      defrost_eir.setName("#{air_loop_hvac.name} defrost_eir")
      defrost_eir.setCoefficient1Constant(0.1528)
      defrost_eir.setCoefficient2x(0)
      defrost_eir.setCoefficient3xPOW2(0)
      defrost_eir.setCoefficient4y(0)
      defrost_eir.setCoefficient5yPOW2(0)
      defrost_eir.setCoefficient6xTIMESY(0)
      defrost_eir.setMinimumValueofx(-100)
      defrost_eir.setMaximumValueofx(100)
      defrost_eir.setMinimumValueofy(-100)
      defrost_eir.setMaximumValueofy(100)

      # Heating Capacity Function of Temperature Curve - 1
      heat_cap_ft1 = OpenStudio::Model::CurveBiquadratic.new(model)
      heat_cap_ft1.setName("#{air_loop_hvac.name} heat_cap_ft1")
      heat_cap_ft1.setCoefficient1Constant(0.893321031576)
      heat_cap_ft1.setCoefficient2x(-0.00973374264)
      heat_cap_ft1.setCoefficient3xPOW2(6.3643968e-05)
      heat_cap_ft1.setCoefficient4y(0.0391130520048)
      heat_cap_ft1.setCoefficient5yPOW2(-2.50816824e-06)
      heat_cap_ft1.setCoefficient6xTIMESY(-0.000272588652)
      heat_cap_ft1.setMinimumValueofx(-100)
      heat_cap_ft1.setMaximumValueofx(100)
      heat_cap_ft1.setMinimumValueofy(-100)
      heat_cap_ft1.setMaximumValueofy(100)
      # Heating Capacity Function of Temperature Curve - 2
      heat_cap_ft2 = OpenStudio::Model::CurveBiquadratic.new(model)
      heat_cap_ft2.setName("#{air_loop_hvac.name} heat_cap_ft2")
      heat_cap_ft2.setCoefficient1Constant(0.9237345336,)
      heat_cap_ft2.setCoefficient2x(-0.00597077568)
      heat_cap_ft2.setCoefficient3xPOW2(0)
      heat_cap_ft2.setCoefficient4y(0.02781672876)
      heat_cap_ft2.setCoefficient5yPOW2(6.5916828e-05)
      heat_cap_ft2.setCoefficient6xTIMESY(-0.000189254232)
      heat_cap_ft2.setMinimumValueofx(-100)
      heat_cap_ft2.setMaximumValueofx(100)
      heat_cap_ft2.setMinimumValueofy(-100)
      heat_cap_ft2.setMaximumValueofy(100)
      # Heating Capacity Function of Temperature Curve - 3
      heat_cap_ft3 = OpenStudio::Model::CurveBiquadratic.new(model)
      heat_cap_ft3.setName("#{air_loop_hvac.name} heat_cap_ft3")
      heat_cap_ft3.setCoefficient1Constant(0.9620542196)
      heat_cap_ft3.setCoefficient2x(-0.00949277772)
      heat_cap_ft3.setCoefficient3xPOW2(0.000109212948)
      heat_cap_ft3.setCoefficient4y(0.0247078314)
      heat_cap_ft3.setCoefficient5yPOW2(3.4225092e-05)
      heat_cap_ft3.setCoefficient6xTIMESY(-0.000125697744)
      heat_cap_ft3.setMinimumValueofx(-100)
      heat_cap_ft3.setMaximumValueofx(100)
      heat_cap_ft3.setMinimumValueofy(-100)
      heat_cap_ft3.setMaximumValueofy(100)
      # Heating Capacity Function of Temperature Curve - 4
      if std_perf
        heat_cap_ft4 = h_cap_allstages_T
        runner.registerInfo("--- (standard performance) for air loop (#{air_loop_hvac.name}), overriding for modeling standard performance: heat_cap_ft4.name = #{heat_cap_ft4.name}")
      else
        heat_cap_ft4 = OpenStudio::Model::CurveBiquadratic.new(model)
        heat_cap_ft4.setName("#{air_loop_hvac.name} heat_cap_ft4")
        heat_cap_ft4.setCoefficient1Constant(0.93607915412)
        heat_cap_ft4.setCoefficient2x(-0.005481563544)
        heat_cap_ft4.setCoefficient3xPOW2(-8.5897908e-06)
        heat_cap_ft4.setCoefficient4y(0.02491053192)
        heat_cap_ft4.setCoefficient5yPOW2(5.3087076e-05)
        heat_cap_ft4.setCoefficient6xTIMESY(-0.000155750364)
        heat_cap_ft4.setMinimumValueofx(-100)
        heat_cap_ft4.setMaximumValueofx(100)
        heat_cap_ft4.setMinimumValueofy(-100)
        heat_cap_ft4.setMaximumValueofy(100)
      end

      # Heating Capacity Function of Flow Fraction Curve
      if std_perf
        heat_cap_fff_all_stages = h_cap_allstages_ff
        runner.registerInfo("--- (standard performance) for air loop (#{air_loop_hvac.name}), overriding for modeling standard performance: heat_cap_fff_all_stages.name = #{heat_cap_fff_all_stages.name}")
      else
        heat_cap_fff_all_stages = OpenStudio::Model::CurveQuadratic.new(model)
        heat_cap_fff_all_stages.setName("#{air_loop_hvac.name} heat_cap_fff_all_stages")
        heat_cap_fff_all_stages.setCoefficient1Constant(1)
        heat_cap_fff_all_stages.setCoefficient2x(0)
        heat_cap_fff_all_stages.setCoefficient3xPOW2(0)
        heat_cap_fff_all_stages.setMinimumValueofx(0)
        heat_cap_fff_all_stages.setMaximumValueofx(2)
        heat_cap_fff_all_stages.setMinimumCurveOutput(0)
        heat_cap_fff_all_stages.setMaximumCurveOutput(2)
      end

      # Energy Input Ratio Function of Temperature Curve - 1
      heat_eir_ft1 = OpenStudio::Model::CurveBiquadratic.new(model)
      heat_eir_ft1.setName("#{air_loop_hvac.name} heat_eir_ft1")
      heat_eir_ft1.setCoefficient1Constant(0.466648487)
      heat_eir_ft1.setCoefficient2x(0.020263329)
      heat_eir_ft1.setCoefficient3xPOW2(0.00126839196)
      heat_eir_ft1.setCoefficient4y(-0.0170161326)
      heat_eir_ft1.setCoefficient5yPOW2(0.00317499588)
      heat_eir_ft1.setCoefficient6xTIMESY(-0.00349609608)
      heat_eir_ft1.setMinimumValueofx(-100)
      heat_eir_ft1.setMaximumValueofx(100)
      heat_eir_ft1.setMinimumValueofy(-100)
      heat_eir_ft1.setMaximumValueofy(100)
      # Energy Input Ratio Function of Temperature Curve - 2
      heat_eir_ft2 = OpenStudio::Model::CurveBiquadratic.new(model)
      heat_eir_ft2.setName("#{air_loop_hvac.name} heat_eir_ft2")
      heat_eir_ft2.setCoefficient1Constant(0.450656859)
      heat_eir_ft2.setCoefficient2x(0.0292902642)
      heat_eir_ft2.setCoefficient3xPOW2(0.00039314484)
      heat_eir_ft2.setCoefficient4y(-0.0097895178)
      heat_eir_ft2.setCoefficient5yPOW2(0.00053936928)
      heat_eir_ft2.setCoefficient6xTIMESY(-0.0011808828)
      heat_eir_ft2.setMinimumValueofx(-100)
      heat_eir_ft2.setMaximumValueofx(100)
      heat_eir_ft2.setMinimumValueofy(-100)
      heat_eir_ft2.setMaximumValueofy(100)
      # Energy Input Ratio Function of Temperature Curve - 3
      heat_eir_ft3 = OpenStudio::Model::CurveBiquadratic.new(model)
      heat_eir_ft3.setName("#{air_loop_hvac.name} heat_eir_ft3")
      heat_eir_ft3.setCoefficient1Constant(0.5725180114)
      heat_eir_ft3.setCoefficient2x(0.02289624912)
      heat_eir_ft3.setCoefficient3xPOW2(0.000266018904)
      heat_eir_ft3.setCoefficient4y(-0.0106675434)
      heat_eir_ft3.setCoefficient5yPOW2(0.00049092156)
      heat_eir_ft3.setCoefficient6xTIMESY(-0.00068136876)
      heat_eir_ft3.setMinimumValueofx(-100)
      heat_eir_ft3.setMaximumValueofx(100)
      heat_eir_ft3.setMinimumValueofy(-100)
      heat_eir_ft3.setMaximumValueofy(100)
      # Energy Input Ratio Function of Temperature Curve - 4
      if std_perf
        heat_eir_ft4 = h_eir_allstages_T
        runner.registerInfo("--- (standard performance) for air loop (#{air_loop_hvac.name}), overriding for modeling standard performance: heat_eir_ft4.name = #{heat_eir_ft4.name}")
      else
        heat_eir_ft4 = OpenStudio::Model::CurveBiquadratic.new(model)
        heat_eir_ft4.setName("#{air_loop_hvac.name} heat_eir_ft4")
        heat_eir_ft4.setCoefficient1Constant(0.668195855)
        heat_eir_ft4.setCoefficient2x(0.0146719548)
        heat_eir_ft4.setCoefficient3xPOW2(0.00044596332)
        heat_eir_ft4.setCoefficient4y(-0.0114392286)
        heat_eir_ft4.setCoefficient5yPOW2(0.00049710348)
        heat_eir_ft4.setCoefficient6xTIMESY(-0.00069095592)
        heat_eir_ft4.setMinimumValueofx(-100)
        heat_eir_ft4.setMaximumValueofx(100)
        heat_eir_ft4.setMinimumValueofy(-100)
        heat_eir_ft4.setMaximumValueofy(100)
      end

      # Energy Input Ratio Function of Flow Fraction Curve
      if std_perf
        heat_eir_fff_all_stages = h_eir_allstages_ff
        runner.registerInfo("--- (standard performance) for air loop (#{air_loop_hvac.name}), overriding for modeling standard performance: heat_eir_fff_all_stages.name = #{heat_eir_fff_all_stages.name}")
      else
        heat_eir_fff_all_stages = OpenStudio::Model::CurveQuadratic.new(model)
        heat_eir_fff_all_stages.setName("#{air_loop_hvac.name} heat_eir_fff")
        heat_eir_fff_all_stages.setCoefficient1Constant(1)
        heat_eir_fff_all_stages.setCoefficient2x(0)
        heat_eir_fff_all_stages.setCoefficient3xPOW2(0)
        heat_eir_fff_all_stages.setMinimumValueofx(0)
        heat_eir_fff_all_stages.setMaximumValueofx(2)
        heat_eir_fff_all_stages.setMinimumCurveOutput(0)
        heat_eir_fff_all_stages.setMaximumCurveOutput(2)
      end

      # Part Load Fraction Correlation Curve
      heat_plf_fplr_all_stages = OpenStudio::Model::CurveQuadratic.new(model)
      heat_plf_fplr_all_stages.setName("#{air_loop_hvac.name} heat_plf_fplr")
      heat_plf_fplr_all_stages.setCoefficient1Constant(0.76)
      heat_plf_fplr_all_stages.setCoefficient2x(0.24)
      heat_plf_fplr_all_stages.setCoefficient3xPOW2(0)
      heat_plf_fplr_all_stages.setMinimumValueofx(0)
      heat_plf_fplr_all_stages.setMaximumValueofx(1)
      heat_plf_fplr_all_stages.setMinimumCurveOutput(0.7)
      heat_plf_fplr_all_stages.setMaximumCurveOutput(1)

      # add new multispeed heating coil
      if std_perf
        new_dx_heating_coil = OpenStudio::Model::CoilHeatingDXSingleSpeed.new(model)
        new_dx_heating_coil.setName("#{air_loop_hvac.name} Heat Pump Coil")
        new_dx_heating_coil.setMinimumOutdoorDryBulbTemperatureforCompressorOperation(-17.7778)
        new_dx_heating_coil.setAvailabilitySchedule(always_on)
        new_dx_heating_coil.setDefrostEnergyInputRatioFunctionofTemperatureCurve(defrost_eir) #defrost_eir
        new_dx_heating_coil.setMaximumOutdoorDryBulbTemperatureforDefrostOperation(4.444)
        new_dx_heating_coil.setDefrostStrategy('ReverseCycle')
        new_dx_heating_coil.setDefrostControl('OnDemand')
        new_dx_heating_coil.setDefrostTimePeriodFraction(0.058333)

        new_dx_heating_coil.setRatedTotalHeatingCapacity(hash_htg_cap_stgs[4])
        rated_cop_fit = get_rated_cop_heating(air_loop_hvac, hash_htg_airflow_stgs[4], hash_htg_cap_stgs[4])
        runner.registerInfo("--- (standard performance) for air loop (#{air_loop_hvac.name}), single stage rated_cop_heating = #{rated_cop_fit}")
        new_dx_heating_coil.setRatedCOP(rated_cop_fit)
        new_dx_heating_coil.setRatedAirFlowRate(hash_htg_airflow_stgs[4])
        new_dx_heating_coil.setRatedSupplyFanPowerPerVolumeFlowRate2017(773.3)
        new_dx_heating_coil.setTotalHeatingCapacityFunctionofTemperatureCurve(heat_cap_ft4)
        new_dx_heating_coil.setTotalHeatingCapacityFunctionofFlowFractionCurve(heat_cap_fff_all_stages)
        new_dx_heating_coil.setEnergyInputRatioFunctionofTemperatureCurve(heat_eir_ft4)
        new_dx_heating_coil.setEnergyInputRatioFunctionofFlowFractionCurve (heat_eir_fff_all_stages)
        new_dx_heating_coil.setPartLoadFractionCorrelationCurve(heat_plf_fplr_all_stages)
      else
        new_dx_heating_coil = OpenStudio::Model::CoilHeatingDXMultiSpeed.new(model)
        new_dx_heating_coil.setName("#{air_loop_hvac.name} Heat Pump Coil")
        new_dx_heating_coil.setMinimumOutdoorDryBulbTemperatureforCompressorOperation(-17.7778)
        new_dx_heating_coil.setAvailabilitySchedule(always_on)
        new_dx_heating_coil.setDefrostEnergyInputRatioFunctionofTemperatureCurve(defrost_eir) #defrost_eir
        new_dx_heating_coil.setMaximumOutdoorDryBulbTemperatureforDefrostOperation(4.444)
        new_dx_heating_coil.setDefrostStrategy('ReverseCycle')
        new_dx_heating_coil.setDefrostControl('OnDemand')
        new_dx_heating_coil.setDefrostTimePeriodFraction(0.058333)
        new_dx_heating_coil.setApplyPartLoadFractiontoSpeedsGreaterthan1(false)
        new_dx_heating_coil.setFuelType('Electricity')
        new_dx_heating_coil.setRegionnumberforCalculatingHSPF(4)

        # add stage data: create stage 1
        new_dx_heating_coil_speed1 = OpenStudio::Model::CoilHeatingDXMultiSpeedStageData.new(model)
        new_dx_heating_coil_speed1.setGrossRatedHeatingCapacity(hash_htg_cap_stgs[1])
        new_dx_heating_coil_speed1.setGrossRatedHeatingCOP(4.96)
        new_dx_heating_coil_speed1.setRatedAirFlowRate(hash_htg_airflow_stgs[1])
<<<<<<< HEAD
        new_dx_heating_coil_speed1.setRatedSupplyAirFanPowerPerVolumeFlowRate(773.3)
=======
        new_dx_heating_coil_speed1.setRatedSupplyAirFanPowerPerVolumeFlowRate2017(773.3)
>>>>>>> d79d60c0
        new_dx_heating_coil_speed1.setHeatingCapacityFunctionofTemperatureCurve(heat_cap_ft1)
        new_dx_heating_coil_speed1.setHeatingCapacityFunctionofFlowFractionCurve(heat_cap_fff_all_stages)
        new_dx_heating_coil_speed1.setEnergyInputRatioFunctionofTemperatureCurve(heat_eir_ft1)
        new_dx_heating_coil_speed1.setEnergyInputRatioFunctionofFlowFractionCurve (heat_eir_fff_all_stages)
        new_dx_heating_coil_speed1.setPartLoadFractionCorrelationCurve(heat_plf_fplr_all_stages)
        new_dx_heating_coil.addStage(new_dx_heating_coil_speed1) unless ((hash_clg_speed_level_status[1] == false) || (hash_htg_speed_level_status[1] == false))

        # add stage data: create stage 2
        new_dx_heating_coil_speed2 = OpenStudio::Model::CoilHeatingDXMultiSpeedStageData.new(model)
        new_dx_heating_coil_speed2.setGrossRatedHeatingCapacity(hash_htg_cap_stgs[2])
        new_dx_heating_coil_speed2.setGrossRatedHeatingCOP(4.24)
        new_dx_heating_coil_speed2.setRatedAirFlowRate(hash_htg_airflow_stgs[2])
<<<<<<< HEAD
        new_dx_heating_coil_speed2.setRatedSupplyAirFanPowerPerVolumeFlowRate(773.3)
=======
        new_dx_heating_coil_speed2.setRatedSupplyAirFanPowerPerVolumeFlowRate2017(773.3)
>>>>>>> d79d60c0
        new_dx_heating_coil_speed2.setHeatingCapacityFunctionofTemperatureCurve(heat_cap_ft2)
        new_dx_heating_coil_speed2.setHeatingCapacityFunctionofFlowFractionCurve(heat_cap_fff_all_stages)
        new_dx_heating_coil_speed2.setEnergyInputRatioFunctionofTemperatureCurve(heat_eir_ft2)
        new_dx_heating_coil_speed2.setEnergyInputRatioFunctionofFlowFractionCurve (heat_eir_fff_all_stages)
        new_dx_heating_coil_speed2.setPartLoadFractionCorrelationCurve(heat_plf_fplr_all_stages)
        new_dx_heating_coil.addStage(new_dx_heating_coil_speed2) unless ((hash_clg_speed_level_status[2] == false) || (hash_htg_speed_level_status[2] == false))

        # add stage data: create stage 3
        new_dx_heating_coil_speed3 = OpenStudio::Model::CoilHeatingDXMultiSpeedStageData.new(model)
        new_dx_heating_coil_speed3.setGrossRatedHeatingCapacity(hash_htg_cap_stgs[3])
        new_dx_heating_coil_speed3.setGrossRatedHeatingCOP(3.59)
        new_dx_heating_coil_speed3.setRatedAirFlowRate(hash_htg_airflow_stgs[3])
<<<<<<< HEAD
        new_dx_heating_coil_speed3.setRatedSupplyAirFanPowerPerVolumeFlowRate(773.3)
=======
        new_dx_heating_coil_speed3.setRatedSupplyAirFanPowerPerVolumeFlowRate2017(773.3)
>>>>>>> d79d60c0
        new_dx_heating_coil_speed3.setHeatingCapacityFunctionofTemperatureCurve(heat_cap_ft3)
        new_dx_heating_coil_speed3.setHeatingCapacityFunctionofFlowFractionCurve(heat_cap_fff_all_stages)
        new_dx_heating_coil_speed3.setEnergyInputRatioFunctionofTemperatureCurve(heat_eir_ft3)
        new_dx_heating_coil_speed3.setEnergyInputRatioFunctionofFlowFractionCurve (heat_eir_fff_all_stages)
        new_dx_heating_coil_speed3.setPartLoadFractionCorrelationCurve(heat_plf_fplr_all_stages)
        new_dx_heating_coil.addStage(new_dx_heating_coil_speed3) unless ((hash_clg_speed_level_status[3] == false) || (hash_htg_speed_level_status[3] == false))

        # add stage data: create stage 4
        new_dx_heating_coil_speed4 = OpenStudio::Model::CoilHeatingDXMultiSpeedStageData.new(model)
        new_dx_heating_coil_speed4.setGrossRatedHeatingCapacity(hash_htg_cap_stgs[4])
        new_dx_heating_coil_speed4.setGrossRatedHeatingCOP(3.42)
        new_dx_heating_coil_speed4.setRatedAirFlowRate(hash_htg_airflow_stgs[4])
<<<<<<< HEAD
        new_dx_heating_coil_speed4.setRatedSupplyAirFanPowerPerVolumeFlowRate(773.3)
=======
        new_dx_heating_coil_speed4.setRatedSupplyAirFanPowerPerVolumeFlowRate2017(773.3)
>>>>>>> d79d60c0
        new_dx_heating_coil_speed4.setHeatingCapacityFunctionofTemperatureCurve(heat_cap_ft4)
        new_dx_heating_coil_speed4.setHeatingCapacityFunctionofFlowFractionCurve(heat_cap_fff_all_stages)
        new_dx_heating_coil_speed4.setEnergyInputRatioFunctionofTemperatureCurve(heat_eir_ft4)
        new_dx_heating_coil_speed4.setEnergyInputRatioFunctionofFlowFractionCurve (heat_eir_fff_all_stages)
        new_dx_heating_coil_speed4.setPartLoadFractionCorrelationCurve(heat_plf_fplr_all_stages)
        new_dx_heating_coil.addStage(new_dx_heating_coil_speed4)
      end      
      
      ####################################### End Heating Performance Curves

      # add new supplemental heating coil
      new_backup_heating_coil = nil
      # define backup heat source TODO: set capacity to equal full heating capacity
      if (prim_ht_fuel_type == 'electric') || (backup_ht_fuel_scheme=='electric_resistance_backup')
        new_backup_heating_coil = OpenStudio::Model::CoilHeatingElectric.new(model)
        new_backup_heating_coil.setEfficiency(1.0)
        new_backup_heating_coil.setName("#{air_loop_hvac.name} electric resistance backup coil")
      else
        new_backup_heating_coil = OpenStudio::Model::CoilHeatingGas.new(model)
        new_backup_heating_coil.setGasBurnerEfficiency(0.80)
        new_backup_heating_coil.setName("#{air_loop_hvac.name} gas backup coil")
      end
      # set availability schedule
      new_backup_heating_coil.setAvailabilitySchedule(always_on)
      # set capacity of backup heat to meet full heating load
      new_backup_heating_coil.setNominalCapacity(orig_htg_coil_gross_cap)

      # add new fan
      new_fan = OpenStudio::Model::FanVariableVolume.new(model, always_on)
      new_fan.setAvailabilitySchedule(supply_fan_avail_sched)
      new_fan.setName("#{air_loop_hvac.name} VFD Fan")
      new_fan.setFanTotalEfficiency(0.63) # from PNNL
      new_fan.setMotorEfficiency(fan_mot_eff) # from Daikin Rebel E+ file
      new_fan.setFanPowerCoefficient1(0.242469) # from Daikin Rebel E+ file
      new_fan.setFanPowerCoefficient2(-1.46455) # from Daikin Rebel E+ file
      new_fan.setFanPowerCoefficient3(4.496391) # from Daikin Rebel E+ file
      new_fan.setFanPowerCoefficient4(-3.6426) # from Daikin Rebel E+ file
      new_fan.setFanPowerCoefficient5(1.301203) # from Daikin Rebel E+ file
      new_fan.setFanPowerMinimumFlowRateInputMethod("Fraction")

      # set minimum fan power flow fraction to the higher of 0.40 or the min flow fraction
      if min_airflow_ratio > min_flow
        new_fan.setFanPowerMinimumFlowFraction(min_airflow_ratio)
      else
        new_fan.setFanPowerMinimumFlowFraction(min_flow)
      end
      new_fan.setPressureRise(fan_static_pressure) # set from origial fan power; 0.5in will be added later if adding HR

      # add new unitary system object
      new_air_to_air_heatpump =  OpenStudio::Model::AirLoopHVACUnitarySystem.new(model)
      new_air_to_air_heatpump.setName("#{air_loop_hvac.name} Unitary Heat Pump System")
      new_air_to_air_heatpump.setSupplyFan(new_fan)
      new_air_to_air_heatpump.setHeatingCoil(new_dx_heating_coil)
      new_air_to_air_heatpump.setCoolingCoil(new_dx_cooling_coil) 
      new_air_to_air_heatpump.setSupplementalHeatingCoil(new_backup_heating_coil)
      new_air_to_air_heatpump.addToNode(air_loop_hvac.supplyOutletNode()) 

      # set other features
      new_air_to_air_heatpump.setControllingZoneorThermostatLocation(control_zone)
      new_air_to_air_heatpump.setFanPlacement('DrawThrough')
      new_air_to_air_heatpump.setAvailabilitySchedule(unitary_availability_sched)
      new_air_to_air_heatpump.setDehumidificationControlType(dehumid_type)
      new_air_to_air_heatpump.setSupplyAirFanOperatingModeSchedule(supply_fan_op_sched)
      new_air_to_air_heatpump.setControlType('Load') ##cc-tmp
      new_air_to_air_heatpump.setName("#{thermal_zone.name} RTU SZ-VAV Heat Pump")
      new_air_to_air_heatpump.setMaximumSupplyAirTemperature(50) 
      new_air_to_air_heatpump.setDXHeatingCoilSizingRatio(1+performance_oversizing_factor)
      # set cooling design flow rate
      new_air_to_air_heatpump.setSupplyAirFlowRateDuringCoolingOperation(hash_clg_airflow_stgs[4])
      # set heating design flow rate
      new_air_to_air_heatpump.setSupplyAirFlowRateDuringHeatingOperation(hash_htg_airflow_stgs[4])
      # set no load design flow rate
      new_air_to_air_heatpump.resetSupplyAirFlowRateMethodWhenNoCoolingorHeatingisRequired
      new_air_to_air_heatpump.setSupplyAirFlowRateWhenNoCoolingorHeatingisRequired(min_airflow_m3_per_s)

      # new_air_to_air_heatpump.setDOASDXCoolingCoilLeavingMinimumAirTemperature(7.5) # set minimum discharge temp to 45F, required for VAV operation

      # add dcv to air loop if dcv flag is true
      if dcv==true
        oa_system = air_loop_hvac.airLoopHVACOutdoorAirSystem.get
        controller_oa = oa_system.getControllerOutdoorAir
        controller_mv = controller_oa.controllerMechanicalVentilation
        controller_mv.setDemandControlledVentilation(true)
      end

      # add economizer
      if econ==true
        # set parameters
        oa_system = air_loop_hvac.airLoopHVACOutdoorAirSystem.get
        controller_oa = oa_system.getControllerOutdoorAir
        # econ_type = std.model_economizer_type(model, climate_zone)
        # set economizer type
        controller_oa.setEconomizerControlType('DifferentialEnthalpy')
        # set drybulb temperature limit; per 90.1-2013, this is constant 75F for all climates
        drybulb_limit_f=75
        drybulb_limit_c = OpenStudio.convert(drybulb_limit_f, 'F', 'C').get
        controller_oa.setEconomizerMaximumLimitDryBulbTemperature(drybulb_limit_c)
        # set lockout for integrated heating
        controller_oa.setLockoutType('LockoutWithHeating')
      end

      # make sure existing economizer is integrated or it wont work with multispeed coil
      oa_system = air_loop_hvac.airLoopHVACOutdoorAirSystem.get
      controller_oa = oa_system.getControllerOutdoorAir
      controller_oa.setLockoutType('LockoutWithHeating') unless controller_oa.getEconomizerControlType == "NoEconomizer"

      # Energy recovery
      # check for ERV, and get components
      # ERV components will be removed and replaced if ERV flag was selected
      # If ERV flag was not selected, ERV equipment will remain in place as-is
      erv_components = []
      air_loop_hvac.oaComponents.each do |component|
          component_name = component.name.to_s
          next if component_name.include? "Node"
          if component_name.include? "ERV"
            erv_components << component
            erv_components = erv_components.uniq
          end
        end  
      
      # add energy recovery if specified by user and if the building type is applicable
      if ((hr==true) && (btype_erv_applicable==true))

        # check if there was previously an ERV on this air loop
        existing_erv = !erv_components.empty?

        # check for space type applicability
        stype_erv_applicable=true
        thermal_zone_names_to_exclude = [
          'Kitchen',
          'kitchen',
          'KITCHEN',
          'Dining',
          'dining',
          'DINING',
        ]
        # skip air loops that serve non-applicable space types and warn user
        if thermal_zone_names_to_exclude.any? { |word| (thermal_zone.name.to_s).include?(word) }
          runner.registerWarning("The user selected to add energy recovery to the HP-RTUs, but thermal zone #{thermal_zone.name.to_s} is a non-applicable space type for energy recovery. Any existing energy recovery will remain for consistancy, but no new energy recovery will be added.")
        else
          # # assuming 90% return airflow based on PNNL prototype models
          # # only do this if the value is currently 1 and there is no existing ERV
          # # this is to retain consistancy with baseline
          # if (air_loop_hvac.designReturnAirFlowFractionofSupplyAirFlow == 1) && (existing_erv==false)
          #   air_loop_hvac.setDesignReturnAirFlowFractionofSupplyAirFlow(0.9)
          # end
          # remove existing ERV; these will be replaced with new ERV equipment
          erv_components.each(&:remove)
          # get oa system
          oa_sys = air_loop_hvac.airLoopHVACOutdoorAirSystem
          std.air_loop_hvac_apply_energy_recovery_ventilator(air_loop_hvac, climate_zone)
          # set heat exchanger efficiency levels
          # get outdoor airflow (which is used for sizing)
          oa_sys = oa_sys.get
          oa_controller = oa_sys.getControllerOutdoorAir
          oa_sys_sizing = air_loop_hvac.sizingSystem
          oa_flow_m3_per_s = nil
          # get design outdoor air flow rate
          # this is used to estimate wheel "fan" power
          # loop through thermal zones
          oa_flow_m3_per_s = 0
          air_loop_hvac.thermalZones.each do |thermal_zone|
            space = thermal_zone.spaces[0]

            # get zone area
            fa = thermal_zone.floorArea

            # get zone volume
            vol = thermal_zone.airVolume

            # get zone design people
            num_people = thermal_zone.numberOfPeople

            if space.designSpecificationOutdoorAir.is_initialized
              dsn_spec_oa = space.designSpecificationOutdoorAir.get

              # add floor area component
              oa_area = dsn_spec_oa.outdoorAirFlowperFloorArea
              oa_flow_m3_per_s += oa_area * fa

              # add per person component
              oa_person = dsn_spec_oa.outdoorAirFlowperPerson
              oa_flow_m3_per_s += oa_person * num_people

              # add air change component
              oa_ach = dsn_spec_oa.outdoorAirFlowAirChangesperHour
              oa_flow_m3_per_s += (oa_ach * vol) / 60
            end
          end

          oa_sys.oaComponents.each do |oa_comp|
            if oa_comp.to_HeatExchangerAirToAirSensibleAndLatent.is_initialized
              hx = oa_comp.to_HeatExchangerAirToAirSensibleAndLatent.get
              # set controls
              hx.setSupplyAirOutletTemperatureControl(true)
              hx.setEconomizerLockout(true)
              hx.setFrostControlType('MinimumExhaustTemperature')
              hx.setThresholdTemperature(1.66667) #35F, from E+ recommendation
              hx.setHeatExchangerType('Rotary') # rotary is used for fan power modulation when bypass is active. Only affects supply temp control with bypass.
              # add setpoint manager to control recovery
              # Add a setpoint manager OA pretreat to control the ERV
              spm_oa_pretreat = OpenStudio::Model::SetpointManagerOutdoorAirPretreat.new(air_loop_hvac.model)
              spm_oa_pretreat.setMinimumSetpointTemperature(-99.0)
              spm_oa_pretreat.setMaximumSetpointTemperature(99.0)
              spm_oa_pretreat.setMinimumSetpointHumidityRatio(0.00001)
              spm_oa_pretreat.setMaximumSetpointHumidityRatio(1.0)
              # Reference setpoint node and mixed air stream node are outlet node of the OA system
              mixed_air_node = oa_sys.mixedAirModelObject.get.to_Node.get
              spm_oa_pretreat.setReferenceSetpointNode(mixed_air_node)
              spm_oa_pretreat.setMixedAirStreamNode(mixed_air_node)
              # Outdoor air node is the outboard OA node of the OA system
              spm_oa_pretreat.setOutdoorAirStreamNode(oa_sys.outboardOANode.get)
              # Return air node is the inlet node of the OA system
              return_air_node = oa_sys.returnAirModelObject.get.to_Node.get
              spm_oa_pretreat.setReturnAirStreamNode(return_air_node)
              # Attach to the outlet of the HX
              hx_outlet = hx.primaryAirOutletModelObject.get.to_Node.get
              spm_oa_pretreat.addToNode(hx_outlet)
    
              # set parameters for ERV
              if doas_type=='ERV'
                # set efficiencies; assumed 90% airflow returned to unit
                hx.setSensibleEffectivenessat100HeatingAirFlow(0.75*0.9)
                hx.setSensibleEffectivenessat75HeatingAirFlow(0.78*0.9)
                hx.setLatentEffectivenessat100HeatingAirFlow(0.61*0.9)
                hx.setLatentEffectivenessat75HeatingAirFlow(0.68*0.9)
                hx.setSensibleEffectivenessat100CoolingAirFlow(0.75*0.9)
                hx.setSensibleEffectivenessat75CoolingAirFlow(0.78*0.9)
                hx.setLatentEffectivenessat100CoolingAirFlow(0.55*0.9)
                hx.setLatentEffectivenessat75CoolingAirFlow(0.60*0.9)  
              # set parameters for HRV
              elsif doas_type=='HRV'
                # set efficiencies; assumed 90% airflow returned to unit
                hx.setSensibleEffectivenessat100HeatingAirFlow(0.84*0.9)
                hx.setSensibleEffectivenessat75HeatingAirFlow(0.86*0.9)
                hx.setLatentEffectivenessat100HeatingAirFlow(0)
                hx.setLatentEffectivenessat75HeatingAirFlow(0)
                hx.setSensibleEffectivenessat100CoolingAirFlow(0.83*0.9)
                hx.setSensibleEffectivenessat75CoolingAirFlow(0.84*0.9)
                hx.setLatentEffectivenessat100CoolingAirFlow(0)
                hx.setLatentEffectivenessat75CoolingAirFlow(0)
              end
    
              # fan efficiency ranges from 40-60% (Energy Modeling Guide for Very High Efficiency DOAS Final Report)
              default_fan_efficiency = 0.55
              power = (oa_flow_m3_per_s * 174.188 / default_fan_efficiency) + ((oa_flow_m3_per_s * 0.9 * 124.42) / default_fan_efficiency)
              hx.setNominalElectricPower(power)
            end
          end
        end
      end
    end
        
    # report final condition of model
    # runner.registerFinalCondition("The building finished with heat pump RTUs replacing the HVAC equipment for #{selected_air_loops.size} air loops. Cumulatively, the installed RTUs have been upsized by a factor of #{(cum_applied_cool_cap / cum_req_cool_cap).round(2)} to accomodate additional heating capacity, which results in #{OpenStudio.convert(cum_applied_cool_cap, 'W', 'ton').get.round(2)} tons of cooling, #{OpenStudio.convert(cum_applied_htg_cap_at_rated_47f, 'W', 'ton').get.round(2)} tons of heating at rated conditions (47F), and #{OpenStudio.convert(cum_req_htg_cap, 'W', 'ton').get.round(2)} tons of #{backup_heat_source} backup heating. For reference, the cumulative heat pump capacity is capable of supplying #{((cum_applied_htg_cap_at_rated_47f / cum_req_htg_cap)*100).round(2)}% of the design heating load at 47F, #{((cum_applied_htg_cap_at_17f / cum_req_htg_cap)*100).round(2)}% at 17F, #{((cum_applied_htg_cap_at_0f / cum_req_htg_cap)*100).round(2)}% at 0F, and no capacity below 0F due to the cutoff temperature, while the weather file heating design day temperature is #{OpenStudio.convert(wntr_design_day_temp_c, 'C', 'F').get.round(0)}F.")

    return true
  end
end

# register the measure to be used by the application
AddHeatPumpRtu.new.registerWithApplication<|MERGE_RESOLUTION|>--- conflicted
+++ resolved
@@ -708,8 +708,6 @@
       backup_heat_source='electric'
     end
 
-<<<<<<< HEAD
-=======
     # applicability checks for heat recovery; building type
     # building type not applicable to ERVs as part of this measure will receive no additional or modification of ERV systems
     # this is only relevant if the user selected to add ERVs
@@ -752,7 +750,6 @@
         [15.5556, 19.4444, 'HRV']
       end
 
->>>>>>> d79d60c0
     # load performance data if modeling standard performance
     custom_data_json = nil
     c_cap_high_T = nil  
@@ -1360,14 +1357,6 @@
         end
       end
 
-<<<<<<< HEAD
-      # puts ""
-      # puts "New Heating"
-      # puts hash_htg_cap_stgs
-      # puts hash_htg_airflow_stgs
-      # puts hash_htg_speed_level_status
-=======
->>>>>>> d79d60c0
       #################################### End Sizing Logic
 
       # override stage configuration for modeling standard performance
@@ -1900,11 +1889,7 @@
         new_dx_heating_coil_speed1.setGrossRatedHeatingCapacity(hash_htg_cap_stgs[1])
         new_dx_heating_coil_speed1.setGrossRatedHeatingCOP(4.96)
         new_dx_heating_coil_speed1.setRatedAirFlowRate(hash_htg_airflow_stgs[1])
-<<<<<<< HEAD
-        new_dx_heating_coil_speed1.setRatedSupplyAirFanPowerPerVolumeFlowRate(773.3)
-=======
         new_dx_heating_coil_speed1.setRatedSupplyAirFanPowerPerVolumeFlowRate2017(773.3)
->>>>>>> d79d60c0
         new_dx_heating_coil_speed1.setHeatingCapacityFunctionofTemperatureCurve(heat_cap_ft1)
         new_dx_heating_coil_speed1.setHeatingCapacityFunctionofFlowFractionCurve(heat_cap_fff_all_stages)
         new_dx_heating_coil_speed1.setEnergyInputRatioFunctionofTemperatureCurve(heat_eir_ft1)
@@ -1917,11 +1902,7 @@
         new_dx_heating_coil_speed2.setGrossRatedHeatingCapacity(hash_htg_cap_stgs[2])
         new_dx_heating_coil_speed2.setGrossRatedHeatingCOP(4.24)
         new_dx_heating_coil_speed2.setRatedAirFlowRate(hash_htg_airflow_stgs[2])
-<<<<<<< HEAD
-        new_dx_heating_coil_speed2.setRatedSupplyAirFanPowerPerVolumeFlowRate(773.3)
-=======
         new_dx_heating_coil_speed2.setRatedSupplyAirFanPowerPerVolumeFlowRate2017(773.3)
->>>>>>> d79d60c0
         new_dx_heating_coil_speed2.setHeatingCapacityFunctionofTemperatureCurve(heat_cap_ft2)
         new_dx_heating_coil_speed2.setHeatingCapacityFunctionofFlowFractionCurve(heat_cap_fff_all_stages)
         new_dx_heating_coil_speed2.setEnergyInputRatioFunctionofTemperatureCurve(heat_eir_ft2)
@@ -1934,11 +1915,7 @@
         new_dx_heating_coil_speed3.setGrossRatedHeatingCapacity(hash_htg_cap_stgs[3])
         new_dx_heating_coil_speed3.setGrossRatedHeatingCOP(3.59)
         new_dx_heating_coil_speed3.setRatedAirFlowRate(hash_htg_airflow_stgs[3])
-<<<<<<< HEAD
-        new_dx_heating_coil_speed3.setRatedSupplyAirFanPowerPerVolumeFlowRate(773.3)
-=======
         new_dx_heating_coil_speed3.setRatedSupplyAirFanPowerPerVolumeFlowRate2017(773.3)
->>>>>>> d79d60c0
         new_dx_heating_coil_speed3.setHeatingCapacityFunctionofTemperatureCurve(heat_cap_ft3)
         new_dx_heating_coil_speed3.setHeatingCapacityFunctionofFlowFractionCurve(heat_cap_fff_all_stages)
         new_dx_heating_coil_speed3.setEnergyInputRatioFunctionofTemperatureCurve(heat_eir_ft3)
@@ -1951,11 +1928,7 @@
         new_dx_heating_coil_speed4.setGrossRatedHeatingCapacity(hash_htg_cap_stgs[4])
         new_dx_heating_coil_speed4.setGrossRatedHeatingCOP(3.42)
         new_dx_heating_coil_speed4.setRatedAirFlowRate(hash_htg_airflow_stgs[4])
-<<<<<<< HEAD
-        new_dx_heating_coil_speed4.setRatedSupplyAirFanPowerPerVolumeFlowRate(773.3)
-=======
         new_dx_heating_coil_speed4.setRatedSupplyAirFanPowerPerVolumeFlowRate2017(773.3)
->>>>>>> d79d60c0
         new_dx_heating_coil_speed4.setHeatingCapacityFunctionofTemperatureCurve(heat_cap_ft4)
         new_dx_heating_coil_speed4.setHeatingCapacityFunctionofFlowFractionCurve(heat_cap_fff_all_stages)
         new_dx_heating_coil_speed4.setEnergyInputRatioFunctionofTemperatureCurve(heat_eir_ft4)
