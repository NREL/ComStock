--- conflicted
+++ resolved
@@ -1905,9 +1905,7 @@
       new_dx_cooling_coil_speed1 = OpenStudio::Model::CoilCoolingDXMultiSpeedStageData.new(model)
       new_dx_cooling_coil_speed1.setGrossRatedTotalCoolingCapacity(hash_clg_cap_stgs[1])
       new_dx_cooling_coil_speed1.setGrossRatedSensibleHeatRatio(0.872821200315651)
-<<<<<<< HEAD
-      new_dx_cooling_coil_speed1.setGrossRatedCoolingCOP(final_rated_cooling_cop)
-=======
+
       # if cchpc scenarios are set, use fixed cop. else, use the default cop.
       if cchpc != 'false'
         if (cchpc == 'scenario_1') || (cchpc == 'scenario_2') || (cchpc == 'scenario_3') || (cchpc == 'scenario_7')
@@ -1918,9 +1916,9 @@
         new_dx_cooling_coil_speed1.setGrossRatedCoolingCOP(rated_cop_fit)
         runner.registerInfo("--- (cchpc) for air loop (#{air_loop_hvac.name}), stage 1 rated_cop_cooling = #{rated_cop_fit}")
       else
-        new_dx_cooling_coil_speed1.setGrossRatedCoolingCOP(4.40)
-      end
->>>>>>> 707cdb8d
+        new_dx_cooling_coil_speed1.setGrossRatedCoolingCOP(final_rated_cooling_cop)
+      end
+
       new_dx_cooling_coil_speed1.setRatedAirFlowRate(hash_clg_airflow_stgs[1])
       new_dx_cooling_coil_speed1.setRatedEvaporatorFanPowerPerVolumeFlowRate2017(773.3)
       new_dx_cooling_coil_speed1.setTotalCoolingCapacityFunctionofTemperatureCurve(cool_cap_ft1)
@@ -1946,9 +1944,6 @@
       new_dx_cooling_coil_speed2 = OpenStudio::Model::CoilCoolingDXMultiSpeedStageData.new(model)
       new_dx_cooling_coil_speed2.setGrossRatedTotalCoolingCapacity(hash_clg_cap_stgs[2])
       new_dx_cooling_coil_speed2.setGrossRatedSensibleHeatRatio(0.80463149283227)
-<<<<<<< HEAD
-      new_dx_cooling_coil_speed2.setGrossRatedCoolingCOP(final_rated_cooling_cop)
-=======
       # if cchpc scenarios are set, use fixed cop. else, use the default cop
       if cchpc != 'false'
         if (cchpc == 'scenario_1') || (cchpc == 'scenario_2') || (cchpc == 'scenario_3') || (cchpc == 'scenario_7')
@@ -1959,9 +1954,8 @@
         new_dx_cooling_coil_speed2.setGrossRatedCoolingCOP(rated_cop_fit)
         runner.registerInfo("--- (cchpc) for air loop (#{air_loop_hvac.name}), stage 2 rated_cop_cooling = #{rated_cop_fit}")
       else
-        new_dx_cooling_coil_speed2.setGrossRatedCoolingCOP(4.56)
-      end
->>>>>>> 707cdb8d
+        new_dx_cooling_coil_speed2.setGrossRatedCoolingCOP(final_rated_cooling_cop)
+      end
       new_dx_cooling_coil_speed2.setRatedAirFlowRate(hash_clg_airflow_stgs[2])
       new_dx_cooling_coil_speed2.setRatedEvaporatorFanPowerPerVolumeFlowRate2017(773.3)
       new_dx_cooling_coil_speed2.setTotalCoolingCapacityFunctionofTemperatureCurve(cool_cap_ft2)
@@ -1987,9 +1981,6 @@
       new_dx_cooling_coil_speed3 = OpenStudio::Model::CoilCoolingDXMultiSpeedStageData.new(model)
       new_dx_cooling_coil_speed3.setGrossRatedTotalCoolingCapacity(hash_clg_cap_stgs[3])
       new_dx_cooling_coil_speed3.setGrossRatedSensibleHeatRatio(0.79452681573034)
-<<<<<<< HEAD
-      new_dx_cooling_coil_speed3.setGrossRatedCoolingCOP(final_rated_cooling_cop)
-=======
       # if cchpc scenarios are set, use fixed cop. else, use the standard performance regression method
       if std_perf
         if (cchpc == 'scenario_1') || (cchpc == 'scenario_2') || (cchpc == 'scenario_3') || (cchpc == 'scenario_7')
@@ -2002,9 +1993,8 @@
         new_dx_cooling_coil_speed3.setGrossRatedCoolingCOP(rated_cop_fit)
         runner.registerInfo("--- (cchpc) for air loop (#{air_loop_hvac.name}), stage 3 rated_cop_cooling = #{rated_cop_fit}")
       else
-        new_dx_cooling_coil_speed3.setGrossRatedCoolingCOP(4.44)
-      end
->>>>>>> 707cdb8d
+        new_dx_cooling_coil_speed3.setGrossRatedCoolingCOP(final_rated_cooling_cop)
+      end
       new_dx_cooling_coil_speed3.setRatedAirFlowRate(hash_clg_airflow_stgs[3])
       new_dx_cooling_coil_speed3.setRatedEvaporatorFanPowerPerVolumeFlowRate2017(773.3)
       new_dx_cooling_coil_speed3.setTotalCoolingCapacityFunctionofTemperatureCurve(cool_cap_ft3)
@@ -2038,9 +2028,6 @@
       new_dx_cooling_coil_speed4 = OpenStudio::Model::CoilCoolingDXMultiSpeedStageData.new(model)
       new_dx_cooling_coil_speed4.setGrossRatedTotalCoolingCapacity(hash_clg_cap_stgs[4])
       new_dx_cooling_coil_speed4.setGrossRatedSensibleHeatRatio(0.784532541812955)
-<<<<<<< HEAD
-      new_dx_cooling_coil_speed4.setGrossRatedCoolingCOP(final_rated_cooling_cop)
-=======
       # if cchpc scenarios are set, use fixed cop. else, use the standard performance regression method
       if std_perf
         if (cchpc == 'scenario_1') || (cchpc == 'scenario_2') || (cchpc == 'scenario_3') || (cchpc == 'scenario_7')
@@ -2053,9 +2040,8 @@
         new_dx_cooling_coil_speed4.setGrossRatedCoolingCOP(rated_cop_fit)
         runner.registerInfo("--- (standard performance or cchpc) for air loop (#{air_loop_hvac.name}), stage 4 rated_cop_cooling = #{rated_cop_fit}")
       else
-        new_dx_cooling_coil_speed4.setGrossRatedCoolingCOP(4.11)
-      end
->>>>>>> 707cdb8d
+        new_dx_cooling_coil_speed4.setGrossRatedCoolingCOP(final_rated_cooling_cop)
+      end
       new_dx_cooling_coil_speed4.setRatedAirFlowRate(hash_clg_airflow_stgs[4])
       new_dx_cooling_coil_speed4.setRatedEvaporatorFanPowerPerVolumeFlowRate2017(773.3)
       new_dx_cooling_coil_speed4.setTotalCoolingCapacityFunctionofTemperatureCurve(cool_cap_ft4)
@@ -2108,22 +2094,9 @@
       if std_perf
         new_dx_heating_coil = OpenStudio::Model::CoilHeatingDXSingleSpeed.new(model)
         new_dx_heating_coil.setName("#{air_loop_hvac.name} Heat Pump Coil")
-<<<<<<< HEAD
         new_dx_heating_coil.setMinimumOutdoorDryBulbTemperatureforCompressorOperation(OpenStudio.convert(
           hp_min_comp_lockout_temp_f, 'F', 'C'
         ).get)
-=======
-        if (cchpc == 'scenario_1') || (cchpc == 'scenario_4')
-          compress_lockout_temp = OpenStudio.convert(-15, 'F', 'C').get
-        elsif (cchpc == 'scenario_2') || (cchpc == 'scenario_5')
-          compress_lockout_temp = OpenStudio.convert(-13, 'F', 'C').get
-        elsif (cchpc == 'scenario_3') || (cchpc == 'scenario_6') || (cchpc == 'scenario_7')
-          compress_lockout_temp = OpenStudio.convert(5, 'F', 'C').get
-        else
-          compress_lockout_temp = -17.7778
-        end
-        new_dx_heating_coil.setMinimumOutdoorDryBulbTemperatureforCompressorOperation(compress_lockout_temp)
->>>>>>> 707cdb8d
         new_dx_heating_coil.setAvailabilitySchedule(always_on)
         new_dx_heating_coil.setDefrostEnergyInputRatioFunctionofTemperatureCurve(defrost_eir) # defrost_eir
         new_dx_heating_coil.setMaximumOutdoorDryBulbTemperatureforDefrostOperation(4.444)
@@ -2132,23 +2105,7 @@
         new_dx_heating_coil.setDefrostTimePeriodFraction(0.058333)
 
         new_dx_heating_coil.setRatedTotalHeatingCapacity(hash_htg_cap_stgs[4])
-<<<<<<< HEAD
         new_dx_heating_coil.setRatedCOP(final_rated_heating_cop)
-=======
-        if (cchpc == 'scenario_1') || (cchpc == 'scenario_4')
-          rated_cop_fit = 4.35
-        elsif (cchpc == 'scenario_2') || (cchpc == 'scenario_5')
-          rated_cop_fit = 4.17
-        elsif (cchpc == 'scenario_3') || (cchpc == 'scenario_6')
-          rated_cop_fit = 3.85
-        elsif (cchpc == 'scenario_7')
-          rated_cop_fit = 3.73
-        else
-          rated_cop_fit = get_rated_cop_heating(air_loop_hvac, hash_htg_airflow_stgs[4], hash_htg_cap_stgs[4])
-        end
-        runner.registerInfo("--- (standard performance or cchpc) for air loop (#{air_loop_hvac.name}), single stage rated_cop_heating = #{rated_cop_fit}")
-        new_dx_heating_coil.setRatedCOP(rated_cop_fit)
->>>>>>> 707cdb8d
         new_dx_heating_coil.setRatedAirFlowRate(hash_htg_airflow_stgs[4])
         new_dx_heating_coil.setRatedSupplyFanPowerPerVolumeFlowRate2017(773.3)
         new_dx_heating_coil.setTotalHeatingCapacityFunctionofTemperatureCurve(heat_cap_ft4)
