<?xml version="1.0"?>
<measure>
  <schema_version>3.1</schema_version>
  <name>add_heat_pump_rtu</name>
  <uid>f4567a68-27f2-4a15-ae91-ba0f35cd08c7</uid>
  <version_id>d3cfab2d-b34a-4b75-bff0-e7c87eafc9ee</version_id>
  <version_modified>2024-08-13T17:28:07Z</version_modified>
  <xml_checksum>5E2576E4</xml_checksum>
  <class_name>AddHeatPumpRtu</class_name>
  <display_name>add_heat_pump_rtu</display_name>
  <description>Measure replaces existing packaged single-zone RTU system types with heat pump RTUs. Not applicable for water coil systems.</description>
  <modeler_description>Modeler has option to set backup heat source, prevelence of heat pump oversizing, heat pump oversizing limit, and addition of energy recovery. This measure will work on unitary PSZ systems as well as single-zone, constant air volume air loop PSZ systems.</modeler_description>
  <arguments>
    <argument>
      <name>backup_ht_fuel_scheme</name>
      <display_name>Backup Heat Type</display_name>
      <description>Specifies if the backup heat fuel type is a gas furnace or electric resistance coil. If match original primary heating fuel is selected, the heating fuel type will match the primary heating fuel type of the original model. If electric resistance is selected, AHUs will get electric resistance backup.</description>
      <type>Choice</type>
      <required>true</required>
      <model_dependent>false</model_dependent>
      <default_value>electric_resistance_backup</default_value>
      <choices>
        <choice>
          <value>match_original_primary_heating_fuel</value>
          <display_name>match_original_primary_heating_fuel</display_name>
        </choice>
        <choice>
          <value>electric_resistance_backup</value>
          <display_name>electric_resistance_backup</display_name>
        </choice>
      </choices>
    </argument>
    <argument>
      <name>performance_oversizing_factor</name>
      <display_name>Maximum Performance Oversizing Factor</display_name>
      <description>When heating design load exceeds cooling design load, the design cooling capacity of the unit will only be allowed to increase up to this factor to accomodate additional heating capacity. Oversizing the compressor beyond 25% can cause cooling cycling issues, even with variable speed compressors.</description>
      <type>Double</type>
      <required>true</required>
      <model_dependent>false</model_dependent>
      <default_value>0</default_value>
    </argument>
    <argument>
      <name>htg_sizing_option</name>
      <display_name>Temperature to Sizing Heat Pump, F</display_name>
      <description>Specifies temperature to size heating on. If design temperature for climate is higher than specified, program will use design temperature. Heat pump sizing will not exceed user-input oversizing factor.</description>
      <type>Choice</type>
      <required>true</required>
      <model_dependent>false</model_dependent>
      <default_value>0F</default_value>
      <choices>
        <choice>
          <value>47F</value>
          <display_name>47F</display_name>
        </choice>
        <choice>
          <value>17F</value>
          <display_name>17F</display_name>
        </choice>
        <choice>
          <value>0F</value>
          <display_name>0F</display_name>
        </choice>
      </choices>
    </argument>
    <argument>
      <name>clg_oversizing_estimate</name>
      <display_name>Cooling Upsizing Factor Estimate</display_name>
      <description>RTU selection involves sizing up to unit that meets your capacity needs, which creates natural oversizing. This factor estimates this oversizing. E.G. the sizing calc may require 8.7 tons of cooling, but the size options are 7.5 tons and 10 tons, so you choose the 10 ton unit. A value of 1 means to upsizing.</description>
      <type>Double</type>
      <required>true</required>
      <model_dependent>false</model_dependent>
      <default_value>1</default_value>
    </argument>
    <argument>
      <name>htg_to_clg_hp_ratio</name>
      <display_name>Rated HP Heating to Cooling Ratio</display_name>
      <description>At rated conditions, a compressor will generally have slightly more cooling capacity than heating capacity. This factor integrates this ratio into the unit sizing.</description>
      <type>Double</type>
      <required>true</required>
      <model_dependent>false</model_dependent>
      <default_value>1</default_value>
    </argument>
    <argument>
      <name>hp_min_comp_lockout_temp_f</name>
      <display_name>Minimum outdoor air temperature that locks out heat pump compressor, F</display_name>
      <description>Specifies minimum outdoor air temperature for locking out heat pump compressor. Heat pump heating does not operated below this temperature and backup heating will operate if heating is still needed.</description>
      <type>Double</type>
      <required>true</required>
      <model_dependent>false</model_dependent>
      <default_value>0</default_value>
    </argument>
    <argument>
      <name>hprtu_scenario</name>
      <display_name>Heat Pump RTU Performance Type</display_name>
      <description>Determines performance assumptions. two_speed_standard_eff is a standard efficiency system with 2 staged compressors. variable_speed_high_eff is a higher efficiency variable speed system. cchpc_2027_spec is a hypothetical 4-stage unit intended to meet the requirements of the cold climate heat pump RTU challenge 2027 specification.  </description>
      <type>Choice</type>
      <required>true</required>
      <model_dependent>false</model_dependent>
      <default_value>two_speed_standard_eff</default_value>
      <choices>
        <choice>
          <value>two_speed_standard_eff</value>
          <display_name>two_speed_standard_eff</display_name>
        </choice>
        <choice>
          <value>variable_speed_high_eff</value>
          <display_name>variable_speed_high_eff</display_name>
        </choice>
        <choice>
          <value>cchpc_2027_spec</value>
          <display_name>cchpc_2027_spec</display_name>
        </choice>
      </choices>
    </argument>
    <argument>
      <name>hr</name>
      <display_name>Add Energy Recovery?</display_name>
      <type>Boolean</type>
      <required>true</required>
      <model_dependent>false</model_dependent>
      <default_value>false</default_value>
      <choices>
        <choice>
          <value>true</value>
          <display_name>true</display_name>
        </choice>
        <choice>
          <value>false</value>
          <display_name>false</display_name>
        </choice>
      </choices>
    </argument>
    <argument>
      <name>dcv</name>
      <display_name>Add Demand Control Ventilation?</display_name>
      <type>Boolean</type>
      <required>true</required>
      <model_dependent>false</model_dependent>
      <default_value>false</default_value>
      <choices>
        <choice>
          <value>true</value>
          <display_name>true</display_name>
        </choice>
        <choice>
          <value>false</value>
          <display_name>false</display_name>
        </choice>
      </choices>
    </argument>
    <argument>
      <name>econ</name>
      <display_name>Add Economizer?</display_name>
      <type>Boolean</type>
      <required>true</required>
      <model_dependent>false</model_dependent>
      <default_value>false</default_value>
      <choices>
        <choice>
          <value>true</value>
          <display_name>true</display_name>
        </choice>
        <choice>
          <value>false</value>
          <display_name>false</display_name>
        </choice>
      </choices>
    </argument>
  </arguments>
  <outputs />
  <provenances />
  <tags>
    <tag>HVAC.Whole System</tag>
  </tags>
  <attributes>
    <attribute>
      <name>Measure Type</name>
      <value>ModelMeasure</value>
      <datatype>string</datatype>
    </attribute>
    <attribute>
      <name>Intended Software Tool</name>
      <value>Apply Measure Now</value>
      <datatype>string</datatype>
    </attribute>
    <attribute>
      <name>Intended Software Tool</name>
      <value>OpenStudio Application</value>
      <datatype>string</datatype>
    </attribute>
    <attribute>
      <name>Intended Software Tool</name>
      <value>Parametric Analysis Tool</value>
      <datatype>string</datatype>
    </attribute>
    <attribute>
      <name>Intended Use Case</name>
      <value>Model Articulation</value>
      <datatype>string</datatype>
    </attribute>
  </attributes>
  <files>
    <file>
      <filename>LICENSE.md</filename>
      <filetype>md</filetype>
      <usage_type>license</usage_type>
      <checksum>CD7F5672</checksum>
    </file>
    <file>
      <filename>README.md</filename>
      <filetype>md</filetype>
      <usage_type>readme</usage_type>
      <checksum>FAAADC08</checksum>
    </file>
    <file>
      <filename>README.md.erb</filename>
      <filetype>erb</filetype>
      <usage_type>readmeerb</usage_type>
      <checksum>F1C26127</checksum>
    </file>
    <file>
      <filename>.gitkeep</filename>
      <filetype>gitkeep</filetype>
      <usage_type>doc</usage_type>
      <checksum>00000000</checksum>
    </file>
    <file>
      <version>
        <software_program>OpenStudio</software_program>
        <identifier>3.2.1</identifier>
        <min_compatible>3.2.1</min_compatible>
      </version>
      <filename>measure.rb</filename>
      <filetype>rb</filetype>
      <usage_type>script</usage_type>
<<<<<<< HEAD
      <checksum>67493E3D</checksum>
    </file>
    <file>
      <filename>performance_map_CCHP_spec_2027.json</filename>
      <filetype>json</filetype>
      <usage_type>resource</usage_type>
      <checksum>2DBE2A84</checksum>
    </file>
    <file>
      <filename>performance_map_CCHP_v1.json</filename>
      <filetype>json</filetype>
      <usage_type>resource</usage_type>
      <checksum>2DBE2A84</checksum>
    </file>
    <file>
      <filename>performance_map_CCHP_v2.json</filename>
      <filetype>json</filetype>
      <usage_type>resource</usage_type>
      <checksum>57D66A30</checksum>
    </file>
    <file>
      <filename>performance_map_CCHP_v3.json</filename>
      <filetype>json</filetype>
      <usage_type>resource</usage_type>
      <checksum>949E08DC</checksum>
    </file>
    <file>
      <filename>performance_map_CCHP_v4.json</filename>
      <filetype>json</filetype>
      <usage_type>resource</usage_type>
      <checksum>01CE515E</checksum>
=======
      <checksum>24CC9FC8</checksum>
>>>>>>> 740984a0
    </file>
    <file>
      <filename>performance_maps_hprtu_std.json</filename>
      <filetype>json</filetype>
      <usage_type>resource</usage_type>
      <checksum>57281DEC</checksum>
    </file>
    <file>
      <filename>performance_maps_hprtu_variable_speed.json</filename>
      <filetype>json</filetype>
      <usage_type>resource</usage_type>
      <checksum>00E9F31A</checksum>
    </file>
    <file>
      <filename>example_model.osm</filename>
      <filetype>osm</filetype>
      <usage_type>test</usage_type>
      <checksum>53D14E69</checksum>
    </file>
    <file>
      <filename>measure_test.rb</filename>
      <filetype>rb</filetype>
      <usage_type>test</usage_type>
      <checksum>0B424927</checksum>
    </file>
  </files>
</measure><|MERGE_RESOLUTION|>--- conflicted
+++ resolved
@@ -233,7 +233,6 @@
       <filename>measure.rb</filename>
       <filetype>rb</filetype>
       <usage_type>script</usage_type>
-<<<<<<< HEAD
       <checksum>67493E3D</checksum>
     </file>
     <file>
@@ -265,9 +264,6 @@
       <filetype>json</filetype>
       <usage_type>resource</usage_type>
       <checksum>01CE515E</checksum>
-=======
-      <checksum>24CC9FC8</checksum>
->>>>>>> 740984a0
     </file>
     <file>
       <filename>performance_maps_hprtu_std.json</filename>
