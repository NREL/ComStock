--- conflicted
+++ resolved
@@ -4,13 +4,8 @@
   <error>Failed to infer measure name from 'C:/Users/alebar/Documents/GitHub/ComStock/resources/measures/upgrade_hvac_add_heat_pump_rtu/measure.rb'</error>
   <name>add_heat_pump_rtu</name>
   <uid>f4567a68-27f2-4a15-ae91-ba0f35cd08c7</uid>
-<<<<<<< HEAD
-  <version_id>91b61f54-e92c-4eba-913b-607ff94750b4</version_id>
-  <version_modified>2024-02-23T22:20:35Z</version_modified>
-=======
   <version_id>9f1f4c81-0273-4a7f-84b3-b53527ce7574</version_id>
   <version_modified>2024-03-26T21:29:46Z</version_modified>
->>>>>>> 46ff27d3
   <xml_checksum>5E2576E4</xml_checksum>
   <class_name>AddHeatPumpRtu</class_name>
   <display_name>add_heat_pump_rtu</display_name>
@@ -265,29 +260,7 @@
       <filename>measure.rb</filename>
       <filetype>rb</filetype>
       <usage_type>script</usage_type>
-<<<<<<< HEAD
-      <checksum>9D5A7608</checksum>
-    </file>
-    <file>
-      <filename>performance_map_CCHP_v1.json</filename>
-      <filetype>json</filetype>
-      <usage_type>resource</usage_type>
-      <checksum>2DBE2A84</checksum>
-    </file>
-    <file>
-      <filename>performance_map_CCHP_v2.json</filename>
-      <filetype>json</filetype>
-      <usage_type>resource</usage_type>
-      <checksum>57D66A30</checksum>
-    </file>
-    <file>
-      <filename>performance_map_CCHP_v3.json</filename>
-      <filetype>json</filetype>
-      <usage_type>resource</usage_type>
-      <checksum>949E08DC</checksum>
-=======
       <checksum>49CBFBB3</checksum>
->>>>>>> 46ff27d3
     </file>
     <file>
       <filename>performance_maps_hprtu_std.json</filename>
