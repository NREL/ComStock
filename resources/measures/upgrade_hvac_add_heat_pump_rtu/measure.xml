--- conflicted
+++ resolved
@@ -3,13 +3,8 @@
   <schema_version>3.1</schema_version>
   <name>add_heat_pump_rtu</name>
   <uid>f4567a68-27f2-4a15-ae91-ba0f35cd08c7</uid>
-<<<<<<< HEAD
-  <version_id>feee094b-bd92-40de-801c-8c7b083d3448</version_id>
-  <version_modified>2024-09-05T17:45:35Z</version_modified>
-=======
   <version_id>d5a8a5a6-3e46-45f7-87f0-d13998f6b7c0</version_id>
   <version_modified>2024-09-13T19:48:09Z</version_modified>
->>>>>>> cb52314c
   <xml_checksum>5E2576E4</xml_checksum>
   <class_name>AddHeatPumpRtu</class_name>
   <display_name>add_heat_pump_rtu</display_name>
@@ -233,11 +228,7 @@
       <filename>README.md</filename>
       <filetype>md</filetype>
       <usage_type>readme</usage_type>
-<<<<<<< HEAD
-      <checksum>58031955</checksum>
-=======
       <checksum>A414F8C4</checksum>
->>>>>>> cb52314c
     </file>
     <file>
       <filename>README.md.erb</filename>
@@ -260,55 +251,19 @@
       <filename>measure.rb</filename>
       <filetype>rb</filetype>
       <usage_type>script</usage_type>
-<<<<<<< HEAD
-      <checksum>18B73DF8</checksum>
-=======
       <checksum>291FEAA0</checksum>
->>>>>>> cb52314c
     </file>
     <file>
       <filename>performance_map_CCHP_spec_2027.json</filename>
       <filetype>json</filetype>
       <usage_type>resource</usage_type>
-<<<<<<< HEAD
-      <checksum>6FD41026</checksum>
-=======
       <checksum>2DBE2A84</checksum>
-    </file>
-    <file>
-      <filename>performance_map_CCHP_v1.json</filename>
-      <filetype>json</filetype>
-      <usage_type>resource</usage_type>
-      <checksum>2DBE2A84</checksum>
-    </file>
-    <file>
-      <filename>performance_map_CCHP_v2.json</filename>
-      <filetype>json</filetype>
-      <usage_type>resource</usage_type>
-      <checksum>57D66A30</checksum>
-    </file>
-    <file>
-      <filename>performance_map_CCHP_v3.json</filename>
-      <filetype>json</filetype>
-      <usage_type>resource</usage_type>
-      <checksum>949E08DC</checksum>
-    </file>
-    <file>
-      <filename>performance_map_CCHP_v4.json</filename>
-      <filetype>json</filetype>
-      <usage_type>resource</usage_type>
-      <checksum>01CE515E</checksum>
->>>>>>> cb52314c
     </file>
     <file>
       <filename>performance_maps_hprtu_std.json</filename>
       <filetype>json</filetype>
       <usage_type>resource</usage_type>
-<<<<<<< HEAD
-      <checksum>4340CADC</checksum>
-=======
       <checksum>8633D093</checksum>
->>>>>>> cb52314c
     </file>
     <file>
       <filename>performance_maps_hprtu_variable_speed.json</filename>
@@ -326,11 +281,7 @@
       <filename>measure_test.rb</filename>
       <filetype>rb</filetype>
       <usage_type>test</usage_type>
-<<<<<<< HEAD
-      <checksum>B62D41AB</checksum>
-=======
       <checksum>EA37A943</checksum>
->>>>>>> cb52314c
     </file>
   </files>
 </measure>