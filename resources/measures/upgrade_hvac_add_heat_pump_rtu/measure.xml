--- conflicted
+++ resolved
@@ -3,13 +3,8 @@
   <schema_version>3.1</schema_version>
   <name>add_heat_pump_rtu</name>
   <uid>f4567a68-27f2-4a15-ae91-ba0f35cd08c7</uid>
-<<<<<<< HEAD
-  <version_id>39aafd81-9b02-4dea-9a40-15d1ab86b80b</version_id>
-  <version_modified>2024-08-13T19:00:27Z</version_modified>
-=======
   <version_id>171451de-03e8-4151-82f4-bd68bd76a5d3</version_id>
   <version_modified>2024-08-12T16:45:26Z</version_modified>
->>>>>>> f388759f
   <xml_checksum>5E2576E4</xml_checksum>
   <class_name>AddHeatPumpRtu</class_name>
   <display_name>add_heat_pump_rtu</display_name>
@@ -238,7 +233,6 @@
       <filename>measure.rb</filename>
       <filetype>rb</filetype>
       <usage_type>script</usage_type>
-<<<<<<< HEAD
       <checksum>67493E3D</checksum>
     </file>
     <file>
@@ -270,9 +264,6 @@
       <filetype>json</filetype>
       <usage_type>resource</usage_type>
       <checksum>01CE515E</checksum>
-=======
-      <checksum>2679C551</checksum>
->>>>>>> f388759f
     </file>
     <file>
       <filename>performance_maps_hprtu_std.json</filename>
