--- conflicted
+++ resolved
@@ -131,7 +131,7 @@
 
       # remove all the Design Day objects that are in the file
       model.getObjectsByType('OS:SizingPeriod:DesignDay'.to_IddObjectType).each(&:remove)
-      
+
       # load ddy
       ddy_model = OpenStudio::EnergyPlus.loadAndTranslateIdf(ddy_path).get
 
@@ -148,14 +148,14 @@
         ddy_list.each do |ddy_name_regex|
           if d.name.get.to_s.match?(ddy_name_regex)
             runner.registerInfo("Adding object #{d.name}")
-  
+
             # add the object to the existing model
             model.addObject(d.clone)
             break
           end
         end
       end
-  
+
       # assert
       assert_equal(false, model.getDesignDays.size.zero?)
     end
@@ -201,11 +201,7 @@
 
     # Get arguments and test that they are what we are expecting
     arguments = measure.arguments(model)
-<<<<<<< HEAD
-    assert_equal(10, arguments.size)
-=======
     assert_equal(11, arguments.size)
->>>>>>> cb52314c
     assert_equal('backup_ht_fuel_scheme', arguments[0].name)
     assert_equal('performance_oversizing_factor', arguments[1].name)
     assert_equal('htg_sizing_option', arguments[2].name)
@@ -216,26 +212,16 @@
     assert_equal('hr', arguments[7].name)
     assert_equal('dcv', arguments[8].name)
     assert_equal('econ', arguments[9].name)
-<<<<<<< HEAD
-=======
     assert_equal('sizing_run', arguments[10].name)
->>>>>>> cb52314c
   end
 
   def calc_cfm_per_ton_singlespdcoil_heating(model, cfm_per_ton_min, cfm_per_ton_max)
     # get relevant heating coils
     coils_heating = model.getCoilHeatingDXSingleSpeeds
-<<<<<<< HEAD
 
     # check if there is at least one coil
     refute_equal(coils_heating.size, 0)
 
-=======
-
-    # check if there is at least one coil
-    refute_equal(coils_heating.size, 0)
-
->>>>>>> cb52314c
     # calc cfm/ton
     coils_heating.each do |heating_coil|
       # get coil specs
@@ -248,20 +234,15 @@
       rated_capacity_ton = OpenStudio.convert(rated_capacity_w, 'W', 'ton').get
       rated_airflow_cfm = OpenStudio.convert(rated_airflow_m_3_per_sec, 'm^3/s', 'cfm').get
       cfm_per_ton = rated_airflow_cfm / rated_capacity_ton
-<<<<<<< HEAD
-      # puts('### DEBUGGING: ---------------------------------------------------------')
-      # puts("### DEBUGGING: heating_coil = #{heating_coil.name}")
-      # puts("### DEBUGGING: rated_airflow_cfm = #{rated_airflow_cfm.round(0)} cfm")
-      # puts("### DEBUGGING: rated_capacity_ton = #{rated_capacity_ton.round(2)} ton")
-      # puts("### DEBUGGING: cfm/ton = #{cfm_per_ton.round(2)} cfm/ton")
 
       # check if resultant cfm/ton is violating min/max bounds
-      assert_equal(cfm_per_ton.round(0) >= cfm_per_ton_min, true)
-      assert_equal(cfm_per_ton.round(0) <= cfm_per_ton_max, true)
+      assert_equal(cfm_per_ton.round(0) >= cfm_per_ton_min, true, "cfm_per_ton (#{cfm_per_ton}) is not larger than the threshold of cfm_per_ton_min (#{cfm_per_ton_min})")
+      assert_equal(cfm_per_ton.round(0) <= cfm_per_ton_max, true, "cfm_per_ton (#{cfm_per_ton}) is not smaller than the threshold of cfm_per_ton_max (#{cfm_per_ton_max})")
     end
   end
 
   def calc_cfm_per_ton_multispdcoil_heating(model, cfm_per_ton_min, cfm_per_ton_max)
+
     # get relevant heating coils
     coils_heating = model.getCoilHeatingDXMultiSpeedStageDatas
 
@@ -280,19 +261,15 @@
       rated_capacity_ton = OpenStudio.convert(rated_capacity_w, 'W', 'ton').get
       rated_airflow_cfm = OpenStudio.convert(rated_airflow_m_3_per_sec, 'm^3/s', 'cfm').get
       cfm_per_ton = rated_airflow_cfm / rated_capacity_ton
-      # puts('### DEBUGGING: ---------------------------------------------------------')
-      # puts("### DEBUGGING: heating_coil = #{heating_coil.name}")
-      # puts("### DEBUGGING: rated_airflow_cfm = #{rated_airflow_cfm.round(0)} cfm")
-      # puts("### DEBUGGING: rated_capacity_ton = #{rated_capacity_ton.round(2)} ton")
-      # puts("### DEBUGGING: cfm/ton = #{cfm_per_ton.round(2)} cfm/ton")
 
       # check if resultant cfm/ton is violating min/max bounds
-      assert_equal(cfm_per_ton.round(0) >= cfm_per_ton_min, true)
-      assert_equal(cfm_per_ton.round(0) <= cfm_per_ton_max, true)
+      assert_equal(cfm_per_ton.round(0) >= cfm_per_ton_min, true, "cfm_per_ton (#{cfm_per_ton}) is not larger than the threshold of cfm_per_ton_min (#{cfm_per_ton_min})")
+      assert_equal(cfm_per_ton.round(0) <= cfm_per_ton_max, true, "cfm_per_ton (#{cfm_per_ton}) is not smaller than the threshold of cfm_per_ton_max (#{cfm_per_ton_max})")
     end
   end
 
   def calc_cfm_per_ton_multispdcoil_cooling(model, cfm_per_ton_min, cfm_per_ton_max)
+
     # get cooling coils
     coils_cooling = model.getCoilCoolingDXMultiSpeedStageDatas
 
@@ -311,15 +288,10 @@
       rated_capacity_ton = OpenStudio.convert(rated_capacity_w, 'W', 'ton').get
       rated_airflow_cfm = OpenStudio.convert(rated_airflow_m_3_per_sec, 'm^3/s', 'cfm').get
       cfm_per_ton = rated_airflow_cfm / rated_capacity_ton
-      # puts('### DEBUGGING: ---------------------------------------------------------')
-      # puts("### DEBUGGING: cooling_coil = #{cooling_coil.name}")
-      # puts("### DEBUGGING: rated_airflow_cfm = #{rated_airflow_cfm.round(0)} cfm")
-      # puts("### DEBUGGING: rated_capacity_ton = #{rated_capacity_ton.round(2)} ton")
-      # puts("### DEBUGGING: cfm/ton = #{cfm_per_ton.round(2)} cfm/ton")
 
       # check if resultant cfm/ton is violating min/max bounds
-      assert_equal(cfm_per_ton.round(0) >= cfm_per_ton_min, true)
-      assert_equal(cfm_per_ton.round(0) <= cfm_per_ton_max, true)
+      assert_equal(cfm_per_ton.round(0) >= cfm_per_ton_min, true, "cfm_per_ton (#{cfm_per_ton}) is not larger than the threshold of cfm_per_ton_min (#{cfm_per_ton_min})")
+      assert_equal(cfm_per_ton.round(0) <= cfm_per_ton_max, true, "cfm_per_ton (#{cfm_per_ton}) is not smaller than the threshold of cfm_per_ton_max (#{cfm_per_ton_max})")
     end
   end
 
@@ -339,10 +311,9 @@
       next unless input_arg.name == 'hprtu_scenario'
 
       performance_category = input_arg.valueAsString
-	  
-	  puts performance_category
-    end
-    # puts("### DEBUGGING: performance_category = #{performance_category}")
+
+      puts performance_category
+    end
     refute_equal(performance_category, nil)
 
     # loop through coils and check cfm/ton values
@@ -391,246 +362,6 @@
     # Apply the measure to the model and optionally run the model
     result = apply_measure_and_run(test_name, measure, argument_map, osm_path, epw_path, run_model: false)
 
-    assert_equal('Success', result.value.valueName)
-    model = load_model(model_output_path(test_name))
-
-    # get final gas heating coils
-    li_gas_htg_coils_final = model.getCoilHeatingGass
-
-    # assert gas heating coils have been removed
-    assert_equal(li_gas_htg_coils_final.size, 0)
-
-    # get list of final unitary systems
-    li_unitary_sys_final = model.getAirLoopHVACUnitarySystems
-
-    # assert same number of unitary systems as initial
-    assert_equal(li_unitary_sys_initial.size, li_unitary_sys_final.size)
-
-    # get final unitary system schedules for outdoor air and general operation
-    # these will be compared against original system
-    dict_oa_sched_min_final = {}
-    dict_min_oa_final = {}
-    dict_max_oa_final = {}
-    model.getAirLoopHVACs.sort.each do |air_loop_hvac|
-      # get thermal zone for dictionary mapping
-      thermal_zone = air_loop_hvac.thermalZones[0]
-
-      # get OA schedule from OA controller
-      oa_system = air_loop_hvac.airLoopHVACOutdoorAirSystem.get
-      controller_oa = oa_system.getControllerOutdoorAir
-      oa_schedule = controller_oa.minimumOutdoorAirSchedule.get
-      dict_oa_sched_min_final[thermal_zone] = oa_schedule
-
-      # get min/max outdoor air flow rate
-      min_oa = controller_oa.minimumOutdoorAirFlowRate.get
-      max_oa = controller_oa.maximumOutdoorAirFlowRate.get
-      dict_min_oa_final[thermal_zone] = min_oa
-      dict_max_oa_final[thermal_zone] = max_oa
-    end
-
-    # assert outdoor air values match between initial and new system
-    model.getThermalZones.sort.each do |thermal_zone|
-      assert_equal(dict_oa_sched_min_initial[thermal_zone], dict_oa_sched_min_final[thermal_zone])
-      assert_in_delta(dict_min_oa_initial[thermal_zone].to_f, dict_min_oa_final[thermal_zone].to_f, 0.001)
-      assert_in_delta(dict_max_oa_initial[thermal_zone].to_f, dict_max_oa_final[thermal_zone].to_f, 0.001)
-    end
-
-    # assert characteristics of new unitary systems
-    li_unitary_sys_final.sort.each do |system|
-      # assert new unitary systems all have variable speed fans
-      fan = system.supplyFan.get
-      assert(fan.to_FanVariableVolume.is_initialized)
-
-      # ***heating***
-      # assert new unitary systems all have multispeed DX heating coils
-      htg_coil = system.heatingCoil.get
-      assert(htg_coil.to_CoilHeatingDXMultiSpeed.is_initialized)
-      htg_coil = htg_coil.to_CoilHeatingDXMultiSpeed.get
-
-      # assert multispeed heating coil has 4 stages
-      assert_equal(htg_coil.numberOfStages, 4)
-      htg_coil_spd4 = htg_coil.stages[3]
-
-      # assert speed 4 flowrate matches design flow rate
-      htg_dsn_flowrate = system.supplyAirFlowRateDuringHeatingOperation
-      assert_in_delta(htg_dsn_flowrate.to_f, htg_coil_spd4.ratedAirFlowRate.get, 0.000001)
-
-      # assert flow rate reduces for lower speeds
-      htg_coil_spd3 = htg_coil.stages[2]
-      htg_coil_spd2 = htg_coil.stages[1]
-      htg_coil_spd1 = htg_coil.stages[0]
-      assert(htg_coil_spd4.ratedAirFlowRate.get > htg_coil_spd3.ratedAirFlowRate.get)
-      assert(htg_coil_spd3.ratedAirFlowRate.get > htg_coil_spd2.ratedAirFlowRate.get)
-      assert(htg_coil_spd2.ratedAirFlowRate.get > htg_coil_spd1.ratedAirFlowRate.get)
-
-      # assert capacity reduces for lower speeds
-      assert(htg_coil_spd4.grossRatedHeatingCapacity.get > htg_coil_spd3.grossRatedHeatingCapacity.get)
-      assert(htg_coil_spd3.grossRatedHeatingCapacity.get > htg_coil_spd2.grossRatedHeatingCapacity.get)
-      assert(htg_coil_spd2.grossRatedHeatingCapacity.get > htg_coil_spd1.grossRatedHeatingCapacity.get)
-
-      # assert supplemental heating coil type matches user-specified electric resistance
-      sup_htg_coil = system.supplementalHeatingCoil.get
-      assert(sup_htg_coil.to_CoilHeatingElectric.is_initialized)
-
-      # ***cooling***
-      # assert new unitary systems all have multispeed DX cooling coils
-      clg_coil = system.coolingCoil.get
-      assert(clg_coil.to_CoilCoolingDXMultiSpeed.is_initialized)
-      clg_coil = clg_coil.to_CoilCoolingDXMultiSpeed.get
-
-      # assert multispeed heating coil has 4 stages
-      assert_equal(clg_coil.numberOfStages, 4)
-      clg_coil_spd4 = clg_coil.stages[3]
-
-      # assert speed 4 flowrate matches design flow rate
-      clg_dsn_flowrate = system.supplyAirFlowRateDuringCoolingOperation
-      assert_in_delta(clg_dsn_flowrate.to_f, clg_coil_spd4.ratedAirFlowRate.get, 0.000001)
-
-      # assert flow rate reduces for lower speeds
-      clg_coil_spd3 = clg_coil.stages[2]
-      clg_coil_spd2 = clg_coil.stages[1]
-      clg_coil_spd1 = clg_coil.stages[0]
-      assert(clg_coil_spd4.ratedAirFlowRate.get > clg_coil_spd3.ratedAirFlowRate.get)
-      assert(clg_coil_spd3.ratedAirFlowRate.get > clg_coil_spd2.ratedAirFlowRate.get)
-      assert(clg_coil_spd2.ratedAirFlowRate.get > clg_coil_spd1.ratedAirFlowRate.get)
-
-      # assert capacity reduces for lower speeds
-      assert(clg_coil_spd4.grossRatedTotalCoolingCapacity.get > clg_coil_spd3.grossRatedTotalCoolingCapacity.get)
-      assert(clg_coil_spd3.grossRatedTotalCoolingCapacity.get > clg_coil_spd2.grossRatedTotalCoolingCapacity.get)
-      assert(clg_coil_spd2.grossRatedTotalCoolingCapacity.get > clg_coil_spd1.grossRatedTotalCoolingCapacity.get)
-    end
-    nil
-  end
-
-  # ##This section tests proper application of measure on fully applicable models
-=======
-
-      # check if resultant cfm/ton is violating min/max bounds
-      assert_equal(cfm_per_ton.round(0) >= cfm_per_ton_min, true, "cfm_per_ton (#{cfm_per_ton}) is not larger than the threshold of cfm_per_ton_min (#{cfm_per_ton_min})")
-      assert_equal(cfm_per_ton.round(0) <= cfm_per_ton_max, true, "cfm_per_ton (#{cfm_per_ton}) is not smaller than the threshold of cfm_per_ton_max (#{cfm_per_ton_max})")
-    end
-  end
-
-  def calc_cfm_per_ton_multispdcoil_heating(model, cfm_per_ton_min, cfm_per_ton_max)
-
-    # get relevant heating coils
-    coils_heating = model.getCoilHeatingDXMultiSpeedStageDatas
-
-    # check if there is at least one coil
-    refute_equal(coils_heating.size, 0)
-
-    # calc cfm/ton
-    coils_heating.each do |heating_coil|
-      # get coil specs
-      if heating_coil.grossRatedHeatingCapacity.is_initialized
-        rated_capacity_w = heating_coil.grossRatedHeatingCapacity.get
-      end
-      rated_airflow_m_3_per_sec = heating_coil.ratedAirFlowRate.get if heating_coil.ratedAirFlowRate.is_initialized
-
-      # calc relevant metrics
-      rated_capacity_ton = OpenStudio.convert(rated_capacity_w, 'W', 'ton').get
-      rated_airflow_cfm = OpenStudio.convert(rated_airflow_m_3_per_sec, 'm^3/s', 'cfm').get
-      cfm_per_ton = rated_airflow_cfm / rated_capacity_ton
-
-      # check if resultant cfm/ton is violating min/max bounds
-      assert_equal(cfm_per_ton.round(0) >= cfm_per_ton_min, true, "cfm_per_ton (#{cfm_per_ton}) is not larger than the threshold of cfm_per_ton_min (#{cfm_per_ton_min})")
-      assert_equal(cfm_per_ton.round(0) <= cfm_per_ton_max, true, "cfm_per_ton (#{cfm_per_ton}) is not smaller than the threshold of cfm_per_ton_max (#{cfm_per_ton_max})")
-    end
-  end
-
-  def calc_cfm_per_ton_multispdcoil_cooling(model, cfm_per_ton_min, cfm_per_ton_max)
-
-    # get cooling coils
-    coils_cooling = model.getCoilCoolingDXMultiSpeedStageDatas
-
-    # check if there is at least one coil
-    refute_equal(coils_cooling.size, 0)
-
-    # calc cfm/ton
-    coils_cooling.each do |cooling_coil|
-      # get coil specs
-      if cooling_coil.grossRatedTotalCoolingCapacity.is_initialized
-        rated_capacity_w = cooling_coil.grossRatedTotalCoolingCapacity.get
-      end
-      rated_airflow_m_3_per_sec = cooling_coil.ratedAirFlowRate.get if cooling_coil.ratedAirFlowRate.is_initialized
-
-      # calc relevant metrics
-      rated_capacity_ton = OpenStudio.convert(rated_capacity_w, 'W', 'ton').get
-      rated_airflow_cfm = OpenStudio.convert(rated_airflow_m_3_per_sec, 'm^3/s', 'cfm').get
-      cfm_per_ton = rated_airflow_cfm / rated_capacity_ton
-
-      # check if resultant cfm/ton is violating min/max bounds
-      assert_equal(cfm_per_ton.round(0) >= cfm_per_ton_min, true, "cfm_per_ton (#{cfm_per_ton}) is not larger than the threshold of cfm_per_ton_min (#{cfm_per_ton_min})")
-      assert_equal(cfm_per_ton.round(0) <= cfm_per_ton_max, true, "cfm_per_ton (#{cfm_per_ton}) is not smaller than the threshold of cfm_per_ton_max (#{cfm_per_ton_max})")
-    end
-  end
-
-  def verify_cfm_per_ton(model, result)
-    # define min and max limits of cfm/ton
-    cfm_per_ton_min = 300
-    cfm_per_ton_max = 450
-
-    # Create an instance of the measure
-    measure = AddHeatPumpRtu.new
-
-    # initialize parameters
-    performance_category = nil
-
-    # check performance category
-    result.stepValues.each do |input_arg|
-      next unless input_arg.name == 'hprtu_scenario'
-
-      performance_category = input_arg.valueAsString
-
-      puts performance_category
-    end
-    refute_equal(performance_category, nil)
-
-    # loop through coils and check cfm/ton values
-    if performance_category.include?('high_eff')
-
-      calc_cfm_per_ton_multispdcoil_cooling(model, cfm_per_ton_min, cfm_per_ton_max)
-      calc_cfm_per_ton_multispdcoil_heating(model, cfm_per_ton_min, cfm_per_ton_max)
-
-    elsif performance_category.include?('standard')
-
-      calc_cfm_per_ton_multispdcoil_cooling(model, cfm_per_ton_min, cfm_per_ton_max)
-      calc_cfm_per_ton_singlespdcoil_heating(model, cfm_per_ton_min, cfm_per_ton_max)
-
-    end
-  end
-
-  def verify_hp_rtu(test_name, model, measure, argument_map, osm_path, epw_path)
-    # get initial gas heating coils
-    li_gas_htg_coils_initial = model.getCoilHeatingGass
-
-    # get initial number of applicable air loops
-    li_unitary_sys_initial = model.getAirLoopHVACUnitarySystems
-
-    # get initial unitary system schedules for outdoor air and general operation
-    # these will be compared against applied HP-RTU system
-    dict_oa_sched_min_initial = {}
-    dict_min_oa_initial = {}
-    dict_max_oa_initial = {}
-    model.getAirLoopHVACs.sort.each do |air_loop_hvac|
-      # get thermal zone for dictionary mapping
-      thermal_zone = air_loop_hvac.thermalZones[0]
-
-      # get OA schedule from OA controller
-      oa_system = air_loop_hvac.airLoopHVACOutdoorAirSystem.get
-      controller_oa = oa_system.getControllerOutdoorAir
-      oa_schedule = controller_oa.minimumOutdoorAirSchedule.get
-      dict_oa_sched_min_initial[thermal_zone] = oa_schedule
-
-      # get min/max outdoor air flow rate
-      min_oa = controller_oa.minimumOutdoorAirFlowRate
-      max_oa = controller_oa.maximumOutdoorAirFlowRate
-      dict_min_oa_initial[thermal_zone] = min_oa
-      dict_max_oa_initial[thermal_zone] = max_oa
-    end
-
-    # Apply the measure to the model and optionally run the model
-    result = apply_measure_and_run(test_name, measure, argument_map, osm_path, epw_path, run_model: false)
     assert_equal('Success', result.value.valueName)
     model = load_model(model_output_path(test_name))
 
@@ -910,7 +641,7 @@
       coil = airloophvacunisys.heatingCoil.get
       capacity_w, _, _, _, _, _, _, _ = get_heating_coil_capacity_and_cop(model, coil)
       sizing_summary['AirLoopHVACUnitarySystem'][name_obj]['heating_coil_capacity_w'] = capacity_w
-      
+
     end
     sizing_summary['AirLoopHVAC'] = {}
     model.getAirLoopHVACs.each do |airloophvac|
@@ -1183,7 +914,6 @@
 
   # ##########################################################################
   # This section tests proper application of measure on fully applicable models
->>>>>>> cb52314c
   # tests include:
   # 1) running model to ensure succesful completion
   # 2) checking user-specified electric backup heating is applied
@@ -1192,13 +922,8 @@
   # 5) coil speeds capacities and flow rates are ascending
   # 6) coil speeds fall within E+ specified cfm/ton ranges
 
-<<<<<<< HEAD
-  def x_test_370_Small_Office_PSZ_Gas_2A
-    osm_name = '370_small_office_psz_gas_2A.osm'
-=======
   def test_380_Small_Office_PSZ_Gas_2A
     osm_name = '380_Small_Office_PSZ_Gas_2A.osm'
->>>>>>> cb52314c
     epw_name = 'SC_Columbia_Metro_723100_12.epw'
 
     test_name = 'test_380_Small_Office_PSZ_Gas_2A'
@@ -1217,17 +942,8 @@
     # get arguments
     arguments = measure.arguments(model)
     argument_map = OpenStudio::Measure.convertOSArgumentVectorToMap(arguments)
-<<<<<<< HEAD
-	
-	puts "DEBUG-----------------------------"
-	puts "puts argument_map_orig: #{argument_map}"
-	puts "puts argument_map_orig size: #{argument_map.size}"	
-	
-	# populate argument with specified hash value if specified
-=======
 
     # populate argument with specified hash value if specified
->>>>>>> cb52314c
     arguments.each_with_index do |arg, idx|
       temp_arg_var = arg.clone
       if arg.name == 'hprtu_scenario'
@@ -1238,24 +954,16 @@
         argument_map[arg.name] = temp_arg_var
       end
     end
-<<<<<<< HEAD
-	
-	
+
+
 	puts argument_map
 	puts argument_map.size
-=======
->>>>>>> cb52314c
 
     test_result = verify_hp_rtu(test_name, model, measure, argument_map, osm_path, epw_path)
   end
 
-<<<<<<< HEAD
-  def test_370_small_office_psz_gas_coil_7A
-    osm_name = '370_small_office_psz_gas_coil_7A.osm'
-=======
   def test_380_small_office_psz_gas_coil_7A
     osm_name = '380_small_office_psz_gas_coil_7A.osm'
->>>>>>> cb52314c
     epw_name = 'NE_Kearney_Muni_725526_16.epw'
 
     test_name = 'test_380_small_office_psz_gas_coil_7A'
@@ -1290,13 +998,8 @@
     test_result = verify_hp_rtu(test_name, model, measure, argument_map, osm_path, epw_path)
   end
 
-<<<<<<< HEAD
-  def x_test_370_warehouse_psz_gas_6A
-    osm_name = '370_warehouse_psz_gas_6A.osm'
-=======
   def test_380_warehouse_psz_gas_6A
     osm_name = '380_warehouse_psz_gas_6A.osm'
->>>>>>> cb52314c
     epw_name = 'MI_DETROIT_725375_12.epw'
 
     test_name = 'test_380_warehouse_psz_gas_6A'
@@ -1316,11 +1019,7 @@
     arguments = measure.arguments(model)
     argument_map = OpenStudio::Measure.convertOSArgumentVectorToMap(arguments)
 
-<<<<<<< HEAD
-	# populate argument with specified hash value if specified
-=======
     # populate argument with specified hash value if specified
->>>>>>> cb52314c
     arguments.each_with_index do |arg, idx|
       temp_arg_var = arg.clone
       if arg.name == 'hprtu_scenario'
@@ -1335,13 +1034,8 @@
     test_result = verify_hp_rtu(test_name, model, measure, argument_map, osm_path, epw_path)
   end
 
-<<<<<<< HEAD
-  def x_test_370_retail_psz_gas_6B
-    osm_name = '370_retail_psz_gas_6B.osm'
-=======
   def test_380_retail_psz_gas_6B
     osm_name = '380_retail_psz_gas_6B.osm'
->>>>>>> cb52314c
     epw_name = 'NE_Kearney_Muni_725526_16.epw'
 
     test_name = 'test_380_retail_psz_gas_6B'
@@ -1376,17 +1070,10 @@
     test_result = verify_hp_rtu(test_name, model, measure, argument_map, osm_path, epw_path)
   end
 
-<<<<<<< HEAD
-  ###########################################################################
-  ###This section tests proper classification of partially-applicable building types
-  def x_test_370_full_service_restaurant_psz_gas_coil
-    osm_name = '370_full_service_restaurant_psz_gas_coil.osm'
-=======
   ##########################################################################
   # This section tests proper classification of partially-applicable building types
   def test_380_full_service_restaurant_psz_gas_coil
     osm_name = '380_full_service_restaurant_psz_gas_coil.osm'
->>>>>>> cb52314c
     epw_name = 'GA_ROBINS_AFB_722175_12.epw'
 
     puts "\n######\nTEST:#{osm_name}\n######\n"
@@ -1480,7 +1167,6 @@
 
     # assert no changes to kitchen unitary systems
     assert_equal(tz_kitchens_final, tz_kitchens)
-<<<<<<< HEAD
 
     # assert non kitchen spaces contain multispeed DX heating coils
     nonkitchen_htg_coils_final.each do |htg_coil|
@@ -1492,33 +1178,14 @@
       assert(htg_coil.to_CoilHeatingGas.is_initialized)
     end
 
-=======
-
-    # assert non kitchen spaces contain multispeed DX heating coils
-    nonkitchen_htg_coils_final.each do |htg_coil|
-      assert(htg_coil.to_CoilHeatingDXMultiSpeed.is_initialized)
-    end
-
-    # assert kitchen spaces still contain gas coils
-    kitchen_htg_coils_final.each do |htg_coil|
-      assert(htg_coil.to_CoilHeatingGas.is_initialized)
-    end
-
->>>>>>> cb52314c
     # assert cfm/ton violation
     verify_cfm_per_ton(model, result)
   end
 
   ###########################################################################
-<<<<<<< HEAD
-  ###This test is for cfm/ton check for standard performance unit
-  def x_test_370_full_service_restaurant_psz_gas_coil_std_perf
-    osm_name = '370_full_service_restaurant_psz_gas_coil.osm'
-=======
   # This test is for cfm/ton check for standard performance unit
   def test_380_full_service_restaurant_psz_gas_coil_std_perf
     osm_name = '380_full_service_restaurant_psz_gas_coil.osm'
->>>>>>> cb52314c
     epw_name = 'GA_ROBINS_AFB_722175_12.epw'
 
     puts "\n######\nTEST:#{osm_name}\n######\n"
@@ -1558,21 +1225,6 @@
   end
 
   ###########################################################################
-<<<<<<< HEAD
-  ###This test is for cfm/ton check for upsized unit
-  def x_test_370_full_service_restaurant_psz_gas_coil_upsizing
-    osm_name = '370_full_service_restaurant_psz_gas_coil.osm'
-    epw_name = 'GA_ROBINS_AFB_722175_12.epw'
-
-    puts "\n######\nTEST:#{osm_name}\n######\n"
-
-    osm_path = model_input_path(osm_name)
-    epw_path = epw_input_path(epw_name)
-
-    # Create an instance of the measure
-    measure = AddHeatPumpRtu.new
-
-=======
   # This test is for cfm/ton check for upsized unit
   def test_380_full_service_restaurant_psz_gas_coil_upsizing
     osm_name = '380_full_service_restaurant_psz_gas_coil.osm'
@@ -1586,7 +1238,6 @@
     # Create an instance of the measure
     measure = AddHeatPumpRtu.new
 
->>>>>>> cb52314c
     # Load the model; only used here for populating arguments
     model = load_model(osm_path)
 
@@ -1594,12 +1245,6 @@
     arguments = measure.arguments(model)
     argument_map = OpenStudio::Measure.convertOSArgumentVectorToMap(arguments)
 
-<<<<<<< HEAD
-    # populate argument with specified hash value if specified
-    arguments.each_with_index do |arg, idx|
-      temp_arg_var = arg.clone
-      if arg.name == 'performance_oversizing_factor'
-=======
     # get arguments
     arguments.each_with_index do |arg, idx|
       temp_arg_var = arg.clone
@@ -1612,7 +1257,6 @@
         hprtu_scenario.setValue('variable_speed_high_eff') # variable_speed_high_eff, two_speed_standard_eff
         argument_map[arg.name] = hprtu_scenario
       elsif arg.name == 'performance_oversizing_factor'
->>>>>>> cb52314c
         performance_oversizing_factor = arguments[idx].clone
         performance_oversizing_factor.setValue(0.25) # override performance_oversizing_factor arg
         argument_map[arg.name] = performance_oversizing_factor
@@ -1625,19 +1269,17 @@
     result = apply_measure_and_run(__method__, measure, argument_map, osm_path, epw_path, run_model: false)
     assert_equal('Success', result.value.valueName)
     model = load_model(model_output_path(__method__))
-<<<<<<< HEAD
 
     # assert cfm/ton violation
     verify_cfm_per_ton(model, result)
   end
 
   ###########################################################################
-  # ###This section tests proper classification of non applicable HVAC systems
-
+  # This section tests proper classification of non applicable HVAC systems
   # assert that non applicable HVAC system registers as NA
-  def x_test_370_StripMall_Residential_AC_with_residential_forced_air_furnace_2A
+  def test_380_StripMall_Residential_AC_with_residential_forced_air_furnace_2A
     # this makes sure measure registers an na for non applicable model
-    osm_name = '370_StripMall_Residential AC with residential forced air furnace_2A.osm'
+    osm_name = '380_StripMall_Residential AC with residential forced air furnace_2A.osm'
     epw_name = 'TN_KNOXVILLE_723260_12.epw'
 
     puts "\n######\nTEST:#{osm_name}\n######\n"
@@ -1664,25 +1306,12 @@
     # Apply the measure to the model and optionally run the model
     result = apply_measure_and_run(__method__, measure, argument_map, osm_path, epw_path, run_model: false)
     assert_equal('NA', result.value.valueName)
-=======
-
-    # assert cfm/ton violation
-    verify_cfm_per_ton(model, result)
->>>>>>> cb52314c
-  end
-
-  ###########################################################################
-  # This section tests proper classification of non applicable HVAC systems
+  end
+
   # assert that non applicable HVAC system registers as NA
-<<<<<<< HEAD
-  def x_test_370_warehouse_pvav_gas_boiler_reheat_2A
+  def test_380_warehouse_pvav_gas_boiler_reheat_2A
     # this makes sure measure registers an na for non applicable model
-    osm_name = '370_warehouse_pvav_gas_boiler_reheat_2A.osm'
-=======
-  def test_380_StripMall_Residential_AC_with_residential_forced_air_furnace_2A
-    # this makes sure measure registers an na for non applicable model
-    osm_name = '380_StripMall_Residential AC with residential forced air furnace_2A.osm'
->>>>>>> cb52314c
+    osm_name = '380_warehouse_pvav_gas_boiler_reheat_2A.osm'
     epw_name = 'TN_KNOXVILLE_723260_12.epw'
 
     puts "\n######\nTEST:#{osm_name}\n######\n"
@@ -1701,7 +1330,6 @@
     argument_map = OpenStudio::Measure.convertOSArgumentVectorToMap(arguments)
 
     # populate argument with specified hash value if specified
-<<<<<<< HEAD
     arguments.each_with_index do |arg, idx|
       temp_arg_var = arg.clone
       if arg.name == 'hprtu_scenario'
@@ -1711,68 +1339,12 @@
       else
         argument_map[arg.name] = temp_arg_var
       end
-=======
-    arguments.each do |arg|
-      temp_arg_var = arg.clone
-      argument_map[arg.name] = temp_arg_var
->>>>>>> cb52314c
     end
 
     # Apply the measure to the model and optionally run the model
     result = apply_measure_and_run(__method__, measure, argument_map, osm_path, epw_path, run_model: false)
     assert_equal('NA', result.value.valueName)
   end
-
-  # assert that non applicable HVAC system registers as NA
-<<<<<<< HEAD
-  def x_test_370_medium_office_doas_fan_coil_acc_boiler_3A
-    # this makes sure measure registers an na for non applicable model
-    osm_name = '370_medium_office_doas_fan_coil_acc_boiler_3A.osm'
-=======
-  def test_380_warehouse_pvav_gas_boiler_reheat_2A
-    # this makes sure measure registers an na for non applicable model
-    osm_name = '380_warehouse_pvav_gas_boiler_reheat_2A.osm'
->>>>>>> cb52314c
-    epw_name = 'TN_KNOXVILLE_723260_12.epw'
-
-    puts "\n######\nTEST:#{osm_name}\n######\n"
-
-    osm_path = model_input_path(osm_name)
-    epw_path = epw_input_path(epw_name)
-
-    # Create an instance of the measure
-    measure = AddHeatPumpRtu.new
-
-    # Load the model; only used here for populating arguments
-    model = load_model(osm_path)
-
-    # get arguments
-    arguments = measure.arguments(model)
-    argument_map = OpenStudio::Measure.convertOSArgumentVectorToMap(arguments)
-
-    # populate argument with specified hash value if specified
-    arguments.each_with_index do |arg, idx|
-      temp_arg_var = arg.clone
-      if arg.name == 'hprtu_scenario'
-        hprtu_scenario = arguments[idx].clone
-        hprtu_scenario.setValue('variable_speed_high_eff') # override std_perf arg
-        argument_map[arg.name] = hprtu_scenario
-      else
-        argument_map[arg.name] = temp_arg_var
-      end
-    end
-
-    # Apply the measure to the model and optionally run the model
-    result = apply_measure_and_run(__method__, measure, argument_map, osm_path, epw_path, run_model: false)
-    assert_equal('NA', result.value.valueName)
-  end
-<<<<<<< HEAD
-
-  # test that ERVs do no impact existing ERVs when ERV argument is NOT toggled
-  def x_test_370_full_service_restaurant_psz_gas_coil_single_erv_3A
-    # this makes sure measure registers an na for non applicable model
-    osm_name = '370_full_service_restaurant_psz_gas_coil_single_erv_3A.osm'
-=======
 
   # assert that non applicable HVAC system registers as NA
   def test_380_medium_office_doas_fan_coil_acc_boiler_3A
@@ -1805,7 +1377,7 @@
       else
         argument_map[arg.name] = temp_arg_var
       end
-    end    
+    end
 
     # Apply the measure to the model and optionally run the model
     result = apply_measure_and_run(__method__, measure, argument_map, osm_path, epw_path, run_model: false)
@@ -1816,7 +1388,6 @@
   def test_380_full_service_restaurant_psz_gas_coil_single_erv_3A
     # this makes sure measure registers an na for non applicable model
     osm_name = '380_full_service_restaurant_psz_gas_coil_single_erv_3A.osm'
->>>>>>> cb52314c
     epw_name = 'SC_Columbia_Metro_723100_12.epw'
 
     puts "\n######\nTEST:#{osm_name}\n######\n"
@@ -1860,15 +1431,9 @@
   end
 
   # test that ERVs do no impact non-applicable building types
-<<<<<<< HEAD
-  def x_test_370_full_service_restaurant_psz_gas_coil_single_erv_3A_na
-    # this makes sure measure registers an na for non applicable model
-    osm_name = '370_full_service_restaurant_psz_gas_coil_single_erv_3A.osm'
-=======
   def test_380_full_service_restaurant_psz_gas_coil_single_erv_3A_na
     # this makes sure measure registers an na for non applicable model
     osm_name = '380_full_service_restaurant_psz_gas_coil_single_erv_3A.osm'
->>>>>>> cb52314c
     epw_name = 'SC_Columbia_Metro_723100_12.epw'
 
     puts "\n######\nTEST:#{osm_name}\n######\n"
