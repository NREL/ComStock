--- conflicted
+++ resolved
@@ -205,7 +205,7 @@
 
     # Get arguments and test that they are what we are expecting
     arguments = measure.arguments(model)
-    assert_equal(12, arguments.size)
+    assert_equal(13, arguments.size)
     assert_equal('backup_ht_fuel_scheme', arguments[0].name)
     assert_equal('performance_oversizing_factor', arguments[1].name)
     assert_equal('htg_sizing_option', arguments[2].name)
@@ -216,13 +216,9 @@
     assert_equal('hr', arguments[7].name)
     assert_equal('dcv', arguments[8].name)
     assert_equal('econ', arguments[9].name)
-<<<<<<< HEAD
-	assert_equal('roof', arguments[10].name)
+	  assert_equal('roof', arguments[10].name)
     assert_equal('sizing_run', arguments[11].name)
-=======
-    assert_equal('sizing_run', arguments[10].name)
-    assert_equal('debug_verbose', arguments[11].name)
->>>>>>> 8417140a
+    assert_equal('debug_verbose', arguments[12].name)
   end
 
   def calc_cfm_per_ton_singlespdcoil_heating(model, cfm_per_ton_min, cfm_per_ton_max)
