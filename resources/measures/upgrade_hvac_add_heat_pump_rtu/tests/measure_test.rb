--- conflicted
+++ resolved
@@ -47,6 +47,7 @@
 require_relative '../../../../test/helpers/minitest_helper'
 
 class AddHeatPumpRtuTest < Minitest::Test
+
   # return file paths to test models in test directory
   def models_for_tests
     paths = Dir.glob(File.join(File.dirname(__FILE__), '../../../tests/models/*.osm'))
@@ -131,11 +132,7 @@
 
       # remove all the Design Day objects that are in the file
       model.getObjectsByType('OS:SizingPeriod:DesignDay'.to_IddObjectType).each(&:remove)
-<<<<<<< HEAD
-      
-=======
-
->>>>>>> 527f99c2
+
       # load ddy
       ddy_model = OpenStudio::EnergyPlus.loadAndTranslateIdf(ddy_path).get
 
@@ -152,34 +149,17 @@
         ddy_list.each do |ddy_name_regex|
           if d.name.get.to_s.match?(ddy_name_regex)
             runner.registerInfo("Adding object #{d.name}")
-<<<<<<< HEAD
-  
-=======
-
->>>>>>> 527f99c2
+
             # add the object to the existing model
             model.addObject(d.clone)
             break
           end
         end
       end
-<<<<<<< HEAD
-  
+
       # assert
       assert_equal(false, model.getDesignDays.size.zero?)
     end
-=======
-
-      # assert
-      assert_equal(false, model.getDesignDays.size.zero?)
-    end
-
-    # run the measure
-    puts "\nAPPLYING MEASURE..."
-    measure.run(model, runner, argument_map)
-    result = runner.result
-    result_success = result.value.valueName == 'Success'
->>>>>>> 527f99c2
 
     if apply
       # run the measure
@@ -225,11 +205,7 @@
 
     # Get arguments and test that they are what we are expecting
     arguments = measure.arguments(model)
-<<<<<<< HEAD
     assert_equal(12, arguments.size)
-=======
-    assert_equal(11, arguments.size)
->>>>>>> 527f99c2
     assert_equal('backup_ht_fuel_scheme', arguments[0].name)
     assert_equal('performance_oversizing_factor', arguments[1].name)
     assert_equal('htg_sizing_option', arguments[2].name)
@@ -241,10 +217,7 @@
     assert_equal('dcv', arguments[8].name)
     assert_equal('econ', arguments[9].name)
     assert_equal('sizing_run', arguments[10].name)
-<<<<<<< HEAD
     assert_equal('debug_verbose', arguments[11].name)
-=======
->>>>>>> 527f99c2
   end
 
   def calc_cfm_per_ton_singlespdcoil_heating(model, cfm_per_ton_min, cfm_per_ton_max)
@@ -261,7 +234,6 @@
         rated_capacity_w = heating_coil.ratedTotalHeatingCapacity.get
       end
       rated_airflow_m_3_per_sec = heating_coil.ratedAirFlowRate.get if heating_coil.ratedAirFlowRate.is_initialized
-<<<<<<< HEAD
 
       # calc relevant metrics
       rated_capacity_ton = OpenStudio.convert(rated_capacity_w, 'W', 'ton').get
@@ -282,28 +254,6 @@
     # check if there is at least one coil
     refute_equal(coils_heating.size, 0)
 
-=======
-
-      # calc relevant metrics
-      rated_capacity_ton = OpenStudio.convert(rated_capacity_w, 'W', 'ton').get
-      rated_airflow_cfm = OpenStudio.convert(rated_airflow_m_3_per_sec, 'm^3/s', 'cfm').get
-      cfm_per_ton = rated_airflow_cfm / rated_capacity_ton
-
-      # check if resultant cfm/ton is violating min/max bounds
-      assert_equal(cfm_per_ton.round(0) >= cfm_per_ton_min, true, "cfm_per_ton (#{cfm_per_ton}) is not larger than the threshold of cfm_per_ton_min (#{cfm_per_ton_min})")
-      assert_equal(cfm_per_ton.round(0) <= cfm_per_ton_max, true, "cfm_per_ton (#{cfm_per_ton}) is not smaller than the threshold of cfm_per_ton_max (#{cfm_per_ton_max})")
-    end
-  end
-
-  def calc_cfm_per_ton_multispdcoil_heating(model, cfm_per_ton_min, cfm_per_ton_max)
-
-    # get relevant heating coils
-    coils_heating = model.getCoilHeatingDXMultiSpeedStageDatas
-
-    # check if there is at least one coil
-    refute_equal(coils_heating.size, 0)
-
->>>>>>> 527f99c2
     # calc cfm/ton
     coils_heating.each do |heating_coil|
       # get coil specs
@@ -383,7 +333,6 @@
       calc_cfm_per_ton_singlespdcoil_heating(model, cfm_per_ton_min, cfm_per_ton_max)
 
     end
-<<<<<<< HEAD
   end
 
   def _mimic_hardsize_model(model, test_dir)
@@ -427,11 +376,6 @@
     # hardsize model
     model = _mimic_hardsize_model(model, "#{run_dir(test_name)}/SR_before")
 
-=======
-  end
-
-  def verify_hp_rtu(test_name, model, measure, argument_map, osm_path, epw_path)
->>>>>>> 527f99c2
     # get initial gas heating coils
     li_gas_htg_coils_initial = model.getCoilHeatingGass
 
@@ -442,10 +386,6 @@
     # these will be compared against applied HP-RTU system
     dict_oa_sched_min_initial = {}
     dict_min_oa_initial = {}
-<<<<<<< HEAD
-=======
-    dict_max_oa_initial = {}
->>>>>>> 527f99c2
     model.getAirLoopHVACs.sort.each do |air_loop_hvac|
       # get thermal zone for dictionary mapping
       thermal_zone = air_loop_hvac.thermalZones[0]
@@ -454,23 +394,20 @@
       oa_system = air_loop_hvac.airLoopHVACOutdoorAirSystem.get
       controller_oa = oa_system.getControllerOutdoorAir
       oa_schedule = controller_oa.minimumOutdoorAirSchedule.get
-<<<<<<< HEAD
       dict_oa_sched_min_initial[thermal_zone.name.to_s] = oa_schedule
-=======
-      dict_oa_sched_min_initial[thermal_zone] = oa_schedule
 
       # get min/max outdoor air flow rate
-      min_oa = controller_oa.minimumOutdoorAirFlowRate
-      max_oa = controller_oa.maximumOutdoorAirFlowRate
-      dict_min_oa_initial[thermal_zone] = min_oa
-      dict_max_oa_initial[thermal_zone] = max_oa
-    end
-
-    # Apply the measure to the model and optionally run the model
-    result = apply_measure_and_run(test_name, measure, argument_map, osm_path, epw_path, run_model: false)
-
-    assert_equal('Success', result.value.valueName)
+      min_oa = controller_oa.minimumOutdoorAirFlowRate.get
+      max_oa = controller_oa.maximumOutdoorAirFlowRate.get
+      dict_min_oa_initial[thermal_zone.name.to_s] = min_oa
+    end
+
+    # set weather file and apply measure
+    result = set_weather_and_apply_measure_and_run(test_name, measure, argument_map, osm_path, epw_path, run_model: false, apply: true)
     model = load_model(model_output_path(test_name))
+
+    # hardsize model
+    model = _mimic_hardsize_model(model, "#{run_dir(test_name)}/SR_after")
 
     # get final gas heating coils
     li_gas_htg_coils_final = model.getCoilHeatingGass
@@ -497,48 +434,6 @@
       oa_system = air_loop_hvac.airLoopHVACOutdoorAirSystem.get
       controller_oa = oa_system.getControllerOutdoorAir
       oa_schedule = controller_oa.minimumOutdoorAirSchedule.get
-      dict_oa_sched_min_final[thermal_zone] = oa_schedule
->>>>>>> 527f99c2
-
-      # get min/max outdoor air flow rate
-      min_oa = controller_oa.minimumOutdoorAirFlowRate.get
-      max_oa = controller_oa.maximumOutdoorAirFlowRate.get
-<<<<<<< HEAD
-      dict_min_oa_initial[thermal_zone.name.to_s] = min_oa
-    end
-
-    # set weather file and apply measure
-    result = set_weather_and_apply_measure_and_run(test_name, measure, argument_map, osm_path, epw_path, run_model: false, apply: true)
-    model = load_model(model_output_path(test_name))
-
-    # hardsize model
-    model = _mimic_hardsize_model(model, "#{run_dir(test_name)}/SR_after")
-
-    # get final gas heating coils
-    li_gas_htg_coils_final = model.getCoilHeatingGass
-
-    # assert gas heating coils have been removed
-    assert_equal(li_gas_htg_coils_final.size, 0)
-
-    # get list of final unitary systems
-    li_unitary_sys_final = model.getAirLoopHVACUnitarySystems
-
-    # assert same number of unitary systems as initial
-    assert_equal(li_unitary_sys_initial.size, li_unitary_sys_final.size)
-
-    # get final unitary system schedules for outdoor air and general operation
-    # these will be compared against original system
-    dict_oa_sched_min_final = {}
-    dict_min_oa_final = {}
-    dict_max_oa_final = {}
-    model.getAirLoopHVACs.sort.each do |air_loop_hvac|
-      # get thermal zone for dictionary mapping
-      thermal_zone = air_loop_hvac.thermalZones[0]
-
-      # get OA schedule from OA controller
-      oa_system = air_loop_hvac.airLoopHVACOutdoorAirSystem.get
-      controller_oa = oa_system.getControllerOutdoorAir
-      oa_schedule = controller_oa.minimumOutdoorAirSchedule.get
       dict_oa_sched_min_final[thermal_zone.name.to_s] = oa_schedule
 
       # get min/max outdoor air flow rate
@@ -617,83 +512,6 @@
       assert(clg_coil_spd3.grossRatedTotalCoolingCapacity.get > clg_coil_spd2.grossRatedTotalCoolingCapacity.get)
       assert(clg_coil_spd2.grossRatedTotalCoolingCapacity.get > clg_coil_spd1.grossRatedTotalCoolingCapacity.get)
     end
-=======
-      dict_min_oa_final[thermal_zone] = min_oa
-      dict_max_oa_final[thermal_zone] = max_oa
-    end
-
-    # assert outdoor air values match between initial and new system
-    model.getThermalZones.sort.each do |thermal_zone|
-      assert_equal(dict_oa_sched_min_initial[thermal_zone], dict_oa_sched_min_final[thermal_zone])
-      assert_in_delta(dict_min_oa_initial[thermal_zone].to_f, dict_min_oa_final[thermal_zone].to_f, 0.001)
-      assert_in_delta(dict_max_oa_initial[thermal_zone].to_f, dict_max_oa_final[thermal_zone].to_f, 0.001)
-    end
-
-    # assert characteristics of new unitary systems
-    li_unitary_sys_final.sort.each do |system|
-      # assert new unitary systems all have variable speed fans
-      fan = system.supplyFan.get
-      assert(fan.to_FanVariableVolume.is_initialized)
-
-      # ***heating***
-      # assert new unitary systems all have multispeed DX heating coils
-      htg_coil = system.heatingCoil.get
-      assert(htg_coil.to_CoilHeatingDXMultiSpeed.is_initialized)
-      htg_coil = htg_coil.to_CoilHeatingDXMultiSpeed.get
-
-      # assert multispeed heating coil has 4 stages
-      assert_equal(htg_coil.numberOfStages, 4)
-      htg_coil_spd4 = htg_coil.stages[3]
-
-      # assert speed 4 flowrate matches design flow rate
-      htg_dsn_flowrate = system.supplyAirFlowRateDuringHeatingOperation
-      assert_in_delta(htg_dsn_flowrate.to_f, htg_coil_spd4.ratedAirFlowRate.get, 0.000001)
-
-      # assert flow rate reduces for lower speeds
-      htg_coil_spd3 = htg_coil.stages[2]
-      htg_coil_spd2 = htg_coil.stages[1]
-      htg_coil_spd1 = htg_coil.stages[0]
-      assert(htg_coil_spd4.ratedAirFlowRate.get > htg_coil_spd3.ratedAirFlowRate.get)
-      assert(htg_coil_spd3.ratedAirFlowRate.get > htg_coil_spd2.ratedAirFlowRate.get)
-      assert(htg_coil_spd2.ratedAirFlowRate.get > htg_coil_spd1.ratedAirFlowRate.get)
-
-      # assert capacity reduces for lower speeds
-      assert(htg_coil_spd4.grossRatedHeatingCapacity.get > htg_coil_spd3.grossRatedHeatingCapacity.get)
-      assert(htg_coil_spd3.grossRatedHeatingCapacity.get > htg_coil_spd2.grossRatedHeatingCapacity.get)
-      assert(htg_coil_spd2.grossRatedHeatingCapacity.get > htg_coil_spd1.grossRatedHeatingCapacity.get)
-
-      # assert supplemental heating coil type matches user-specified electric resistance
-      sup_htg_coil = system.supplementalHeatingCoil.get
-      assert(sup_htg_coil.to_CoilHeatingElectric.is_initialized)
-
-      # ***cooling***
-      # assert new unitary systems all have multispeed DX cooling coils
-      clg_coil = system.coolingCoil.get
-      assert(clg_coil.to_CoilCoolingDXMultiSpeed.is_initialized)
-      clg_coil = clg_coil.to_CoilCoolingDXMultiSpeed.get
-
-      # assert multispeed heating coil has 4 stages
-      assert_equal(clg_coil.numberOfStages, 4)
-      clg_coil_spd4 = clg_coil.stages[3]
-
-      # assert speed 4 flowrate matches design flow rate
-      clg_dsn_flowrate = system.supplyAirFlowRateDuringCoolingOperation
-      assert_in_delta(clg_dsn_flowrate.to_f, clg_coil_spd4.ratedAirFlowRate.get, 0.000001)
-
-      # assert flow rate reduces for lower speeds
-      clg_coil_spd3 = clg_coil.stages[2]
-      clg_coil_spd2 = clg_coil.stages[1]
-      clg_coil_spd1 = clg_coil.stages[0]
-      assert(clg_coil_spd4.ratedAirFlowRate.get > clg_coil_spd3.ratedAirFlowRate.get)
-      assert(clg_coil_spd3.ratedAirFlowRate.get > clg_coil_spd2.ratedAirFlowRate.get)
-      assert(clg_coil_spd2.ratedAirFlowRate.get > clg_coil_spd1.ratedAirFlowRate.get)
-
-      # assert capacity reduces for lower speeds
-      assert(clg_coil_spd4.grossRatedTotalCoolingCapacity.get > clg_coil_spd3.grossRatedTotalCoolingCapacity.get)
-      assert(clg_coil_spd3.grossRatedTotalCoolingCapacity.get > clg_coil_spd2.grossRatedTotalCoolingCapacity.get)
-      assert(clg_coil_spd2.grossRatedTotalCoolingCapacity.get > clg_coil_spd1.grossRatedTotalCoolingCapacity.get)
-    end
->>>>>>> 527f99c2
     nil
   end
 
@@ -865,11 +683,7 @@
       coil = airloophvacunisys.heatingCoil.get
       capacity_w, _, _, _, _, _, _, _ = get_heating_coil_capacity_and_cop(model, coil)
       sizing_summary['AirLoopHVACUnitarySystem'][name_obj]['heating_coil_capacity_w'] = capacity_w
-<<<<<<< HEAD
-      
-=======
-
->>>>>>> 527f99c2
+
     end
     sizing_summary['AirLoopHVAC'] = {}
     model.getAirLoopHVACs.each do |airloophvac|
@@ -943,19 +757,6 @@
     model.getAirLoopHVACUnitarySystems.each do |airloophvacunisys|
       name_obj = airloophvacunisys.name.to_s
 
-<<<<<<< HEAD
-=======
-      # check airflow: cooling
-      value_before = sizing_summary_reference['AirLoopHVACUnitarySystem'][name_obj]['supplyAirFlowRateDuringCoolingOperation']
-      value_after = airloophvacunisys.supplyAirFlowRateDuringCoolingOperation.get
-      assert_in_epsilon(value_before, value_after, 0.000001, "values do not match: AirLoopHVACUnitarySystem | #{name_obj} | supplyAirFlowRateDuringCoolingOperation")
-
-      # check airflow: heating
-      value_before = sizing_summary_reference['AirLoopHVACUnitarySystem'][name_obj]['supplyAirFlowRateDuringHeatingOperation']
-      value_after = airloophvacunisys.supplyAirFlowRateDuringHeatingOperation.get
-      assert_in_epsilon(value_before, value_after, 0.000001, "values do not match: AirLoopHVACUnitarySystem | #{name_obj} | supplyAirFlowRateDuringHeatingOperation")
-
->>>>>>> 527f99c2
       # check capacity: cooling
       coil = airloophvacunisys.coolingCoil.get
       value_before = sizing_summary_reference['AirLoopHVACUnitarySystem'][name_obj]['cooling_coil_capacity_w']
@@ -990,7 +791,6 @@
     end
   end
 
-<<<<<<< HEAD
   def calc_cfm_per_ton_singlespdcoil_heating(model, cfm_per_ton_min, cfm_per_ton_max)
     # get relevant heating coils
     coils_heating = model.getCoilHeatingDXSingleSpeeds
@@ -1106,8 +906,6 @@
     end
   end
 
-=======
->>>>>>> 527f99c2
   # ##########################################################################
   # This section tests upsizing algorithm
   # tests compare:
@@ -1143,11 +941,7 @@
         argument_map[arg.name] = sizing_run
       elsif arg.name == 'hprtu_scenario'
         hprtu_scenario = arguments[idx].clone
-<<<<<<< HEAD
         hprtu_scenario.setValue('two_speed_standard_eff') # variable_speed_high_eff, two_speed_standard_eff
-=======
-        hprtu_scenario.setValue('variable_speed_high_eff') # variable_speed_high_eff, two_speed_standard_eff
->>>>>>> 527f99c2
         argument_map[arg.name] = hprtu_scenario
       else
         argument_map[arg.name] = temp_arg_var
@@ -1165,12 +959,7 @@
     end
 
     # Apply the measure to the model and optionally run the model
-<<<<<<< HEAD
     result = set_weather_and_apply_measure_and_run(test_name + "_b", measure, argument_map, osm_path, epw_path, run_model: false, apply: true)
-=======
-    result = apply_measure_and_run(test_name + "_b", measure, argument_map, osm_path, epw_path, run_model: false)
-    assert_equal('Success', result.value.valueName)
->>>>>>> 527f99c2
     model = load_model(model_output_path(test_name + "_b"))
 
     # get sizing info from regular sized model
@@ -1187,12 +976,7 @@
     end
 
     # Apply the measure to the model and optionally run the model
-<<<<<<< HEAD
     result = set_weather_and_apply_measure_and_run(test_name + "_a", measure, argument_map, osm_path, epw_path, run_model: false, apply: true)
-=======
-    result = apply_measure_and_run(test_name + "_a", measure, argument_map, osm_path, epw_path, run_model: false)
-    assert_equal('Success', result.value.valueName)
->>>>>>> 527f99c2
     model = load_model(model_output_path(test_name + "_a"))
 
     # compare sizing summary of upsizing model with regular sized model
@@ -1215,7 +999,6 @@
 
     # Load the model; only used here for populating arguments
     model = load_model(osm_path)
-<<<<<<< HEAD
 
     # get arguments
     arguments = measure.arguments(model)
@@ -1268,62 +1051,6 @@
     result = set_weather_and_apply_measure_and_run(test_name + "_a", measure, argument_map, osm_path, epw_path, run_model: false, apply: true)
     model = load_model(model_output_path(test_name + "_a"))
 
-=======
-
-    # get arguments
-    arguments = measure.arguments(model)
-    argument_map = OpenStudio::Measure.convertOSArgumentVectorToMap(arguments)
-
-    # populate specific argument for testing
-    arguments.each_with_index do |arg, idx|
-      temp_arg_var = arg.clone
-      if arg.name == 'sizing_run'
-        sizing_run = arguments[idx].clone
-        sizing_run.setValue(true)
-        argument_map[arg.name] = sizing_run
-      elsif arg.name == 'hprtu_scenario'
-        hprtu_scenario = arguments[idx].clone
-        hprtu_scenario.setValue('variable_speed_high_eff') # variable_speed_high_eff, two_speed_standard_eff
-        argument_map[arg.name] = hprtu_scenario
-      else
-        argument_map[arg.name] = temp_arg_var
-      end
-    end
-
-    # populate specific argument for testing: regular sizing scenario
-    arguments.each_with_index do |arg, idx|
-      temp_arg_var = arg.clone
-      if arg.name == 'performance_oversizing_factor'
-        performance_oversizing_factor = arguments[idx].clone
-        performance_oversizing_factor.setValue(0.0)
-        argument_map[arg.name] = performance_oversizing_factor
-      end
-    end
-
-    # Apply the measure to the model and optionally run the model
-    result = apply_measure_and_run(test_name + "_b", measure, argument_map, osm_path, epw_path, run_model: false)
-    assert_equal('Success', result.value.valueName)
-    model = load_model(model_output_path(test_name + "_b"))
-
-    # get sizing info from regular sized model
-    sizing_summary_reference = get_sizing_summary(model)
-
-    # populate specific argument for testing: upsizing scenario
-    arguments.each_with_index do |arg, idx|
-      temp_arg_var = arg.clone
-      if arg.name == 'performance_oversizing_factor'
-        performance_oversizing_factor = arguments[idx].clone
-        performance_oversizing_factor.setValue(0.25)
-        argument_map[arg.name] = performance_oversizing_factor
-      end
-    end
-
-    # Apply the measure to the model and optionally run the model
-    result = apply_measure_and_run(test_name + "_a", measure, argument_map, osm_path, epw_path, run_model: false)
-    assert_equal('Success', result.value.valueName)
-    model = load_model(model_output_path(test_name + "_a"))
-
->>>>>>> 527f99c2
     # compare sizing summary of upsizing model with regular sized model
     check_sizing_results_no_upsizing(model, sizing_summary_reference)
   end
@@ -1370,13 +1097,10 @@
         argument_map[arg.name] = temp_arg_var
       end
     end
-<<<<<<< HEAD
-=======
 
 
 	puts argument_map
 	puts argument_map.size
->>>>>>> 527f99c2
 
     test_result = verify_hp_rtu(test_name, model, measure, argument_map, osm_path, epw_path)
   end
@@ -1417,19 +1141,11 @@
     test_result = verify_hp_rtu(test_name, model, measure, argument_map, osm_path, epw_path)
   end
 
-<<<<<<< HEAD
   def test_small_office_psz_not_hard_sized
     osm_name = 'small_office_psz_not_hard_sized.osm'
     epw_name = 'USA_AK_Fairbanks.Intl.AP.702610_TMY3.epw'
 
     test_name = 'test_small_office_psz_not_hard_sized'
-=======
-  def test_380_warehouse_psz_gas_6A
-    osm_name = '380_warehouse_psz_gas_6A.osm'
-    epw_name = 'MI_DETROIT_725375_12.epw'
-
-    test_name = 'test_380_warehouse_psz_gas_6A'
->>>>>>> 527f99c2
 
     puts "\n######\nTEST:#{osm_name}\n######\n"
 
@@ -1451,11 +1167,7 @@
       temp_arg_var = arg.clone
       if arg.name == 'hprtu_scenario'
         hprtu_scenario = arguments[idx].clone
-<<<<<<< HEAD
         hprtu_scenario.setValue('variable_speed_high_eff')
-=======
-        hprtu_scenario.setValue('variable_speed_high_eff') # override std_perf arg
->>>>>>> 527f99c2
         argument_map[arg.name] = hprtu_scenario
       else
         argument_map[arg.name] = temp_arg_var
@@ -1565,11 +1277,7 @@
     end
 
     # Apply the measure to the model and optionally run the model
-<<<<<<< HEAD
     result = set_weather_and_apply_measure_and_run(__method__, measure, argument_map, osm_path, epw_path, run_model: false, apply: true)
-=======
-    result = apply_measure_and_run(__method__, measure, argument_map, osm_path, epw_path, run_model: false)
->>>>>>> 527f99c2
     assert_equal('Success', result.value.valueName)
     model = load_model(model_output_path(__method__))
 
@@ -1616,7 +1324,6 @@
     # assert cfm/ton violation
     verify_cfm_per_ton(model, result)
   end
-<<<<<<< HEAD
 
   ###########################################################################
   # This test is for cfm/ton check for standard performance unit
@@ -1635,26 +1342,6 @@
     # Load the model; only used here for populating arguments
     model = load_model(osm_path)
 
-=======
-
-  ###########################################################################
-  # This test is for cfm/ton check for standard performance unit
-  def test_380_full_service_restaurant_psz_gas_coil_std_perf
-    osm_name = '380_full_service_restaurant_psz_gas_coil.osm'
-    epw_name = 'GA_ROBINS_AFB_722175_12.epw'
-
-    puts "\n######\nTEST:#{osm_name}\n######\n"
-
-    osm_path = model_input_path(osm_name)
-    epw_path = epw_input_path(epw_name)
-
-    # Create an instance of the measure
-    measure = AddHeatPumpRtu.new
-
-    # Load the model; only used here for populating arguments
-    model = load_model(osm_path)
-
->>>>>>> 527f99c2
     # get arguments
     arguments = measure.arguments(model)
     argument_map = OpenStudio::Measure.convertOSArgumentVectorToMap(arguments)
@@ -1670,7 +1357,6 @@
         argument_map[arg.name] = temp_arg_var
       end
     end
-<<<<<<< HEAD
 
     # Apply the measure to the model and optionally run the model
     result = set_weather_and_apply_measure_and_run(__method__, measure, argument_map, osm_path, epw_path, run_model: false, apply: true)
@@ -1698,35 +1384,6 @@
     # Load the model; only used here for populating arguments
     model = load_model(osm_path)
 
-=======
-
-    # Apply the measure to the model and optionally run the model
-    result = apply_measure_and_run(__method__, measure, argument_map, osm_path, epw_path, run_model: false)
-    assert_equal('Success', result.value.valueName)
-    model = load_model(model_output_path(__method__))
-
-    # assert cfm/ton violation
-    verify_cfm_per_ton(model, result)
-  end
-
-  ###########################################################################
-  # This test is for cfm/ton check for upsized unit
-  def test_380_full_service_restaurant_psz_gas_coil_upsizing
-    osm_name = '380_full_service_restaurant_psz_gas_coil.osm'
-    epw_name = 'GA_ROBINS_AFB_722175_12.epw'
-
-    puts "\n######\nTEST:#{osm_name}\n######\n"
-
-    osm_path = model_input_path(osm_name)
-    epw_path = epw_input_path(epw_name)
-
-    # Create an instance of the measure
-    measure = AddHeatPumpRtu.new
-
-    # Load the model; only used here for populating arguments
-    model = load_model(osm_path)
-
->>>>>>> 527f99c2
     # get arguments
     arguments = measure.arguments(model)
     argument_map = OpenStudio::Measure.convertOSArgumentVectorToMap(arguments)
@@ -1752,11 +1409,7 @@
     end
 
     # Apply the measure to the model and optionally run the model
-<<<<<<< HEAD
     result = set_weather_and_apply_measure_and_run(__method__, measure, argument_map, osm_path, epw_path, run_model: false, apply: true)
-=======
-    result = apply_measure_and_run(__method__, measure, argument_map, osm_path, epw_path, run_model: false)
->>>>>>> 527f99c2
     assert_equal('Success', result.value.valueName)
     model = load_model(model_output_path(__method__))
 
@@ -1764,19 +1417,9 @@
     verify_cfm_per_ton(model, result)
   end
 
-<<<<<<< HEAD
   def test_380_small_office_psz_gas_coil_7A_upsizing_adv
     osm_name = '380_small_office_psz_gas_coil_7A.osm'
     epw_name = 'USA_AK_Fairbanks.Intl.AP.702610_TMY3.epw'
-=======
-  ###########################################################################
-  # This section tests proper classification of non applicable HVAC systems
-  # assert that non applicable HVAC system registers as NA
-  def test_380_StripMall_Residential_AC_with_residential_forced_air_furnace_2A
-    # this makes sure measure registers an na for non applicable model
-    osm_name = '380_StripMall_Residential AC with residential forced air furnace_2A.osm'
-    epw_name = 'TN_KNOXVILLE_723260_12.epw'
->>>>>>> 527f99c2
 
     puts "\n######\nTEST:#{osm_name}\n######\n"
 
@@ -1793,7 +1436,6 @@
     arguments = measure.arguments(model)
     argument_map = OpenStudio::Measure.convertOSArgumentVectorToMap(arguments)
 
-<<<<<<< HEAD
     # populate specific argument for testing
     arguments.each_with_index do |arg, idx|
       temp_arg_var = arg.clone
@@ -1870,18 +1512,6 @@
         argument_map[arg.name] = temp_arg_var
       end
     end
-=======
-    # populate argument with specified hash value if specified
-    arguments.each do |arg|
-      temp_arg_var = arg.clone
-      argument_map[arg.name] = temp_arg_var
-    end
-
-    # Apply the measure to the model and optionally run the model
-    result = apply_measure_and_run(__method__, measure, argument_map, osm_path, epw_path, run_model: false)
-    assert_equal('NA', result.value.valueName)
-  end
->>>>>>> 527f99c2
 
     # populate specific argument for testing: regular sizing scenario
     arguments.each_with_index do |arg, idx|
@@ -1904,15 +1534,9 @@
   ###########################################################################
   # This section tests proper classification of non applicable HVAC systems
   # assert that non applicable HVAC system registers as NA
-<<<<<<< HEAD
   def test_380_StripMall_Residential_AC_with_residential_forced_air_furnace_2A
     # this makes sure measure registers an na for non applicable model
     osm_name = '380_StripMall_Residential AC with residential forced air furnace_2A.osm'
-=======
-  def test_380_warehouse_pvav_gas_boiler_reheat_2A
-    # this makes sure measure registers an na for non applicable model
-    osm_name = '380_warehouse_pvav_gas_boiler_reheat_2A.osm'
->>>>>>> 527f99c2
     epw_name = 'TN_KNOXVILLE_723260_12.epw'
 
     puts "\n######\nTEST:#{osm_name}\n######\n"
@@ -1931,7 +1555,6 @@
     argument_map = OpenStudio::Measure.convertOSArgumentVectorToMap(arguments)
 
     # populate argument with specified hash value if specified
-<<<<<<< HEAD
     arguments.each do |arg|
       temp_arg_var = arg.clone
       argument_map[arg.name] = temp_arg_var
@@ -1945,7 +1568,24 @@
   def test_380_warehouse_pvav_gas_boiler_reheat_2A
     # this makes sure measure registers an na for non applicable model
     osm_name = '380_warehouse_pvav_gas_boiler_reheat_2A.osm'
-=======
+    epw_name = 'TN_KNOXVILLE_723260_12.epw'
+
+    puts "\n######\nTEST:#{osm_name}\n######\n"
+
+    osm_path = model_input_path(osm_name)
+    epw_path = epw_input_path(epw_name)
+
+    # Create an instance of the measure
+    measure = AddHeatPumpRtu.new
+
+    # Load the model; only used here for populating arguments
+    model = load_model(osm_path)
+
+    # get arguments
+    arguments = measure.arguments(model)
+    argument_map = OpenStudio::Measure.convertOSArgumentVectorToMap(arguments)
+
+    # populate argument with specified hash value if specified
     arguments.each_with_index do |arg, idx|
       temp_arg_var = arg.clone
       if arg.name == 'hprtu_scenario'
@@ -1958,46 +1598,6 @@
     end
 
     # Apply the measure to the model and optionally run the model
-    result = apply_measure_and_run(__method__, measure, argument_map, osm_path, epw_path, run_model: false)
-    assert_equal('NA', result.value.valueName)
-  end
-
-  # assert that non applicable HVAC system registers as NA
-  def test_380_medium_office_doas_fan_coil_acc_boiler_3A
-    # this makes sure measure registers an na for non applicable model
-    osm_name = '380_medium_office_doas_fan_coil_acc_boiler_3A.osm'
->>>>>>> 527f99c2
-    epw_name = 'TN_KNOXVILLE_723260_12.epw'
-
-    puts "\n######\nTEST:#{osm_name}\n######\n"
-
-    osm_path = model_input_path(osm_name)
-    epw_path = epw_input_path(epw_name)
-
-    # Create an instance of the measure
-    measure = AddHeatPumpRtu.new
-
-    # Load the model; only used here for populating arguments
-    model = load_model(osm_path)
-
-    # get arguments
-    arguments = measure.arguments(model)
-    argument_map = OpenStudio::Measure.convertOSArgumentVectorToMap(arguments)
-
-    # populate argument with specified hash value if specified
-    arguments.each_with_index do |arg, idx|
-      temp_arg_var = arg.clone
-      if arg.name == 'hprtu_scenario'
-        hprtu_scenario = arguments[idx].clone
-        hprtu_scenario.setValue('variable_speed_high_eff') # override std_perf arg
-        argument_map[arg.name] = hprtu_scenario
-      else
-        argument_map[arg.name] = temp_arg_var
-      end
-    end
-
-    # Apply the measure to the model and optionally run the model
-<<<<<<< HEAD
     result = set_weather_and_apply_measure_and_run(__method__, measure, argument_map, osm_path, epw_path, run_model: false, apply: true, expected_results: 'NA')
  end
 
@@ -2032,14 +1632,10 @@
       else
         argument_map[arg.name] = temp_arg_var
       end
-    end    
+    end
 
     # Apply the measure to the model and optionally run the model
     result = set_weather_and_apply_measure_and_run(__method__, measure, argument_map, osm_path, epw_path, run_model: false, apply: true, expected_results: 'NA')
-=======
-    result = apply_measure_and_run(__method__, measure, argument_map, osm_path, epw_path, run_model: false)
-    assert_equal('NA', result.value.valueName)
->>>>>>> 527f99c2
   end
 
   # test that ERVs do no impact existing ERVs when ERV argument is NOT toggled
@@ -2079,12 +1675,7 @@
     ervs_baseline = model.getHeatExchangerAirToAirSensibleAndLatents
 
     # Apply the measure to the model and optionally run the model
-<<<<<<< HEAD
     result = set_weather_and_apply_measure_and_run(__method__, measure, argument_map, osm_path, epw_path, run_model: false, apply: true)
-=======
-    result = apply_measure_and_run(__method__, measure, argument_map, osm_path, epw_path, run_model: false)
-    assert_equal('Success', result.value.valueName)
->>>>>>> 527f99c2
     model = load_model(model_output_path(__method__))
 
     # assert no difference in ERVs in upgrade model
@@ -2129,12 +1720,7 @@
     ervs_baseline = model.getHeatExchangerAirToAirSensibleAndLatents
 
     # Apply the measure to the model and optionally run the model
-<<<<<<< HEAD
     result = set_weather_and_apply_measure_and_run(__method__, measure, argument_map, osm_path, epw_path, run_model: false, apply: true)
-=======
-    result = apply_measure_and_run(__method__, measure, argument_map, osm_path, epw_path, run_model: false)
-    assert_equal('Success', result.value.valueName)
->>>>>>> 527f99c2
     model = load_model(model_output_path(__method__))
 
     # assert no difference in ERVs in upgrade model
