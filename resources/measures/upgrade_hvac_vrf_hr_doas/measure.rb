# ComStock™, Copyright (c) 2023 Alliance for Sustainable Energy, LLC. All rights reserved.
# See top level LICENSE.txt file for license terms.

# *******************************************************************************
# OpenStudio(R), Copyright (c) 2008-2018, Alliance for Sustainable Energy, LLC.
# All rights reserved.
# Redistribution and use in source and binary forms, with or without
# modification, are permitted provided that the following conditions are met:
#
# (1) Redistributions of source code must retain the above copyright notice,
# this list of conditions and the following disclaimer.
#
# (2) Redistributions in binary form must reproduce the above copyright notice,
# this list of conditions and the following disclaimer in the documentation
# and/or other materials provided with the distribution.
#
# (3) Neither the name of the copyright holder nor the names of any contributors
# may be used to endorse or promote products derived from this software without
# specific prior written permission from the respective party.
#
# (4) Other than as required in clauses (1) and (2), distributions in any form
# of modifications or other derivative works may not use the "OpenStudio"
# trademark, "OS", "os", or any other confusingly similar designation without
# specific prior written permission from Alliance for Sustainable Energy, LLC.
#
# THIS SOFTWARE IS PROVIDED BY THE COPYRIGHT HOLDER(S) AND ANY CONTRIBUTORS
# "AS IS" AND ANY EXPRESS OR IMPLIED WARRANTIES, INCLUDING, BUT NOT LIMITED TO,
# THE IMPLIED WARRANTIES OF MERCHANTABILITY AND FITNESS FOR A PARTICULAR PURPOSE
# ARE DISCLAIMED. IN NO EVENT SHALL THE COPYRIGHT HOLDER(S), ANY CONTRIBUTORS, THE
# UNITED STATES GOVERNMENT, OR THE UNITED STATES DEPARTMENT OF ENERGY, NOR ANY OF
# THEIR EMPLOYEES, BE LIABLE FOR ANY DIRECT, INDIRECT, INCIDENTAL, SPECIAL,
# EXEMPLARY, OR CONSEQUENTIAL DAMAGES (INCLUDING, BUT NOT LIMITED TO, PROCUREMENT
# OF SUBSTITUTE GOODS OR SERVICES; LOSS OF USE, DATA, OR PROFITS; OR BUSINESS
# INTERRUPTION) HOWEVER CAUSED AND ON ANY THEORY OF LIABILITY, WHETHER IN CONTRACT,
# STRICT LIABILITY, OR TORT (INCLUDING NEGLIGENCE OR OTHERWISE) ARISING IN ANY WAY
# OUT OF THE USE OF THIS SOFTWARE, EVEN IF ADVISED OF THE POSSIBILITY OF SUCH DAMAGE.
# *******************************************************************************

# dependencies
require 'openstudio-standards'

# start the measure
class HvacVrfHrDoas < OpenStudio::Measure::ModelMeasure
  # human readable name
  def name
    'hvac_vrf_hr_doas'
  end

  # human readable description
  def description
    'This model replaces the existing HVAC system with a VRF(HR) + DOAS system.'
  end

  # human readable description of modeling approach
  def modeler_description
    'This model replaces the existing HVAC system with a VRF(HR) + DOAS system.'
  end

  # define the arguments that the user will input
  def arguments(model)
    args = OpenStudio::Measure::OSArgumentVector.new

    # define defrosting strategy
    vrf_defrost_strategies = OpenStudio::StringVector.new
    vrf_defrost_strategies << 'reverse-cycle'
    vrf_defrost_strategies << 'resistive'
    vrf_defrost_strategy = OpenStudio::Measure::OSArgument.makeChoiceArgument('vrf_defrost_strategy',
                                                                              vrf_defrost_strategies, true)
    vrf_defrost_strategy.setDisplayName('Defrost strategy')
    vrf_defrost_strategy.setDefaultValue(vrf_defrost_strategies[0])
    args << vrf_defrost_strategy

    # disable defrosting mode?
    disable_defrost = OpenStudio::Measure::OSArgument.makeBoolArgument('disable_defrost', true)
    disable_defrost.setDisplayName('Disable defrost?')
    disable_defrost.setDescription('')
    disable_defrost.setDefaultValue(false)
    args << disable_defrost

    # upsizing allowance
    upsizing_allowance_pct = OpenStudio::Measure::OSArgument.makeDoubleArgument('upsizing_allowance_pct', true)
    upsizing_allowance_pct.setDisplayName('Upsizing allowance (in %) from cooling design load for heating dominant buildings')
    upsizing_allowance_pct.setDescription('25% upsizing allowance is the same as 125% from the original size. Setting this value to zero means not applying upsizing.')
    upsizing_allowance_pct.setDefaultValue(0.0)
    args << upsizing_allowance_pct

    # apply/not-apply measure
    apply_measure = OpenStudio::Measure::OSArgument.makeBoolArgument('apply_measure', true)
    apply_measure.setDisplayName('Apply measure?')
    apply_measure.setDescription('')
    apply_measure.setDefaultValue(true)
    args << apply_measure

    args
  end

  # --------------------------------------- #
  # supporting method
  # modified version (to read custom json) of same method in OS Standards
  # --------------------------------------- #
  def model_add_curve(model, curve_name, standards_data_curve, std)
    # First check model and return curve if it already exists
    existing_curves = []
    existing_curves += model.getCurveLinears
    existing_curves += model.getCurveCubics
    existing_curves += model.getCurveQuadratics
    existing_curves += model.getCurveBicubics
    existing_curves += model.getCurveBiquadratics
    existing_curves += model.getCurveQuadLinears
    existing_curves.sort.each do |curve|
      if curve.name.get.to_s == curve_name
        # OpenStudio.logFree(OpenStudio::Debug, 'openstudio.standards.Model', "Already added curve: #{curve_name}")
        return curve
      end
    end

    # OpenStudio::logFree(OpenStudio::Info, "openstudio.prototype.addCurve", "Adding curve '#{curve_name}' to the model.")

    # Find curve data
    data = std.model_find_object(standards_data_curve['tables']['curves'], 'name' => curve_name)
    if data.nil?
      # OpenStudio.logFree(OpenStudio::Warn, 'openstudio.Model.Model', "Could not find a curve called '#{curve_name}' in the standards.")
      return nil
    end

    # Make the correct type of curve
    case data['form']
    when 'Linear'
      curve = OpenStudio::Model::CurveLinear.new(model)
      curve.setName(data['name'])
      curve.setCoefficient1Constant(data['coeff_1'])
      curve.setCoefficient2x(data['coeff_2'])
      curve.setMinimumValueofx(data['minimum_independent_variable_1']) if data['minimum_independent_variable_1']
      curve.setMaximumValueofx(data['maximum_independent_variable_1']) if data['maximum_independent_variable_1']
      if data['minimum_dependent_variable_output']
        curve.setMinimumCurveOutput(data['minimum_dependent_variable_output'])
      end
      if data['maximum_dependent_variable_output']
        curve.setMaximumCurveOutput(data['maximum_dependent_variable_output'])
      end
      curve
    when 'Cubic'
      curve = OpenStudio::Model::CurveCubic.new(model)
      curve.setName(data['name'])
      curve.setCoefficient1Constant(data['coeff_1'])
      curve.setCoefficient2x(data['coeff_2'])
      curve.setCoefficient3xPOW2(data['coeff_3'])
      curve.setCoefficient4xPOW3(data['coeff_4'])
      curve.setMinimumValueofx(data['minimum_independent_variable_1']) if data['minimum_independent_variable_1']
      curve.setMaximumValueofx(data['maximum_independent_variable_1']) if data['maximum_independent_variable_1']
      if data['minimum_dependent_variable_output']
        curve.setMinimumCurveOutput(data['minimum_dependent_variable_output'])
      end
      if data['maximum_dependent_variable_output']
        curve.setMaximumCurveOutput(data['maximum_dependent_variable_output'])
      end
      curve
    when 'Quadratic'
      curve = OpenStudio::Model::CurveQuadratic.new(model)
      curve.setName(data['name'])
      curve.setCoefficient1Constant(data['coeff_1'])
      curve.setCoefficient2x(data['coeff_2'])
      curve.setCoefficient3xPOW2(data['coeff_3'])
      curve.setMinimumValueofx(data['minimum_independent_variable_1']) if data['minimum_independent_variable_1']
      curve.setMaximumValueofx(data['maximum_independent_variable_1']) if data['maximum_independent_variable_1']
      if data['minimum_dependent_variable_output']
        curve.setMinimumCurveOutput(data['minimum_dependent_variable_output'])
      end
      if data['maximum_dependent_variable_output']
        curve.setMaximumCurveOutput(data['maximum_dependent_variable_output'])
      end
      curve
    when 'BiCubic'
      curve = OpenStudio::Model::CurveBicubic.new(model)
      curve.setName(data['name'])
      curve.setCoefficient1Constant(data['coeff_1'])
      curve.setCoefficient2x(data['coeff_2'])
      curve.setCoefficient3xPOW2(data['coeff_3'])
      curve.setCoefficient4y(data['coeff_4'])
      curve.setCoefficient5yPOW2(data['coeff_5'])
      curve.setCoefficient6xTIMESY(data['coeff_6'])
      curve.setCoefficient7xPOW3(data['coeff_7'])
      curve.setCoefficient8yPOW3(data['coeff_8'])
      curve.setCoefficient9xPOW2TIMESY(data['coeff_9'])
      curve.setCoefficient10xTIMESYPOW2(data['coeff_10'])
      curve.setMinimumValueofx(data['minimum_independent_variable_1']) if data['minimum_independent_variable_1']
      curve.setMaximumValueofx(data['maximum_independent_variable_1']) if data['maximum_independent_variable_1']
      curve.setMinimumValueofy(data['minimum_independent_variable_2']) if data['minimum_independent_variable_2']
      curve.setMaximumValueofy(data['maximum_independent_variable_2']) if data['maximum_independent_variable_2']
      if data['minimum_dependent_variable_output']
        curve.setMinimumCurveOutput(data['minimum_dependent_variable_output'])
      end
      if data['maximum_dependent_variable_output']
        curve.setMaximumCurveOutput(data['maximum_dependent_variable_output'])
      end
      curve
    when 'BiQuadratic'
      curve = OpenStudio::Model::CurveBiquadratic.new(model)
      curve.setName(data['name'])
      curve.setCoefficient1Constant(data['coeff_1'])
      curve.setCoefficient2x(data['coeff_2'])
      curve.setCoefficient3xPOW2(data['coeff_3'])
      curve.setCoefficient4y(data['coeff_4'])
      curve.setCoefficient5yPOW2(data['coeff_5'])
      curve.setCoefficient6xTIMESY(data['coeff_6'])
      curve.setMinimumValueofx(data['minimum_independent_variable_1']) if data['minimum_independent_variable_1']
      curve.setMaximumValueofx(data['maximum_independent_variable_1']) if data['maximum_independent_variable_1']
      curve.setMinimumValueofy(data['minimum_independent_variable_2']) if data['minimum_independent_variable_2']
      curve.setMaximumValueofy(data['maximum_independent_variable_2']) if data['maximum_independent_variable_2']
      if data['minimum_dependent_variable_output']
        curve.setMinimumCurveOutput(data['minimum_dependent_variable_output'])
      end
      if data['maximum_dependent_variable_output']
        curve.setMaximumCurveOutput(data['maximum_dependent_variable_output'])
      end
      curve
    when 'BiLinear'
      curve = OpenStudio::Model::CurveBiquadratic.new(model)
      curve.setName(data['name'])
      curve.setCoefficient1Constant(data['coeff_1'])
      curve.setCoefficient2x(data['coeff_2'])
      curve.setCoefficient4y(data['coeff_3'])
      curve.setMinimumValueofx(data['minimum_independent_variable_1']) if data['minimum_independent_variable_1']
      curve.setMaximumValueofx(data['maximum_independent_variable_1']) if data['maximum_independent_variable_1']
      curve.setMinimumValueofy(data['minimum_independent_variable_2']) if data['minimum_independent_variable_2']
      curve.setMaximumValueofy(data['maximum_independent_variable_2']) if data['maximum_independent_variable_2']
      if data['minimum_dependent_variable_output']
        curve.setMinimumCurveOutput(data['minimum_dependent_variable_output'])
      end
      if data['maximum_dependent_variable_output']
        curve.setMaximumCurveOutput(data['maximum_dependent_variable_output'])
      end
      curve
    when 'QuadLinear'
      curve = OpenStudio::Model::CurveQuadLinear.new(model)
      curve.setName(data['name'])
      curve.setCoefficient1Constant(data['coeff_1'])
      curve.setCoefficient2w(data['coeff_2'])
      curve.setCoefficient3x(data['coeff_3'])
      curve.setCoefficient4y(data['coeff_4'])
      curve.setCoefficient5z(data['coeff_5'])
      curve.setMinimumValueofw(data['minimum_independent_variable_w'])
      curve.setMaximumValueofw(data['maximum_independent_variable_w'])
      curve.setMinimumValueofx(data['minimum_independent_variable_x'])
      curve.setMaximumValueofx(data['maximum_independent_variable_x'])
      curve.setMinimumValueofy(data['minimum_independent_variable_y'])
      curve.setMaximumValueofy(data['maximum_independent_variable_y'])
      curve.setMinimumValueofz(data['minimum_independent_variable_z'])
      curve.setMaximumValueofz(data['maximum_independent_variable_z'])
      curve.setMinimumCurveOutput(data['minimum_dependent_variable_output'])
      curve.setMaximumCurveOutput(data['maximum_dependent_variable_output'])
      curve
    when 'MultiVariableLookupTable'
      num_ind_var = data['number_independent_variables'].to_i
      table = OpenStudio::Model::TableMultiVariableLookup.new(model, num_ind_var)
      table.setName(data['name'])
      table.setInterpolationMethod(data['interpolation_method'])
      table.setNumberofInterpolationPoints(data['number_of_interpolation_points'])
      table.setCurveType(data['curve_type'])
      table.setTableDataFormat('SingleLineIndependentVariableWithMatrix')
      table.setNormalizationReference(data['normalization_reference'].to_f)
      table.setOutputUnitType(data['output_unit_type'])
      table.setMinimumValueofX1(data['minimum_independent_variable_1'].to_f)
      table.setMaximumValueofX1(data['maximum_independent_variable_1'].to_f)
      table.setInputUnitTypeforX1(data['input_unit_type_x1'])
      if num_ind_var == 2
        table.setMinimumValueofX2(data['minimum_independent_variable_2'].to_f)
        table.setMaximumValueofX2(data['maximum_independent_variable_2'].to_f)
        table.setInputUnitTypeforX2(data['input_unit_type_x2'])
      end
      data_points = data.each.select { |key, _value| key.include? 'data_point' }
      data_points.each do |_key, value|
        if num_ind_var == 1
          table.addPoint(value.split(',')[0].to_f, value.split(',')[1].to_f)
        elsif num_ind_var == 2
          table.addPoint(value.split(',')[0].to_f, value.split(',')[1].to_f, value.split(',')[2].to_f)
        end
      end
      table
    else
      # OpenStudio.logFree(OpenStudio::Error, 'openstudio.Model.Model', "#{curve_name}' has an invalid form: #{data['form']}', cannot create this curve.")
      nil
    end
  end

  # --------------------------------------- #
  # supporting method
  # --------------------------------------- #
  def get_tabular_data(model, sql, report_name, report_for_string, table_name, row_name, column_name)
    result = OpenStudio::OptionalDouble.new
    var_val_query = "SELECT Value FROM TabularDataWithStrings WHERE ReportName = '#{report_name}' AND ReportForString = '#{report_for_string}' AND TableName = '#{table_name}' AND RowName = '#{row_name}' AND ColumnName = '#{column_name}'"
    val = sql.execAndReturnFirstDouble(var_val_query)
    if val.is_initialized
      result = OpenStudio::OptionalDouble.new(val.get)
    else
      puts("Cannot query: #{report_name} | #{report_for_string} | #{table_name} | #{row_name} | #{column_name}")
    end
    result
  end

  # --------------------------------------- #
  # supporting method
  # --------------------------------------- #
  # return dependent varible based on two independent variables from TableMultiVariableLookup
  # @param model [OpenStudio::Model::TableMultiVariableLookup] OpenStudio TableMultiVariableLookup object
  # @param ind_var_1 [Double] independent variable 1
  # @param ind_var_2 [Double] independent variable 2
  # @return [Double] dependent variable value
  def get_dep_var_from_lookup_table_with_two_ind_var(lookup_table, ind_var_1, ind_var_2)
    unless lookup_table.to_TableMultiVariableLookup.is_initialized
      runner.registerError("#{lookup_table.name} is not a OpenStudio::Model::TableMultiVariableLookup object.")
      return false
    end

    # check if the lookup only has two independent variables
    if lookup_table.numberofIndependentVariables == 2

      # get independent variable 1 and 2 from table
      array_ind_var_1 = lookup_table.xValues(0)
      array_ind_var_2 = lookup_table.xValues(1)

      # find the closest independent variable 1 and 2 from table based on method inputs
      closest_ind_var_1 = array_ind_var_1.min_by{|x| (ind_var_1-x).abs}
      closest_ind_var_2 = array_ind_var_2.min_by{|x| (ind_var_2-x).abs}

      # grab dependent variable from the closest independent variables
      dependent_var_val = lookup_table.yValue([closest_ind_var_1, closest_ind_var_2]).get
    else
      runner.registerError('This TableMultiVariableLookup is not based on two independent variables.')
      return false
    end
    return dependent_var_val
  end

  # --------------------------------------- #
  # supporting method
  # extracting VRF object specifications from existing (fully populated) object
  # this is used to copy specs from (manufacturer provided) osc files
  # --------------------------------------- #
  def extract_curves_from_dummy_acvrf_object(model, name)
    # initialize performance map
    map_performance_data = {}

    # puts("*** extracting existing curves from dummy AirConditioner:VariableRefrigerantFlow object: #{name}")

    # getting dummy vrf object to extract curves
    model.getAirConditionerVariableRefrigerantFlows.each do |acvrf|
      acvrf_name = acvrf.name.to_s
      next unless acvrf_name == name

      # puts("*** found object: #{acvrf_name}")

      # cooling performance maps
      # puts("*** extracting performance maps for cooling")
      map_performance_data['curve_ccapft_boundary'] = if acvrf.coolingCapacityRatioBoundaryCurve.is_initialized
                                                        acvrf.coolingCapacityRatioBoundaryCurve.get
                                                      end
      if acvrf.coolingCapacityRatioModifierFunctionofLowTemperatureCurve.is_initialized
        map_performance_data['curve_low_ccapft'] = acvrf.coolingCapacityRatioModifierFunctionofLowTemperatureCurve.get
      else
        map_performance_data['curve_low_ccapft'] = nil
      end
      if acvrf.coolingCapacityRatioModifierFunctionofHighTemperatureCurve.is_initialized
        map_performance_data['curve_high_ccapft'] =
          acvrf.coolingCapacityRatioModifierFunctionofHighTemperatureCurve.get
      else
        map_performance_data['curve_high_ccapft'] = nil
      end
      map_performance_data['curve_ceirft_boundary'] = if acvrf.coolingEnergyInputRatioBoundaryCurve.is_initialized
                                                        acvrf.coolingEnergyInputRatioBoundaryCurve.get
                                                      end
      if acvrf.coolingEnergyInputRatioModifierFunctionofLowTemperatureCurve.is_initialized
        map_performance_data['curve_low_ceirft'] =
          acvrf.coolingEnergyInputRatioModifierFunctionofLowTemperatureCurve.get
      else
        map_performance_data['curve_low_ceirft'] = nil
      end
      if acvrf.coolingEnergyInputRatioModifierFunctionofHighTemperatureCurve.is_initialized
        map_performance_data['curve_high_ceirft'] =
          acvrf.coolingEnergyInputRatioModifierFunctionofHighTemperatureCurve.get
      else
        map_performance_data['curve_high_ceirft'] = nil
      end
      if acvrf.coolingEnergyInputRatioModifierFunctionofLowPartLoadRatioCurve.is_initialized
        map_performance_data['curve_low_ceirfplr'] =
          acvrf.coolingEnergyInputRatioModifierFunctionofLowPartLoadRatioCurve.get
      else
        map_performance_data['curve_low_ceirfplr'] = nil
      end
      if acvrf.coolingEnergyInputRatioModifierFunctionofHighPartLoadRatioCurve.is_initialized
        map_performance_data['curve_high_ceirfplr'] =
          acvrf.coolingEnergyInputRatioModifierFunctionofHighPartLoadRatioCurve.get
      else
        map_performance_data['curve_high_ceirfplr'] = nil
      end
      map_performance_data['curve_ccr'] = if acvrf.coolingCombinationRatioCorrectionFactorCurve.is_initialized
                                            acvrf.coolingCombinationRatioCorrectionFactorCurve.get
                                          end
      map_performance_data['curve_onoff_cplffplr'] = if acvrf.coolingPartLoadFractionCorrelationCurve.is_initialized
                                                       acvrf.coolingPartLoadFractionCorrelationCurve.get
                                                     end

      # heating performance maps
      # puts("*** extracting performance maps for heating")
      map_performance_data['curve_hcapft_boundary'] = if acvrf.heatingCapacityRatioBoundaryCurve.is_initialized
                                                        acvrf.heatingCapacityRatioBoundaryCurve.get
                                                      end
      if acvrf.heatingCapacityRatioModifierFunctionofLowTemperatureCurve.is_initialized
        map_performance_data['curve_low_hcapft'] = acvrf.heatingCapacityRatioModifierFunctionofLowTemperatureCurve.get
      else
        map_performance_data['curve_low_hcapft'] = nil
      end
      if acvrf.heatingCapacityRatioModifierFunctionofHighTemperatureCurve.is_initialized
        map_performance_data['curve_high_hcapft'] =
          acvrf.heatingCapacityRatioModifierFunctionofHighTemperatureCurve.get
      else
        map_performance_data['curve_high_hcapft'] = nil
      end
      map_performance_data['curve_heirft_boundary'] = if acvrf.heatingEnergyInputRatioBoundaryCurve.is_initialized
                                                        acvrf.heatingEnergyInputRatioBoundaryCurve.get
                                                      end
      if acvrf.heatingEnergyInputRatioModifierFunctionofLowTemperatureCurve.is_initialized
        map_performance_data['curve_low_heirft'] =
          acvrf.heatingEnergyInputRatioModifierFunctionofLowTemperatureCurve.get
      else
        map_performance_data['curve_low_heirft'] = nil
      end
      if acvrf.heatingEnergyInputRatioModifierFunctionofHighTemperatureCurve.is_initialized
        map_performance_data['curve_high_heirft'] =
          acvrf.heatingEnergyInputRatioModifierFunctionofHighTemperatureCurve.get
      else
        map_performance_data['curve_high_heirft'] = nil
      end
      if acvrf.heatingEnergyInputRatioModifierFunctionofLowPartLoadRatioCurve.is_initialized
        map_performance_data['curve_low_heirfplr'] =
          acvrf.heatingEnergyInputRatioModifierFunctionofLowPartLoadRatioCurve.get
      else
        map_performance_data['curve_low_heirfplr'] = nil
      end
      if acvrf.heatingEnergyInputRatioModifierFunctionofHighPartLoadRatioCurve.is_initialized
        map_performance_data['curve_high_heirfplr'] =
          acvrf.heatingEnergyInputRatioModifierFunctionofHighPartLoadRatioCurve.get
      else
        map_performance_data['curve_high_heirfplr'] = nil
      end
      map_performance_data['curve_hcr'] = if acvrf.heatingCombinationRatioCorrectionFactorCurve.is_initialized
                                            acvrf.heatingCombinationRatioCorrectionFactorCurve.get
                                          end
      map_performance_data['curve_onoff_hplffplr'] = if acvrf.heatingPartLoadFractionCorrelationCurve.is_initialized
                                                       acvrf.heatingPartLoadFractionCorrelationCurve.get
                                                     end
      if acvrf.defrostEnergyInputRatioModifierFunctionofTemperatureCurve.is_initialized
        map_performance_data['curve_defrost_heirft'] =
          acvrf.defrostEnergyInputRatioModifierFunctionofTemperatureCurve.get
      else
        map_performance_data['curve_defrost_heirft'] = nil
      end

      # other configurations to extract
      # puts("*** extracting other configurations")
      map_performance_data['heating_oa_temperature_type'] = acvrf.heatingPerformanceCurveOutdoorTemperatureType
      map_performance_data['min_hp_plr'] = acvrf.minimumHeatPumpPartLoadRatio
      map_performance_data['cooling_rated_cop'] = acvrf.grossRatedCoolingCOP
      map_performance_data['heating_rated_cop'] = acvrf.ratedHeatingCOP
      map_performance_data['num_compressors'] = acvrf.numberofCompressors
      map_performance_data['min_oa_temp_cooling'] = acvrf.minimumOutdoorTemperatureinCoolingMode
      map_performance_data['max_oa_temp_cooling'] = acvrf.maximumOutdoorTemperatureinCoolingMode
      map_performance_data['max_oa_temp_heating'] = acvrf.maximumOutdoorTemperatureinHeatingMode
      map_performance_data['min_oa_temp_heatrecovery'] = acvrf.minimumOutdoorTemperatureinHeatRecoveryMode
      map_performance_data['max_oa_temp_heatrecovery'] = acvrf.maximumOutdoorTemperatureinHeatRecoveryMode
      map_performance_data['initial_heatrecovery_cap_frac_cooling'] = acvrf.initialHeatRecoveryCoolingCapacityFraction
      map_performance_data['initial_heatrecovery_en_frac_cooling'] = acvrf.initialHeatRecoveryCoolingEnergyFraction
      map_performance_data['initial_heatrecovery_cap_frac_heating'] = acvrf.initialHeatRecoveryHeatingCapacityFraction
      map_performance_data['initial_heatrecovery_en_frac_heating'] = acvrf.initialHeatRecoveryHeatingEnergyFraction
      map_performance_data['initial_heatrecovery_cap_timeconstant_cooling'] = acvrf.heatRecoveryCoolingCapacityTimeConstant
      map_performance_data['initial_heatrecovery_en_timeconstant_cooling'] = acvrf.heatRecoveryCoolingEnergyTimeConstant
      map_performance_data['initial_heatrecovery_cap_timeconstant_heating'] = acvrf.heatRecoveryHeatingCapacityTimeConstant
      map_performance_data['initial_heatrecovery_en_timeconstant_heating'] = acvrf.heatRecoveryHeatingEnergyTimeConstant
      # map_performance_data["defrost_strategy"] = acvrf.defrostStrategy # unused for now
      # map_performance_data["defrost_control"] = acvrf.defrostControl # unused for now
    end
    map_performance_data
  end

  # --------------------------------------- #
  # supporting method
  # applying VRF object specifications
  # --------------------------------------- #
  def apply_vrf_performance_data(
    vrf_outdoor_unit,
    map_performance_data,
    vrf_defrost_strategy,
    disable_defrost
    )

    # puts("*** applying performance map to AirConditioner:VariableRefrigerantFlow object: #{vrf_outdoor_unit.name.to_s}")

    # cooling
    if map_performance_data['curve_ccapft_boundary'].nil?
      # puts("*** curve not applied because it is nill: curve_ccapft_boundary")
      vrf_outdoor_unit.resetCoolingCapacityRatioBoundaryCurve
    else
      # puts("*** curve applied: curve_ccapft_boundary")
      vrf_outdoor_unit.setCoolingCapacityRatioBoundaryCurve(map_performance_data['curve_ccapft_boundary'])
    end
    if map_performance_data['curve_low_ccapft'].nil?
      # puts("*** curve not applied because it is nill: curve_low_ccapft")
      vrf_outdoor_unit.resetCoolingCapacityRatioModifierFunctionofLowTemperatureCurve
    else
      # puts("*** curve applied: curve_low_ccapft")
      vrf_outdoor_unit.setCoolingCapacityRatioModifierFunctionofLowTemperatureCurve(map_performance_data['curve_low_ccapft'])
    end
    if map_performance_data['curve_high_ccapft'].nil?
      # puts("*** curve not applied because it is nill: curve_high_ccapft")
      vrf_outdoor_unit.resetCoolingCapacityRatioModifierFunctionofHighTemperatureCurve
    else
      # puts("*** curve applied: curve_high_ccapft")
      vrf_outdoor_unit.setCoolingCapacityRatioModifierFunctionofHighTemperatureCurve(map_performance_data['curve_high_ccapft'])
    end
    if map_performance_data['curve_ceirft_boundary'].nil?
      # puts("*** curve not applied because it is nill: curve_ceirft_boundary")
      vrf_outdoor_unit.resetCoolingEnergyInputRatioBoundaryCurve
    else
      # puts("*** curve applied: curve_ceirft_boundary")
      vrf_outdoor_unit.setCoolingEnergyInputRatioBoundaryCurve(map_performance_data['curve_ceirft_boundary'])
    end
    if map_performance_data['curve_low_ceirft'].nil?
      # puts("*** curve not applied because it is nill: curve_low_ceirft")
      vrf_outdoor_unit.resetCoolingEnergyInputRatioModifierFunctionofLowTemperatureCurve
    else
      # puts("*** curve applied: curve_low_ceirft")
      vrf_outdoor_unit.setCoolingEnergyInputRatioModifierFunctionofLowTemperatureCurve(map_performance_data['curve_low_ceirft'])
    end
    if map_performance_data['curve_high_ceirft'].nil?
      # puts("*** curve not applied because it is nill: curve_high_ceirft")
      vrf_outdoor_unit.resetCoolingEnergyInputRatioModifierFunctionofHighTemperatureCurve
    else
      # puts("*** curve applied: curve_high_ceirft")
      vrf_outdoor_unit.setCoolingEnergyInputRatioModifierFunctionofHighTemperatureCurve(map_performance_data['curve_high_ceirft'])
    end
    if map_performance_data['curve_low_ceirfplr'].nil?
      # puts("*** curve not applied because it is nill: curve_low_ceirfplr")
      vrf_outdoor_unit.resetCoolingEnergyInputRatioModifierFunctionofLowPartLoadRatioCurve
    else
      # puts("*** curve applied: curve_low_ceirfplr")
      vrf_outdoor_unit.setCoolingEnergyInputRatioModifierFunctionofLowPartLoadRatioCurve(map_performance_data['curve_low_ceirfplr'])
    end
    if map_performance_data['curve_high_ceirfplr'].nil?
      # puts("*** curve not applied because it is nill: curve_high_ceirfplr")
      vrf_outdoor_unit.resetCoolingEnergyInputRatioModifierFunctionofHighPartLoadRatioCurve
    else
      # puts("*** curve applied: curve_high_ceirfplr")
      vrf_outdoor_unit.setCoolingEnergyInputRatioModifierFunctionofHighPartLoadRatioCurve(map_performance_data['curve_high_ceirfplr'])
    end
    if map_performance_data['curve_ccr'].nil?
      # puts("*** curve not applied because it is nill: curve_ccr")
      vrf_outdoor_unit.resetCoolingCombinationRatioCorrectionFactorCurve
    else
      # puts("*** curve applied: curve_ccr")
      vrf_outdoor_unit.setCoolingCombinationRatioCorrectionFactorCurve(map_performance_data['curve_ccr'])
    end
    if map_performance_data['curve_onoff_cplffplr'].nil?
      # puts("*** curve not applied because it is nill: curve_onoff_cplffplr")
      vrf_outdoor_unit.resetCoolingPartLoadFractionCorrelationCurve
    else
      # puts("*** curve applied: curve_onoff_cplffplr")
      vrf_outdoor_unit.setCoolingPartLoadFractionCorrelationCurve(map_performance_data['curve_onoff_cplffplr'])
    end

    # heating
    if map_performance_data['curve_hcapft_boundary'].nil?
      # puts("*** curve not applied because it is nill: curve_hcapft_boundary")
      vrf_outdoor_unit.resetHeatingCapacityRatioBoundaryCurve
    else
      # puts("*** curve applied: curve_hcapft_boundary")
      vrf_outdoor_unit.setHeatingCapacityRatioBoundaryCurve(map_performance_data['curve_hcapft_boundary'])
    end
    if map_performance_data['curve_low_hcapft'].nil?
      # puts("*** curve not applied because it is nill: curve_low_hcapft")
      vrf_outdoor_unit.resetHeatingCapacityRatioModifierFunctionofLowTemperatureCurve
    else
      # puts("*** curve applied: curve_low_hcapft")
      vrf_outdoor_unit.setHeatingCapacityRatioModifierFunctionofLowTemperatureCurve(map_performance_data['curve_low_hcapft'])
    end
    if map_performance_data['curve_high_hcapft'].nil?
      # puts("*** curve not applied because it is nill: curve_high_hcapft")
      vrf_outdoor_unit.resetHeatingCapacityRatioModifierFunctionofHighTemperatureCurve
    else
      # puts("*** curve applied: curve_high_hcapft")
      vrf_outdoor_unit.setHeatingCapacityRatioModifierFunctionofHighTemperatureCurve(map_performance_data['curve_high_hcapft'])
    end
    if map_performance_data['curve_heirft_boundary'].nil?
      # puts("*** curve not applied because it is nill: curve_heirft_boundary")
      vrf_outdoor_unit.resetHeatingEnergyInputRatioBoundaryCurve
    else
      # puts("*** curve applied: curve_heirft_boundary")
      vrf_outdoor_unit.setHeatingEnergyInputRatioBoundaryCurve(map_performance_data['curve_heirft_boundary'])
    end
    if map_performance_data['curve_low_heirft'].nil?
      # puts("*** curve not applied because it is nill: curve_low_heirft")
      vrf_outdoor_unit.resetHeatingEnergyInputRatioModifierFunctionofLowTemperatureCurve
    else
      # puts("*** curve applied: curve_low_heirft")
      vrf_outdoor_unit.setHeatingEnergyInputRatioModifierFunctionofLowTemperatureCurve(map_performance_data['curve_low_heirft'])
    end
    if map_performance_data['curve_high_heirft'].nil?
      # puts("*** curve not applied because it is nill: curve_high_heirft")
      vrf_outdoor_unit.resetHeatingEnergyInputRatioModifierFunctionofHighTemperatureCurve
    else
      # puts("*** curve applied: curve_high_heirft")
      vrf_outdoor_unit.setHeatingEnergyInputRatioModifierFunctionofHighTemperatureCurve(map_performance_data['curve_high_heirft'])
    end
    if map_performance_data['curve_low_heirfplr'].nil?
      # puts("*** curve not applied because it is nill: curve_low_heirfplr")
      vrf_outdoor_unit.resetHeatingEnergyInputRatioModifierFunctionofLowPartLoadRatioCurve
    else
      # puts("*** curve applied: curve_low_heirfplr")
      vrf_outdoor_unit.setHeatingEnergyInputRatioModifierFunctionofLowPartLoadRatioCurve(map_performance_data['curve_low_heirfplr'])
    end
    if map_performance_data['curve_high_heirfplr'].nil?
      # puts("*** curve not applied because it is nill: curve_high_heirfplr")
      vrf_outdoor_unit.resetHeatingEnergyInputRatioModifierFunctionofHighPartLoadRatioCurve
    else
      # puts("*** curve applied: curve_high_heirfplr")
      vrf_outdoor_unit.setHeatingEnergyInputRatioModifierFunctionofHighPartLoadRatioCurve(map_performance_data['curve_high_heirfplr'])
    end
    if map_performance_data['curve_hcr'].nil?
      # puts("*** curve not applied because it is nill: curve_hcr")
      vrf_outdoor_unit.resetHeatingCombinationRatioCorrectionFactorCurve
    else
      # puts("*** curve applied: curve_hcr")
      vrf_outdoor_unit.setHeatingCombinationRatioCorrectionFactorCurve(map_performance_data['curve_hcr'])
    end
    if map_performance_data['curve_onoff_hplffplr'].nil?
      # puts("*** curve not applied because it is nill: curve_onoff_hplffplr")
      vrf_outdoor_unit.resetHeatingPartLoadFractionCorrelationCurve
    else
      # puts("*** curve applied: curve_onoff_hplffplr")
      vrf_outdoor_unit.setHeatingPartLoadFractionCorrelationCurve(map_performance_data['curve_onoff_hplffplr'])
    end
    if map_performance_data['curve_defrost_heirft'].nil?
      # puts("*** curve not applied because it is nill: curve_defrost_heirft")
      vrf_outdoor_unit.resetDefrostEnergyInputRatioModifierFunctionofTemperatureCurve
    else
      # puts("*** curve applied: curve_defrost_heirft")
      vrf_outdoor_unit.setDefrostEnergyInputRatioModifierFunctionofTemperatureCurve(map_performance_data['curve_defrost_heirft'])
    end

    # other configurations
    if map_performance_data['heating_oa_temperature_type'].nil?
      # puts("*** configuration not applied because it is nill: heating_oa_temperature_type")
    else
      # puts("*** configuration applied: heating_oa_temperature_type")
      vrf_outdoor_unit.setHeatingPerformanceCurveOutdoorTemperatureType(map_performance_data['heating_oa_temperature_type'])
    end
    if map_performance_data['min_hp_plr'].nil?
      # puts("*** configuration not applied because it is nill: min_hp_plr")
    else
      # puts("*** configuration applied: min_hp_plr")
      vrf_outdoor_unit.setMinimumHeatPumpPartLoadRatio(map_performance_data['min_hp_plr'])
    end
    if map_performance_data['heating_rated_cop'].nil?
      # puts("*** configuration not applied because it is nill: heating_rated_cop")
    else
      # puts("*** configuration applied: heating_rated_cop")
      vrf_outdoor_unit.setRatedHeatingCOP(map_performance_data['heating_rated_cop'])
    end
    if map_performance_data['cooling_rated_cop'].nil?
      # puts("*** configuration not applied because it is nill: cooling_rated_cop")
    else
      # puts("*** configuration applied: cooling_rated_cop")
      vrf_outdoor_unit.setGrossRatedCoolingCOP(map_performance_data['cooling_rated_cop'])
    end
    if map_performance_data['vrf_defrost_strategy'].nil?
      # puts("*** configuration not applied because it is nill: vrf_defrost_strategy")
    else
      # puts("*** configuration applied: vrf_defrost_strategy")
      vrf_outdoor_unit.setDefrostStrategy(map_performance_data['vrf_defrost_strategy'])
    end
    if map_performance_data['disable_defrost'] == true
      # puts("*** configuration applied: disabling defrost")
      vrf_outdoor_unit.setDefrostControl('timed')
      vrf_outdoor_unit.setDefrostTimePeriodFraction(0.0)
      vrf_outdoor_unit.setResistiveDefrostHeaterCapacity(0.0)
    end
    unless map_performance_data['min_oa_temp_cooling'].nil?
      vrf_outdoor_unit.setMinimumOutdoorTemperatureinCoolingMode(map_performance_data['min_oa_temp_cooling'])
    end
    unless map_performance_data['max_oa_temp_cooling'].nil?
      vrf_outdoor_unit.setMaximumOutdoorTemperatureinCoolingMode(map_performance_data['max_oa_temp_cooling'])
    end
    unless map_performance_data['max_oa_temp_heating'].nil?
      vrf_outdoor_unit.setMaximumOutdoorTemperatureinHeatingMode(map_performance_data['max_oa_temp_heating'])
    end
    unless map_performance_data['min_oa_temp_heatrecovery'].nil?
      vrf_outdoor_unit.setMinimumOutdoorTemperatureinHeatRecoveryMode(map_performance_data['min_oa_temp_heatrecovery'])
    end
    unless map_performance_data['max_oa_temp_heatrecovery'].nil?
      vrf_outdoor_unit.setMaximumOutdoorTemperatureinHeatRecoveryMode(map_performance_data['max_oa_temp_heatrecovery'])
    end
    unless map_performance_data['initial_heatrecovery_cap_frac_cooling'].nil?
      vrf_outdoor_unit.setInitialHeatRecoveryCoolingCapacityFraction(map_performance_data['initial_heatrecovery_cap_frac_cooling'])
    end
    unless map_performance_data['initial_heatrecovery_en_frac_cooling'].nil?
      vrf_outdoor_unit.setInitialHeatRecoveryCoolingEnergyFraction(map_performance_data['initial_heatrecovery_en_frac_cooling'])
    end
    unless map_performance_data['initial_heatrecovery_cap_frac_heating'].nil?
      vrf_outdoor_unit.setInitialHeatRecoveryHeatingCapacityFraction(map_performance_data['initial_heatrecovery_cap_frac_heating'])
    end
    unless map_performance_data['initial_heatrecovery_en_frac_heating'].nil?
      vrf_outdoor_unit.setInitialHeatRecoveryHeatingEnergyFraction(map_performance_data['initial_heatrecovery_en_frac_heating'])
    end
    unless map_performance_data['initial_heatrecovery_cap_timeconstant_cooling'].nil?
      vrf_outdoor_unit.setHeatRecoveryCoolingCapacityTimeConstant(map_performance_data['initial_heatrecovery_cap_timeconstant_cooling'])
    end
    unless map_performance_data['initial_heatrecovery_en_timeconstant_cooling'].nil?
      vrf_outdoor_unit.setHeatRecoveryCoolingEnergyTimeConstant(map_performance_data['initial_heatrecovery_en_timeconstant_cooling'])
    end
    unless map_performance_data['initial_heatrecovery_cap_timeconstant_heating'].nil?
      vrf_outdoor_unit.setHeatRecoveryHeatingCapacityTimeConstant(map_performance_data['initial_heatrecovery_cap_timeconstant_heating'])
    end
    unless map_performance_data['initial_heatrecovery_en_timeconstant_heating'].nil?
      vrf_outdoor_unit.setHeatRecoveryHeatingEnergyTimeConstant(map_performance_data['initial_heatrecovery_en_timeconstant_heating'])
    end
  end

  # --------------------------------------- #
  # supporting method
  # check if air loop is evaporative cooler
  # --------------------------------------- #
  def air_loop_hvac_include_evaporative_cooler?(air_loop_hvac)
    air_loop_hvac.supplyComponents.each do |comp|
      return true if comp.to_EvaporativeCoolerDirectResearchSpecial.is_initialized
      return true if comp.to_EvaporativeCoolerIndirectResearchSpecial.is_initialized
    end
    false
  end

  # --------------------------------------- #
  # supporting method
  # check if air loop uses district energy
  # --------------------------------------- #
  def air_loop_hvac_served_by_district_energy?(air_loop_hvac)
    served_by_district_energy = false
    thermalzones = air_loop_hvac.thermalZones
    district_energy_types = []
    thermalzones.each do |thermalzone|
      zone_fuels = ''
      htg_fuels = thermalzone.heatingFuelTypes.map(&:valueName)
      if htg_fuels.include?('DistrictHeatingWater')
        zone_fuels = 'DistrictHeatingWater'
        district_energy_types << zone_fuels
      end
      clg_fuels = thermalzone.coolingFuelTypes.map(&:valueName)
      if clg_fuels.include?('DistrictCooling')
        zone_fuels += 'DistrictCooling'
        district_energy_types << zone_fuels
      end
    end
    served_by_district_energy = true unless district_energy_types.empty?
    served_by_district_energy
  end

  # --------------------------------------- #
  # supporting method
  # check if air loop is served by DOAS
  # --------------------------------------- #
  def air_loop_hvac_served_by_doas?(air_loop_hvac)
    is_doas = false
    sizing_system = air_loop_hvac.sizingSystem
    is_doas = true if sizing_system.allOutdoorAirinCooling && sizing_system.allOutdoorAirinHeating
    is_doas
  end

  # --------------------------------------- #
  # supporting method
  # Return hash of flags for whether storey is conditioned and average ceiling z-coordinates of building storeys.
  # reference: https://github.com/NREL/openstudio-standards/blob/12bbfabf3962af05b8c267c1da54b8e3a89217a0/lib/openstudio-standards/standards/necb/ECMS/hvac_systems.rb#L99
  # --------------------------------------- #
  def get_storey_avg_clg_zcoords(model)
    storey_avg_clg_zcoords = {}
    model.getBuildingStorys.each do |storey|
      storey_avg_clg_zcoords[storey] = []
      storey_cond = false
      total_area = 0.0
      sum = 0.0
      storey.spaces.each do |space|
        # Determine if any of the spaces/zones of the storey are conditioned? If yes then the floor is considered to be conditioned
        if space.thermalZone.is_initialized
          zone = space.thermalZone.get
          if zone.thermostat.is_initialized && zone.thermostat.get.to_ThermostatSetpointDualSetpoint.is_initialized && (zone.thermostat.get.to_ThermostatSetpointDualSetpoint.get.heatingSetpointTemperatureSchedule.is_initialized ||
                 zone.thermostat.get.to_ThermostatSetpointDualSetpoint.get.coolingSetpointTemperatureSchedule.is_initialized)
            storey_cond = true
          end
        end
        # Find average height of z-coordinates of ceiling/roof of floor
        space.surfaces.each do |surf|
          if surf.surfaceType.to_s.upcase == 'ROOFCEILING'
            sum += (surf.centroid.z.to_f + space.zOrigin.to_f) * surf.grossArea.to_f
            total_area += surf.grossArea.to_f
          end
        end
      end
      storey_avg_clg_zcoords[storey] << storey_cond
      storey_avg_clg_zcoords[storey] << (sum / total_area)
    end

    storey_avg_clg_zcoords
  end

  # --------------------------------------- #
  # supporting method
  # Return x,y,z coordinates of the centroid of the roof of the storey
  # reference: https://github.com/NREL/openstudio-standards/blob/12bbfabf3962af05b8c267c1da54b8e3a89217a0/lib/openstudio-standards/standards/necb/ECMS/hvac_systems.rb#L188
  # --------------------------------------- #
  def get_roof_centroid_coords(storey)
    sum_x = 0.0
    sum_y = 0.0
    sum_z = 0.0
    total_area = 0.0
    cent_x = nil
    cent_y = nil
    cent_z = nil
    storey.spaces.each do |space|
      roof_surfaces = space.surfaces.select do |surf|
        (surf.surfaceType.to_s.upcase == 'ROOFCEILING') && (surf.outsideBoundaryCondition.to_s.upcase == 'OUTDOORS')
      end
      roof_surfaces.each do |surf|
        sum_x += (surf.centroid.x.to_f + space.xOrigin.to_f) * surf.grossArea.to_f
        sum_y += (surf.centroid.y.to_f + space.yOrigin.to_f) * surf.grossArea.to_f
        sum_z += (surf.centroid.z.to_f + space.zOrigin.to_f) * surf.grossArea.to_f
        total_area += surf.grossArea.to_f
      end
    end
    if total_area > 0.0
      cent_x = sum_x / total_area
      cent_y = sum_y / total_area
      cent_z = sum_z / total_area
    else
      OpenStudio.logFree(OpenStudio::Info, 'openstudiostandards.get_roof_centroid_coords',
                         'Did not find a roof on the top floor!')
    end

    [cent_x, cent_y, cent_z]
  end

  # --------------------------------------- #
  # supporting method
  # Return x,y,z coordinates of space centroid
  # reference: https://github.com/NREL/openstudio-standards/blob/12bbfabf3962af05b8c267c1da54b8e3a89217a0/lib/openstudio-standards/standards/necb/ECMS/hvac_systems.rb#L168
  # --------------------------------------- #
  def get_space_centroid_coords(space)
    total_area = 0.0
    sum_x = 0.0
    sum_y = 0.0
    sum_z = 0.0
    space.surfaces.each do |surf|
      total_area += surf.grossArea.to_f
      sum_x += (surf.centroid.x.to_f + space.xOrigin.to_f) * surf.grossArea.to_f
      sum_y += (surf.centroid.y.to_f + space.yOrigin.to_f) * surf.grossArea.to_f
      sum_z += (surf.centroid.z.to_f + space.zOrigin.to_f) * surf.grossArea.to_f
    end
    space_centroid_x = sum_x / total_area
    space_centroid_y = sum_y / total_area
    space_centroid_z = sum_z / total_area

    [space_centroid_x, space_centroid_y, space_centroid_z]
  end

  # --------------------------------------- #
  # supporting method
  # Return x,y,z coordinates of exterior wall with largest area on the lowest floor
  # reference: https://github.com/NREL/openstudio-standards/blob/12bbfabf3962af05b8c267c1da54b8e3a89217a0/lib/openstudio-standards/standards/necb/ECMS/hvac_systems.rb#L136
  # --------------------------------------- #
  def get_lowest_floor_ext_wall_centroid_coords(storeys_clg_zcoords)
    ext_wall = nil
    ext_wall_x = nil
    ext_wall_y = nil
    ext_wall_z = nil
    storeys_clg_zcoords.keys.each do |storey|
      max_area = 0.0
      sorted_spaces = storey.spaces.sort_by { |space| space.name.to_s }
      sorted_spaces.each do |space|
        ext_walls = space.surfaces.select do |surf|
          (surf.surfaceType.to_s.upcase == 'WALL') && (surf.outsideBoundaryCondition.to_s.upcase == 'OUTDOORS')
        end
        ext_walls = ext_walls.sort_by { |wall| wall.grossArea.to_f }
        next if ext_walls.empty? && (ext_walls.last.grossArea.to_f > max_area)

        max_area = ext_walls.last.grossArea.to_f
        ext_wall_x = ext_walls.last.centroid.x.to_f + space.xOrigin.to_f
        ext_wall_y = ext_walls.last.centroid.y.to_f + space.yOrigin.to_f
        ext_wall_z = ext_walls.last.centroid.z.to_f + space.zOrigin.to_f
        ext_wall = ext_walls.last
      end
      break if ext_wall
    end
    unless ext_wall
      OpenStudio.logFree(OpenStudio::Info, 'openstudiostandards.get_lowest_floor_ext_wall_centroid_coords',
                         'Did not find an exteior wall in the building!')
    end

    [ext_wall_x, ext_wall_y, ext_wall_z]
  end

  # --------------------------------------- #
  # supporting method
  # Determine maximum equivalent and net vertical pipe runs for VRF model
  # reference: https://github.com/NREL/openstudio-standards/blob/12bbfabf3962af05b8c267c1da54b8e3a89217a0/lib/openstudio-standards/standards/necb/ECMS/hvac_systems.rb#L218
  # --------------------------------------- #
  def get_max_vrf_pipe_lengths(model, thermal_zones)
    # Get and sort floors average ceilings z-coordinates hash
    storeys_clg_zcoords = get_storey_avg_clg_zcoords(model)
    storeys_clg_zcoords = storeys_clg_zcoords.sort_by do |_key, value|
      value[1]
    end.to_h # sort storeys hash based on ceiling/roof z-coordinate
    if storeys_clg_zcoords.values.last[0]
      # If the top floor is conditioned, then assume the top floor is not an attic floor and place the VRF outdoor unit at the roof centroid
      location_cent_x, location_cent_y, location_cent_z = get_roof_centroid_coords(storeys_clg_zcoords.keys.last)
      # puts("--- VRF outdoor unit location: roof (vertical height from ground = #{location_cent_z} m)")
    else
      # If the top floor is not conditioned, then assume it's an attic floor. In this case place the VRF outdoor unit next to the centroid
      # of the exterior wall with the largest area on the lowest floor.
      location_cent_x, location_cent_y, location_cent_z = get_lowest_floor_ext_wall_centroid_coords(storeys_clg_zcoords)
      # puts("--- VRF outdoor unit location: outside in the lowest floor (vertical height from ground = #{location_cent_z} m)")
    end
    # Initialize distances
    max_equiv_distance = 0.0
    max_vert_distance = 0.0
    min_vert_distance = 0.0
    thermal_zones.each do |thermal_zone|
      thermal_zone.spaces.each do |space|
        # Is there a VRF terminal unit in the space/zone?
        vrf_term_units = []
        if space.thermalZone.is_initialized
          vrf_term_units = space.thermalZone.get.equipment.select do |eqpt|
            eqpt.to_ZoneHVACTerminalUnitVariableRefrigerantFlow.is_initialized
          end
        end
        next if vrf_term_units.empty?

        space_centroid_x, space_centroid_y, space_centroid_z = get_space_centroid_coords(space)
        # puts("--- VRF indoor unit location (#{space.name}): space_centroid_z = #{space_centroid_z} m")
        # Update max horizontal and vertical distances if needed
        equiv_distance = (location_cent_x.to_f - space_centroid_x.to_f).abs +
                          (location_cent_y.to_f - space_centroid_y.to_f).abs +
                          (location_cent_z.to_f - space_centroid_z.to_f).abs
        max_equiv_distance = equiv_distance if equiv_distance > max_equiv_distance
        pos_vert_distance = [space_centroid_z.to_f - location_cent_z.to_f, 0.0].max
        # puts("--- VRF indoor unit location (#{space.name}): pos_vert_distance = #{pos_vert_distance} m")
        max_vert_distance = pos_vert_distance if pos_vert_distance > max_vert_distance
        # puts("--- VRF indoor unit location (#{space.name}): max_vert_distance = #{max_vert_distance} m")
        neg_vert_distance = [space_centroid_z.to_f - location_cent_z.to_f, 0.0].min
        # puts("--- VRF indoor unit location (#{space.name}): neg_vert_distance = #{neg_vert_distance} m")
        min_vert_distance = neg_vert_distance if neg_vert_distance < min_vert_distance
        # puts("--- VRF indoor unit location (#{space.name}): min_vert_distance = #{min_vert_distance} m")
      end
    end
    max_net_vert_distance = max_vert_distance + min_vert_distance
    # puts("--- VRF outdoor unit location: max_net_vert_distance = #{max_net_vert_distance} m")
    [max_equiv_distance, max_net_vert_distance]
  end

  # define what happens when the measure is run
  def run(model, runner, user_arguments)
    super(model, runner, user_arguments)

    template = 'ComStock 90.1-2019'
    std = Standard.build(template)

    ######################################################
    # puts("### use the built-in error checking")
    ######################################################
    return false unless runner.validateUserArguments(arguments(model), user_arguments)

    ######################################################
    # puts('### obtain user inputs')
    ######################################################
    apply_measure = runner.getBoolArgumentValue('apply_measure', user_arguments)
    vrf_defrost_strategy = runner.getStringArgumentValue('vrf_defrost_strategy', user_arguments)
    disable_defrost = runner.getBoolArgumentValue('disable_defrost', user_arguments)
    upsizing_allowance_pct = runner.getDoubleArgumentValue('upsizing_allowance_pct', user_arguments)

    ######################################################
    # puts('### check input argument values')
    ######################################################
    if upsizing_allowance_pct < 0
      runner.registerError("Upsizing allowance percentage cannot be a negative value.")
    end

    ######################################################
    # puts("### report initial condition of model")
    ######################################################
    runner.registerInitialCondition("The building started with #{model.getAirLoopHVACs.size} air loops and #{model.getPlantLoops.size} plant loops.")

    ######################################################
    # puts('### adding output variables (for debugging)')
    ######################################################
    # ov1 = OpenStudio::Model::OutputVariable.new('debugging_ov1', model)
    # ov1.setKeyValue('*')
    # ov1.setReportingFrequency('timestep')
    # ov1.setVariableName('VRF Heat Pump Cooling COP')

    # ov2 = OpenStudio::Model::OutputVariable.new('debugging_ov2', model)
    # ov2.setKeyValue('*')
    # ov2.setReportingFrequency('timestep')
    # ov2.setVariableName('VRF Heat Pump Heating COP')

    # ov3 = OpenStudio::Model::OutputVariable.new('debugging_ov3', model)
    # ov3.setKeyValue('*')
    # ov3.setReportingFrequency('timestep')
    # ov3.setVariableName('VRF Heat Pump COP')

    # ov4 = OpenStudio::Model::OutputVariable.new('debugging_ov4', model)
    # ov4.setKeyValue('*')
    # ov4.setReportingFrequency('timestep')
    # ov4.setVariableName('VRF Heat Pump Operating Mode')

    # ov5 = OpenStudio::Model::OutputVariable.new('debugging_ov5', model)
    # ov5.setKeyValue('*')
    # ov5.setReportingFrequency('timestep')
    # ov5.setVariableName('VRF Heat Pump Defrost Electricity Rate')

    # ov6 = OpenStudio::Model::OutputVariable.new('debugging_ov6', model)
    # ov6.setKeyValue('*')
    # ov6.setReportingFrequency('timestep')
    # ov6.setVariableName('VRF Heat Pump Heat Recovery Rate')

    # ov7 = OpenStudio::Model::OutputVariable.new("debugging_ov7",model)
    # ov7.setKeyValue("*")
    # ov7.setReportingFrequency("timestep")
    # ov7.setVariableName("Site Outdoor Air Drybulb Temperature")

    # ov8 = OpenStudio::Model::OutputVariable.new("debugging_ov8",model)
    # ov8.setKeyValue("*")
    # ov8.setReportingFrequency("timestep")
    # ov8.setVariableName("VRF Heat Pump Total Cooling Rate")

    # ov9 = OpenStudio::Model::OutputVariable.new("debugging_ov9",model)
    # ov9.setKeyValue("*")
    # ov9.setReportingFrequency("timestep")
    # ov9.setVariableName("VRF Heat Pump Total Heating Rate")

    # ov10 = OpenStudio::Model::OutputVariable.new("debugging_ov10",model)
    # ov10.setKeyValue("*")
    # ov10.setReportingFrequency("timestep")
    # ov10.setVariableName("VRF Heat Pump Part Load Ratio")

    # ov11 = OpenStudio::Model::OutputVariable.new("debugging_ov11",model)
    # ov11.setKeyValue("*")
    # ov11.setReportingFrequency("timestep")
    # ov11.setVariableName("VRF Heat Pump Terminal Unit Cooling Load Rate")

    # ov12 = OpenStudio::Model::OutputVariable.new("debugging_ov12",model)
    # ov12.setKeyValue("*")
    # ov12.setReportingFrequency("timestep")
    # ov12.setVariableName("VRF Heat Pump Terminal Unit Heating Load Rate")

    # ov13 = OpenStudio::Model::OutputVariable.new("debugging_ov13",model)
    # ov13.setKeyValue("*")
    # ov13.setReportingFrequency("timestep")
    # ov13.setVariableName("VRF Heat Pump Cooling Electricity Rate")

    # ov14 = OpenStudio::Model::OutputVariable.new("debugging_ov14",model)
    # ov14.setKeyValue("*")
    # ov14.setReportingFrequency("timestep")
    # ov14.setVariableName("VRF Heat Pump Heating Electricity Rate")

    # ov15 = OpenStudio::Model::OutputVariable.new("debugging_ov15",model)
    # ov15.setKeyValue("*")
    # ov15.setReportingFrequency("timestep")
    # ov15.setVariableName("VRF Heat Pump Cycling Ratio")

    # ov16 = OpenStudio::Model::OutputVariable.new("debugging_ov16",model)
    # ov16.setKeyValue("CEIRFT_Daikin_RELQ_100CR_120MBH")
    # ov16.setReportingFrequency("timestep")
    # ov16.setVariableName("Performance Curve Input Variable 1 Value")

    # ov17 = OpenStudio::Model::OutputVariable.new("debugging_ov17",model)
    # ov17.setKeyValue("CEIRFT_Daikin_RELQ_100CR_120MBH")
    # ov17.setReportingFrequency("timestep")
    # ov17.setVariableName("Performance Curve Input Variable 2 Value")

    # ov18 = OpenStudio::Model::OutputVariable.new("debugging_ov18",model)
    # ov18.setKeyValue("CEIRFT_Daikin_RELQ_100CR_120MBH")
    # ov18.setReportingFrequency("timestep")
    # ov18.setVariableName("Performance Curve Output Value")

    # ov16 = OpenStudio::Model::OutputVariable.new("debugging_ov16",model)
    # ov16.setKeyValue("CCAPFT_Daikin_RELQ_100CR_120MBH")
    # ov16.setReportingFrequency("timestep")
    # ov16.setVariableName("Performance Curve Input Variable 1 Value")

    # ov17 = OpenStudio::Model::OutputVariable.new("debugging_ov17",model)
    # ov17.setKeyValue("CCAPFT_Daikin_RELQ_100CR_120MBH")
    # ov17.setReportingFrequency("timestep")
    # ov17.setVariableName("Performance Curve Input Variable 2 Value")

    # ov18 = OpenStudio::Model::OutputVariable.new("debugging_ov18",model)
    # ov18.setKeyValue("CCAPFT_Daikin_RELQ_100CR_120MBH")
    # ov18.setReportingFrequency("timestep")
    # ov18.setVariableName("Performance Curve Output Value")

    # ov16 = OpenStudio::Model::OutputVariable.new("debugging_ov16",model)
    # ov16.setKeyValue("HEIRFT_Daikin_RELQ_100CR_120MBH")
    # ov16.setReportingFrequency("timestep")
    # ov16.setVariableName("Performance Curve Input Variable 1 Value")

    # ov17 = OpenStudio::Model::OutputVariable.new("debugging_ov17",model)
    # ov17.setKeyValue("HEIRFT_Daikin_RELQ_100CR_120MBH")
    # ov17.setReportingFrequency("timestep")
    # ov17.setVariableName("Performance Curve Input Variable 2 Value")

    # ov18 = OpenStudio::Model::OutputVariable.new("debugging_ov18",model)
    # ov18.setKeyValue("HEIRFT_Daikin_RELQ_100CR_120MBH")
    # ov18.setReportingFrequency("timestep")
    # ov18.setVariableName("Performance Curve Output Value")

    # ov16 = OpenStudio::Model::OutputVariable.new("debugging_ov16",model)
    # ov16.setKeyValue("HCAPFT_Daikin_RELQ_100CR_120MBH")
    # ov16.setReportingFrequency("timestep")
    # ov16.setVariableName("Performance Curve Input Variable 1 Value")

    # ov17 = OpenStudio::Model::OutputVariable.new("debugging_ov17",model)
    # ov17.setKeyValue("HCAPFT_Daikin_RELQ_100CR_120MBH")
    # ov17.setReportingFrequency("timestep")
    # ov17.setVariableName("Performance Curve Input Variable 2 Value")

    # ov18 = OpenStudio::Model::OutputVariable.new("debugging_ov18",model)
    # ov18.setKeyValue("HCAPFT_Daikin_RELQ_100CR_120MBH")
    # ov18.setReportingFrequency("timestep")
    # ov18.setVariableName("Performance Curve Output Value")

    # ov16 = OpenStudio::Model::OutputVariable.new("debugging_ov16",model)
    # ov16.setKeyValue("Curve Cubic 5")
    # ov16.setReportingFrequency("timestep")
    # ov16.setVariableName("Performance Curve Input Variable 1 Value")

    # ov18 = OpenStudio::Model::OutputVariable.new("debugging_ov18",model)
    # ov18.setKeyValue("Curve Cubic 5")
    # ov18.setReportingFrequency("timestep")
    # ov18.setVariableName("Performance Curve Output Value")

    # ov16 = OpenStudio::Model::OutputVariable.new("debugging_ov16",model)
    # ov16.setKeyValue("Curve Cubic 7")
    # ov16.setReportingFrequency("timestep")
    # ov16.setVariableName("Performance Curve Input Variable 1 Value")

    # ov18 = OpenStudio::Model::OutputVariable.new("debugging_ov18",model)
    # ov18.setKeyValue("Curve Cubic 7")
    # ov18.setReportingFrequency("timestep")
    # ov18.setVariableName("Performance Curve Output Value")

    # ov18 = OpenStudio::Model::OutputVariable.new("debugging_ov18",model)
    # ov18.setKeyValue("Curve Biquadratic 5")
    # ov18.setReportingFrequency("timestep")
    # ov18.setVariableName("Performance Curve Output Value")

    # ov18 = OpenStudio::Model::OutputVariable.new("debugging_ov18",model)
    # ov18.setKeyValue("*")
    # ov18.setReportingFrequency("timestep")
    # ov18.setVariableName("Zone VRF Air Terminal Total Heating Rate")

    # ov18 = OpenStudio::Model::OutputVariable.new("debugging_ov18",model)
    # ov18.setKeyValue("*")
    # ov18.setReportingFrequency("timestep")
    # ov18.setVariableName("Zone VRF Air Terminal Total Cooling Rate")

    # ov18 = OpenStudio::Model::OutputVariable.new("debugging_ov18",model)
    # ov18.setKeyValue("*")
    # ov18.setReportingFrequency("timestep")
    # ov18.setVariableName("VRF Heat Pump Runtime Fraction")

    ######################################################
    # puts('### applicability')
    ######################################################
    # applicability: don't apply measure if specified in input
    if apply_measure == false
      runner.registerAsNotApplicable('Measure is not applied based on user input.')
      return true
    end

    # applicability: building type that has large exhaust
    building_types_to_exclude = [
      #'Rtl', # Retail - Single-Story Large
      #'Rt3', # Retail - Multistory Large
      #'RtS', # Retail - Small
      "RFF", # Restaurant - Fast-Food
      "RSD", # Restaurant - Sit-Down
      "Hsp", # Health/Medical - Hospital
      #'RetailStandalone',
      # 'RetailStripmall',
      "QuickServiceRestaurant",
      "FullServiceRestaurant",
      "Hospital"
    ]
    building_types_to_exclude = building_types_to_exclude.map { |item| item.downcase }
    model_building_type=nil
    if model.getBuilding.standardsBuildingType.is_initialized
      model_building_type = model.getBuilding.standardsBuildingType.get
    else
      runner.registerError('model.getBuilding.standardsBuildingType is empty.')
      return true
    end
    if building_types_to_exclude.include?(model_building_type.downcase)
      # puts("&&& applicability not passed due to building type (buildings with large exhaust): #{model_building_type}")
      runner.registerAsNotApplicable("applicability not passed due to building type (buildings with large exhaust): #{model_building_type}")
      return true
    else
      # puts("&&& applicability passed for building type: #{model_building_type}")
    end

    # applicability: floor area too large
    limit_floor_area_ft2 = 200_000
    total_area_m2 = model.building.get.floorArea.to_f
    total_area_ft2 = OpenStudio.convert(total_area_m2, 'm^2', 'ft^2').get
    if total_area_ft2 >= limit_floor_area_ft2
      # puts("&&& applicability not passed due to total floor area being too large: #{total_area_ft2.round(0)} sqft")
      runner.registerAsNotApplicable("applicability not passed due to total floor area being too large: #{total_area_ft2.round(0)} sqft")
      return true
    else
      # puts("&&& applicability passed for floor area: #{total_area_ft2.round(0)} sqft")
    end

    # applicability: HVAC type (RTUs and VAVs that do not leverage district heating/cooling)
    applicable_air_loops = []
    na_air_loops = []
    applicable_thermal_zones = []
    na_thermal_zones = []
    na_mz_thermal_zones = []
    applicability = []
    applicability_msgs = []
    applicability_msg = ''
    air_loop_hvacs = model.getAirLoopHVACs
    if air_loop_hvacs.size == 0
      applicability_msg = 'this model does not have an air loop (so neither RTU nor VAV). so, skipping this model...'
      # puts("&&& #{applicability_msg}")
      applicability_msgs << applicability_msg
      applicability << false
      runner.registerAsNotApplicable("#{applicability_msg}")
      return true
    else
      air_loop_hvacs.each do |air_loop_hvac|
        # puts("&&& this model has an air loop. checking air loop named #{air_loop_hvac.name}")

        # exclude if it is DOAS
        if air_loop_hvac_served_by_doas?(air_loop_hvac)
          # NOTE: is_doas as true seem to include not only DOAS but also residential AC based on testing with few samples
          applicability_msg = 'this air loop is either 100% outdoor air system or without outdoor air system. so, skipping this air loop system...'
          # puts("--- #{applicability_msg}")
          applicability_msgs << applicability_msg
          applicability << false
          na_air_loops << air_loop_hvac
          next
        end

        # exclude if it is evaporative cooler
        if air_loop_hvac_include_evaporative_cooler?(air_loop_hvac)
          applicability_msg = 'this air loop is an evaporative cooler. so, skipping this air loop system...'
          # puts("--- #{applicability_msg}")
          applicability_msgs << applicability_msg
          applicability << false
          na_air_loops << air_loop_hvac
          next
        end

        # Skip air loops that already have DX heating (heat pumps)
        dx_heating=false
        air_loop_hvac.supplyComponents.each do |component|
          # check main airloop for DX heating
          obj_type = component.iddObjectType.valueName.to_s
          if ['Heating_DX'].any? { |word| (obj_type).include?(word) }
            dx_heating=true
          # check unitary systems for DX heating
          elsif  obj_type=='OS_AirLoopHVAC_UnitarySystem'
            unitary_sys = component.to_AirLoopHVACUnitarySystem.get
            if unitary_sys.heatingCoil.is_initialized
              htg_coil = unitary_sys.heatingCoil.get.iddObjectType.valueName.to_s
              # check for DX heating coil
              next unless ['Heating_DX'].any? { |word| (htg_coil).include?(word) }
              dx_heating=true
            end
          end
        end
        if dx_heating==true
          applicability_msg = 'this air loop is already served by a heat pump. so, skipping this air loop system...'
          # puts("--- #{applicability_msg}")
          applicability_msgs << applicability_msg
          applicability << false
          na_air_loops << air_loop_hvac
          next
        end

        # exclude if it is leveraging district systems
        if air_loop_hvac_served_by_district_energy?(air_loop_hvac)
          applicability_msg = 'this air loop is using district energy. so, skipping this air loop system...'
          # puts("--- #{applicability_msg}")
          applicability_msgs << applicability_msg
          applicability << false
          na_air_loops << air_loop_hvac
          next
        end

        # exclude if residential system or no outdoor air
        unless air_loop_hvac.airLoopHVACOutdoorAirSystem.is_initialized
          applicability_msg = 'this air loop uses a residential system with no outdoor air. so, skipping air loop system...'
          # puts("--- #{applicability_msg}")
          applicability_msgs << applicability_msg
          applicability << false
          na_air_loops << air_loop_hvac
          next
        end

        # check air loop thermal zones for applicability
        airloop_applicable_tz = []
        airloop_na_tz = []
        # air loops with non applicable thermal zones
        air_loop_hvac.thermalZones.sort.each do |tz|
          # skip food service air loops
          if %w[kitchen KITCHEN Kitchen Dining dining].any? { |word| (tz.name.get).include?(word) }
            airloop_na_tz << tz
          # skip non-conditioned thermal zones
          elsif !OpenstudioStandards::ThermalZone.thermal_zone_heated?(tz) && !OpenstudioStandards::ThermalZone.thermal_zone_cooled?(tz)
            airloop_na_tz << tz
          else
            airloop_applicable_tz << tz
          end
        end
        # skip airloop if no applicable thermal zones
        if airloop_applicable_tz.empty?
          applicability_msg = 'this air loop does not have any applicable thermal zones. so, skipping air loop system...'
          # puts("--- #{applicability_msg}")
          applicability_msgs << applicability_msg
          applicability << false
          na_air_loops << air_loop_hvac
          next
        end
        # find non applicable multizone thermal zones
        # these will need new single-zone system, so they need to be accounted for seperately
        if (air_loop_hvac.thermalZones.size > 1) & (!airloop_na_tz.empty?)
          # make sure multizone system is VAV
          if std.air_loop_hvac_multizone_vav_system?(air_loop_hvac) && std.air_loop_hvac_terminal_reheat?(air_loop_hvac)
            na_mz_thermal_zones += airloop_na_tz
          else
            applicability_msg = 'this air loop serves mutliple zones but neither RTU nor VAV/PVAV system. so, skipping this air loop system...'
            # puts("--- #{applicability_msg}")
            applicability_msgs << applicability_msg
            applicability << false
            na_air_loops << air_loop_hvac
            next
          end
        end

        # check applicability between RTU and VAV
        if air_loop_hvac.thermalZones.size == 1
          # RTU
          applicability_msg = 'this air loop represents RTU serving single zone and not using district energy systems'
          # puts("--- #{applicability_msg}")
          applicability_msgs << applicability_msg
          applicability << true
          applicable_air_loops << air_loop_hvac
        elsif std.air_loop_hvac_multizone_vav_system?(air_loop_hvac) && std.air_loop_hvac_terminal_reheat?(air_loop_hvac)
          # check for VAV
          applicability_msg = 'this air loop represents VAV system serving multiple zones and not using district energy systems'
          # puts("--- #{applicability_msg}")
          applicability_msgs << applicability_msg
          applicability << true
          applicable_air_loops << air_loop_hvac
        else
          applicability_msg = 'this air loop serves mutliple zones but neither RTU nor VAV/PVAV system. so, skipping this air loop system...'
          # puts("--- #{applicability_msg}")
          applicability_msgs << applicability_msg
          applicability << false
          na_air_loops << air_loop_hvac
          next
        end
      end
    end
    # check if building includes multiple types of HVAC systems
    if applicability_msgs.uniq.size == 1
      applicability_msg = applicability_msgs.uniq[0]
      runner.registerInfo("this building model includes single HVAC system type and the applicability result is as follows: #{applicability_msg}")
    else
      applicability_msg = 'this model includes multiple hvac system types'
      runner.registerInfo("this building model includes multiple types of HVAC systems and the applicability results are as follows: #{applicability_msgs}")
    end
    runner.registerValue('applicability_msg', applicability_msg)
    # determine final applicability
    if applicability.include?(true)
      runner.registerInfo('this building model is applicable for the upgrade')
    else
      runner.registerAsNotApplicable('this building model is not applicable for the upgrade')
      return true
    end

    # get applicable thermal zones from applicable air loops
    app_tz = []
    applicable_air_loops.each do |air_loop_hvac|
      air_loop_hvac.thermalZones.each do |tz|
        # skip nonapplicable thermal zones that are on applicable air loops
        next if na_mz_thermal_zones.include?(tz)
        app_tz << tz
      end
    end

    # reorganize applicable thermal zone for each floor
    applicable_thermalzone_per_floor = {}
    z_coord_all_floors = []
    # puts("&&& applicability: get z-coordinates for each floor")
    app_tz.each do |thermal_zone|
      thermal_zone.spaces.each do |space|
        bldgstory = space.buildingStory.get
        z_coord_all_floors << bldgstory.nominalZCoordinate.get
      end
    end
    z_coord_all_floors = z_coord_all_floors.uniq
    # puts("&&& applicability: initialize hash to store thermal zone per floor")
    z_coord_all_floors.each do |z_coord_floor|
      applicable_thermalzone_per_floor[z_coord_floor] = []
    end
    # puts("&&& applicability: add thermal zone in each floor to hash")
    app_tz.each do |thermal_zone|
      z_coords_space = []
      thermal_zone.spaces.each do |space|
        z_coord_space = space.buildingStory.get.nominalZCoordinate.get
        z_coords_space << z_coord_space
      end
      z_coords_space = z_coords_space.uniq
      if z_coords_space.size != 1
        runner.registerError("Thermal zone (#{thermal_zone.name}) includes spaces across different floors. Cannot keep outdoor unit per each floor.")
      end
      if applicable_thermalzone_per_floor.key?(z_coords_space[0])
        applicable_thermalzone_per_floor[z_coords_space[0]] << thermal_zone
      end
    end

    # applicability: number of indoor units per outdoor unit
    max_number_indoor_units_per_outdoor_unit = 41 # hardcoded based on manufacturer engineering manual
    max_indoor_unit_count_per_outdoor_unit = 0
    applicable_thermalzone_per_floor.each do |z_coord, zones|
      # puts("checking number of thermal zones on each floor: z-coord = #{z_coord}")
      # puts("total number of thermal zones: #{zones.size} ")
      if zones.size > max_indoor_unit_count_per_outdoor_unit
        max_indoor_unit_count_per_outdoor_unit = zones.size
      end
    end
    if max_indoor_unit_count_per_outdoor_unit <= max_number_indoor_units_per_outdoor_unit
      runner.registerInfo('this building model is applicable for the upgrade in terms of indoor unit counts')
    else
      runner.registerAsNotApplicable("this building model is not applicable because the number of indoor units exceeds #{max_number_indoor_units_per_outdoor_unit} per an outdoor unit")
      return true
    end

    # determine heating fuel type for non applicable thermal zones on applicable multizone systems
    # this will determine heating fuel of new system for the non applicable thermal zone
    htg_type = 'Electricity'
    unless na_mz_thermal_zones.empty?
      # loop through reheat types - if gas is found, assume new system to non applicable thermal zone uses gas. Otherwise, assume electric
      model.getAirTerminalSingleDuctVAVReheats.each do |terminal|
        reheat_coil = terminal.reheatCoil
        if reheat_coil.to_CoilHeatingWater.is_initialized
          htg_type = 'NaturalGas'
        elsif reheat_coil.to_CoilHeatingGas.is_initialized
          htg_type = 'NaturalGas'
        end
      end
      model.getAirTerminalSingleDuctParallelPIUReheats.each do |terminal|
        reheat_coil = terminal.reheatCoil
        if reheat_coil.to_CoilHeatingWater.is_initialized
          htg_type = 'NaturalGas'
        elsif reheat_coil.to_CoilHeatingGas.is_initialized
          htg_type = 'NaturalGas'
        end
      end
    end

    # Remove air aloops
    applicable_air_loops.each do |air_loop|
      # Don't remove airloops representing non-mechanically cooled systems
      if !air_loop.additionalProperties.hasFeature('non_mechanically_cooled')
        air_loop.remove
      else
        # Remove heating coil on
        air_loop.supplyComponents.each do |supply_comp|
          # Remove standalone heating coils
          if supply_comp.iddObjectType.valueName.to_s.include?('OS_Coil_Heating')
            supply_comp.remove
          # Remove heating coils wrapped in a unitary system
          elsif supply_comp.iddObjectType.valueName.to_s.include?('OS_AirLoopHVAC_UnitarySystem')
            unitary_system = supply_comp.to_AirLoopHVACUnitarySystem.get
            htg_coil = unitary_system.heatingCoil
            if htg_coil.is_initialized
              htg_coil = htg_coil.get
              unitary_system.resetCoolingCoil
              htg_coil.remove
            end
          end
        end
      end
    end
    # Zone equipment for applicable thermal zones or non-applicable mz thermal zones needing new equipment
    li_zones_to_remove_equipment = (app_tz + na_mz_thermal_zones)
    li_zones_to_remove_equipment.sort.each do |zone|
      zone.equipment.each do |zone_equipment|
        next if zone_equipment.to_FanZoneExhaust.is_initialized

        zone_equipment.remove unless zone.additionalProperties.hasFeature('non_mechanically_cooled')
      end
    end

    # Loop through heating coils; remove if no longer connected to anything (which will fail simulation)
    model.getCoilHeatingWaters.each do |coil|
      zones_served=[]
      airloops_served=[]
      if coil.airLoopHVAC.is_initialized
        air_loop = coil.airLoopHVAC.get
        airloops_served << air_loop
      elsif coil.containingHVACComponent.is_initialized
        containing_comp = coil.containingHVACComponent.get
        if containing_comp.airLoopHVAC.is_initialized
          air_loop = containing_comp.airLoopHVAC.get
          zones_served << air_loop.thermalZones
        end
      elsif coil.containingZoneHVACComponent.is_initialized
        zone_hvac = coil.containingZoneHVACComponent.get
        if zone_hvac.thermalZone.is_initialized
          zones_served << zone_hvac.thermalZone.get
        end
      end
      # Delete the coil is not connected to anything
      next unless ((zones_served.empty?) && (airloops_served.empty?))
      # remove
      coil.remove
    end

    # Loop through cooling coils; remove if no longer connected to air loops
    model.getCoilCoolingWaters.each do |coil|
      zones_served=[]
      airloops_served=[]
      if coil.airLoopHVAC.is_initialized
        air_loop = coil.airLoopHVAC.get
        airloops_served << air_loop
      elsif coil.containingHVACComponent.is_initialized
        containing_comp = coil.containingHVACComponent.get
        if containing_comp.airLoopHVAC.is_initialized
          air_loop = containing_comp.airLoopHVAC.get
          zones_served << air_loop.thermalZones
        end
      elsif coil.containingZoneHVACComponent.is_initialized
        zone_hvac = coil.containingZoneHVACComponent.get
        if zone_hvac.thermalZone.is_initialized
          zones_served << zone_hvac.thermalZone.get
        end
      end

      # Delete the coil is not connected to anything
      next unless ((zones_served.empty?) && (airloops_served.empty?))
      # remove
      coil.remove
    end

    # remove plant equipment (for loops that are no longer used)
    model.getPlantLoops.sort.each do |loop|
      # Don't remove service water heating loops
      next if std.plant_loop_swh_loop?(loop)
      # don't remove the plant loop if there are any non applicable airloops that still use plant loop
      next unless na_air_loops.empty?
      # check if there is any equipment still connected to this loop
      has_connected_equipment = false
      loop.components.each do |component|
        next unless component.iddObjectType.valueName.to_s.include?('Coil')
        has_connected_equipment = true
      end
      next unless has_connected_equipment==false
      # remove the plant loop if it is entirely unused
      loop.remove
    end

    ######################################################
    # puts("### add VRF DOAS")
    ######################################################
    applicable_thermalzone_per_floor.each do |z_coord, thermal_zones|
      std.model_add_hvac_system(model, 'VRF', ht = 'Electricity', znht = nil, cl = 'Electricity', thermal_zones,
                              zone_equipment_ventilation: false)
    end

    std.model_add_hvac_system(model, 'DOAS', ht = 'Electricity', znht = nil, cl = 'Electricity', app_tz,
                              air_loop_heating_type: 'DX',
                              air_loop_cooling_type: 'DX')

    # add PSZ HVAC system to non applicable zones that were on applicable multizone airloops
    # heating fuel is determined earlier in code based on prevelance of gas reheat (hot water or furnace)
    unless na_mz_thermal_zones.empty?
      # add new systems
      runner.registerInfo("Non-applicable thermal zones were found on applicable multizone system being replace with measure. These thermal zones will recieved new seperate RTU system with #{htg_type} heating. The heating fuel type is assumed to be electricity unless natural gas reheat was found on VAV reheat system.")
      std.model_add_hvac_system(model, 'PSZ-AC', ht = nil, znht = htg_type, cl = 'Electricity', na_mz_thermal_zones)
    end

    ######################################################
    # puts("### modify DOAS systems")
    ######################################################
    # get climate full string and classification (i.e. "5A")
    climate_zone = OpenstudioStandards::Weather.model_get_climate_zone(model)
    climate_zone_classification = climate_zone.split('-')[-1]

    # DOAS temperature supply settings - colder cooling discharge air for humid climates
    doas_dat_clg_c, doas_dat_htg_c, doas_type =
      if %w[1A 2A 3A 4A 5A 6A 7 7A 8 8A].include?(climate_zone_classification)
        [12.7778, 19.4444, 'ERV']
      else
        [15.5556, 19.4444, 'HRV']
      end

    # add ERV/HRV and modify DOAS controls
    model.getAirLoopHVACs.sort.each do |air_loop_hvac|
      # only modify new DOAS systems
      # next unless ['doas', 'DOAS', 'Doas'].any? { |word| (air_loop_hvac.name).include?(word) }
      next unless %w[doas DOAS Doas].any? { |word| (air_loop_hvac.name.to_s).include?(word) }

      # as a backup, skip non applicable airloops
      next if na_air_loops.member?(air_loop_hvac)

      # set 90% return air fraction to account for losses
      air_loop_hvac.setDesignReturnAirFlowFractionofSupplyAirFlow(0.9)

      # set availability schedule for DOAS
      # get schedule for DOAS and add system
      sch_ruleset = OpenstudioStandards::ThermalZone.thermal_zones_get_occupancy_schedule(thermal_zones=air_loop_hvac.thermalZones,
                                                            occupied_percentage_threshold:0.05)
      # set air loop availability controls and night cycle manager, after oa system added
      air_loop_hvac.setAvailabilitySchedule(sch_ruleset)
      air_loop_hvac.setNightCycleControlType('CycleOnAnyZoneFansOnly')

      # create new outdoor air reset setpoint manager
      oar_stpt_manager = OpenStudio::Model::SetpointManagerOutdoorAirReset.new(model)
      oar_stpt_manager.setName("#{air_loop_hvac.name} Outdoor Air Reset Manager")
      oar_stpt_manager.addToNode(air_loop_hvac.supplyOutletNode)
      oar_stpt_manager.setControlVariable('Temperature')
      oar_stpt_manager.setOutdoorHighTemperature(21.1111)
      oar_stpt_manager.setOutdoorLowTemperature(15.5556)
      oar_stpt_manager.setSetpointatOutdoorHighTemperature(doas_dat_clg_c)
      oar_stpt_manager.setSetpointatOutdoorLowTemperature(doas_dat_htg_c)

      # loop through thermal zones to set DOAS cooling temp
      # add electric backup coil to VRF zone terminal units
      air_loop_hvac.thermalZones.each do |thermal_zone|
        thermal_zone_sizing = thermal_zone.sizingZone
        thermal_zone_sizing.setDedicatedOutdoorAirLowSetpointTemperatureforDesign(doas_dat_clg_c)
        thermal_zone_sizing.setDedicatedOutdoorAirHighSetpointTemperatureforDesign(doas_dat_htg_c)
        # find vrf terminal units
        thermal_zone.equipment.each do |equip|
          next unless equip.to_ZoneHVACTerminalUnitVariableRefrigerantFlow.is_initialized

          vrf_terminal = equip.to_ZoneHVACTerminalUnitVariableRefrigerantFlow.get
          # create new electric heating coil
          htg_coil = OpenStudio::Model::CoilHeatingElectric.new(model)
          htg_coil.setName("#{vrf_terminal.name} Supplemental Electric Htg Coil")
          vrf_terminal.setSupplementalHeatingCoil(htg_coil)
          htg_coil.setEfficiency(1)
          htg_coil.autosizeNominalCapacity
          thermal_zone.setCoolingPriority(vrf_terminal.to_ModelObject.get, 1)
          thermal_zone.setHeatingPriority(vrf_terminal.to_ModelObject.get, 1)
        end
      end

      # align sizing system with DOAS cooling temp
      air_loop_hvac.sizingSystem.setCentralCoolingDesignSupplyAirTemperature(doas_dat_clg_c)
      air_loop_hvac.sizingSystem.setCentralHeatingDesignSupplyAirTemperature(doas_dat_htg_c)

      # remove any existing ERV
      air_loop_hvac.supplyComponents.each do |component|
        next unless component.to_HeatExchangerAirToAirSensibleAndLatent.is_initialized

        component.remove
      end

      # remove electric heat pump coil so only electric resistance heating coil remains
      # this is needed since constructor method does not have electric resistance heating only
      air_loop_hvac.supplyComponents.each do |component|
        next unless component.to_CoilHeatingDXSingleSpeed.is_initialized

        component.remove
      end

      # add ERV/HRV
      std.air_loop_hvac_apply_energy_recovery_ventilator(air_loop_hvac, climate_zone)
      # get ERV object
      erv = air_loop_hvac.oaComponents.find do |component|
        component_name = component.name.to_s
        component_name.include?('ERV') && !component_name.include?('Node')
      end
      runner.registerError("ERV not found for airloop #{air_loop_hvac.name}") if erv.nil?
      erv = erv.to_HeatExchangerAirToAirSensibleAndLatent.get
      # set defrost and other settings
      erv.setSupplyAirOutletTemperatureControl(true)
      erv.setFrostControlType('MinimumExhaustTemperature')
      erv.setThresholdTemperature(1.66667) # 35F, from E+ recommendation
      erv.setHeatExchangerType('Rotary') # rotary is used for fan power modulation when bypass is active. Only affects supply temp control with bypass.
      # apply wheel power to account for added static pressure due to ERV/HRV
      std.heat_exchanger_air_to_air_sensible_and_latent_apply_prototype_nominal_electric_power(erv)

      # Get the OA system
      oa_system = nil
      if air_loop_hvac.airLoopHVACOutdoorAirSystem.is_initialized
        oa_system = air_loop_hvac.airLoopHVACOutdoorAirSystem.get
      else
        OpenStudio.logFree(OpenStudio::Info, 'openstudio.standards.AirLoopHVAC',
                           "For #{air_loop_hvac.name}, ERV not found.")
        return false
      end
      # Add a setpoint manager OA pretreat to control the ERV
      spm_oa_pretreat = OpenStudio::Model::SetpointManagerOutdoorAirPretreat.new(air_loop_hvac.model)
      spm_oa_pretreat.setMinimumSetpointTemperature(-99.0)
      spm_oa_pretreat.setMaximumSetpointTemperature(99.0)
      spm_oa_pretreat.setMinimumSetpointHumidityRatio(0.00001)
      spm_oa_pretreat.setMaximumSetpointHumidityRatio(1.0)
      # Reference setpoint node and mixed air stream node are outlet node of the OA system
      mixed_air_node = oa_system.mixedAirModelObject.get.to_Node.get
      spm_oa_pretreat.setReferenceSetpointNode(mixed_air_node)
      spm_oa_pretreat.setMixedAirStreamNode(mixed_air_node)
      # Outdoor air node is the outboard OA node of the OA system
      spm_oa_pretreat.setOutdoorAirStreamNode(oa_system.outboardOANode.get)
      # Return air node is the inlet node of the OA system
      return_air_node = oa_system.returnAirModelObject.get.to_Node.get
      spm_oa_pretreat.setReturnAirStreamNode(return_air_node)
      # Attach to the outlet of the ERV
      erv_outlet = erv.primaryAirOutletModelObject.get.to_Node.get
      spm_oa_pretreat.addToNode(erv_outlet)

      # set parameters for ERV
      if doas_type == 'ERV'
        # set efficiencies; assumed 90% airflow returned to unit
        erv.setSensibleEffectivenessat100HeatingAirFlow(0.75)
        erv.setSensibleEffectivenessat75HeatingAirFlow(0.78)
        erv.setLatentEffectivenessat100HeatingAirFlow(0.61)
        erv.setLatentEffectivenessat75HeatingAirFlow(0.68)
        erv.setSensibleEffectivenessat100CoolingAirFlow(0.75)
        erv.setSensibleEffectivenessat75CoolingAirFlow(0.78)
        erv.setLatentEffectivenessat100CoolingAirFlow(0.55)
        erv.setLatentEffectivenessat75CoolingAirFlow(0.60)
      # set parameters for HRV
      elsif doas_type == 'HRV'
        # set efficiencies; assumed 90% airflow returned to unit
        erv.setSensibleEffectivenessat100HeatingAirFlow(0.84)
        erv.setSensibleEffectivenessat75HeatingAirFlow(0.86)
        erv.setLatentEffectivenessat100HeatingAirFlow(0)
        erv.setLatentEffectivenessat75HeatingAirFlow(0)
        erv.setSensibleEffectivenessat100CoolingAirFlow(0.83)
        erv.setSensibleEffectivenessat75CoolingAirFlow(0.84)
        erv.setLatentEffectivenessat100CoolingAirFlow(0)
        erv.setLatentEffectivenessat75CoolingAirFlow(0)
      end
    end

    ######################################################
    # puts("### override VRF outdoor unit performance/configuration with customized data")
    ######################################################
    map_performance_data = {}
    vrf_outdoor_unit_name = 'DAIKINREYQ 72' # hard-coded
    model.getAirConditionerVariableRefrigerantFlows.each_with_index do |vrf_outdoor_unit, i|
      # ----------------------------------------------------
      # puts("&&& reconfigure specifications of outdoor unit based on customized data for #{vrf_outdoor_unit.name}")
      # ----------------------------------------------------
      if i == 0
        file_name = 'DAIKIN-REYQ 72 '

        # load data in osc format
        path_data = "#{File.dirname(__FILE__)}/resources/vrf performance curves/outdoor unit/Daikin-REYQ72T/files/#{file_name}.osc"
        new_object_path = OpenStudio::Path.new(path_data)
        new_object_file = OpenStudio::IdfFile.load(new_object_path)
        # puts("--- performance maps part 1: loading data source: #{path_data}")

        # get objects from osc
        if new_object_file.empty?
          runner.registerError("Unable to find the file #{file_name}.osc")
          return false
        else
          new_object_file = new_object_file.get
        end

        # translate osc to idf
        # puts("--- performance maps part 1: translating original data source (in osc) to idf")
        vt = OpenStudio::OSVersion::VersionTranslator.new
        component_objects = vt.loadComponent(OpenStudio::Path.new(new_object_path))

        # add individual idf object (related to curve) to model
        if component_objects.empty?
          runner.registerError("Cannot load new_object component '#{new_object_file}'")
          return false
        else
          objects = component_objects.get.modelObjects
          objects.each do |obj|
            objec_type = obj.iddObjectType.to_s
            unless (objec_type.include? 'OS_Curve') || (objec_type.include? 'OS_Table') || (objec_type.include? 'OS_AirConditioner_VariableRefrigerantFlow')
              next
            end

            # puts("--- performance maps part 1: adding individual idf object to model: #{obj.name} | #{objec_type}")
            component_object = obj.createComponent
            componentData = model.insertComponent(component_object)
          end
        end

        # extracting performance map from dummy vrf object
        # puts("--- performance maps part 1: extracting performance maps from the dummy object")
        map_performance_data = extract_curves_from_dummy_acvrf_object(model, vrf_outdoor_unit_name)

        # load data
        path_data_curve = "#{File.dirname(__FILE__)}/resources/performance_maps_Daikin_RELQ_100CR_120MBH.json"
        standards_data_curve = JSON.parse(File.read(path_data_curve))
        # puts("--- performance maps part 2: loading locally saved standards data: #{path_data_curve}")

        # load curves: cooling
        # puts("--- performance maps part 2: loading curves for cooling: single curve approach selected")
        map_performance_data['curve_low_ccapft'] =
          model_add_curve(model, 'CCAPFT_Daikin_RELQ_100CR_120MBH', standards_data_curve, std)
        map_performance_data['curve_low_ceirft'] =
          model_add_curve(model, 'CEIRFT_Daikin_RELQ_100CR_120MBH', standards_data_curve, std)
        map_performance_data['curve_ccapft_boundary'] = nil
        map_performance_data['curve_high_ccapft'] = nil
        map_performance_data['curve_ceirft_boundary'] = nil
        map_performance_data['curve_high_ceirft'] = nil
        map_performance_data['curve_high_ceirfplr'] = nil

        # load curves: heating
        # puts("--- performance maps part 2: loading curves for heating: single curve approach selected")
        map_performance_data['curve_low_hcapft'] =
          model_add_curve(model, 'HCAPFT_Daikin_RELQ_100CR_120MBH', standards_data_curve, std)
        map_performance_data['curve_low_heirft'] =
          model_add_curve(model, 'HEIRFT_Daikin_RELQ_100CR_120MBH', standards_data_curve, std)
        map_performance_data['curve_hcapft_boundary'] = nil
        map_performance_data['curve_high_hcapft'] = nil
        map_performance_data['curve_heirft_boundary'] = nil
        map_performance_data['curve_high_heirft'] = nil
        map_performance_data['curve_high_heirfplr'] = nil
      end

      # ----------------------------------------------------
      # puts("&&& configure additional/missed parameters")
      # ----------------------------------------------------
      vrf_outdoor_unit.setMinimumOutdoorTemperatureinHeatingMode(-30.0)
      vrf_outdoor_unit.setHeatPumpWasteHeatRecovery(true)
      vrf_outdoor_unit.setMasterThermostatPriorityControlType('LoadPriority')
      first_indoor_unit = vrf_outdoor_unit.terminals[0]
      zonehvaccomp = first_indoor_unit.to_ZoneHVACComponent.get # assuming all indoor units are on the same floor
      first_thermalzone = zonehvaccomp.thermalZone.get
      first_space = first_thermalzone.spaces[0]
      story = first_space.buildingStory.get
      z_coord = story.nominalZCoordinate.get
      thermal_zones = applicable_thermalzone_per_floor[z_coord]
      max_equiv_distance, max_net_vert_distance = get_max_vrf_pipe_lengths(model, thermal_zones)
      vrf_outdoor_unit.setEquivalentPipingLengthusedforPipingCorrectionFactorinCoolingMode(max_equiv_distance)
      vrf_outdoor_unit.setEquivalentPipingLengthusedforPipingCorrectionFactorinHeatingMode(max_equiv_distance)
      vrf_outdoor_unit.setVerticalHeightusedforPipingCorrectionFactor(max_net_vert_distance)
      # puts("--- additional outdoor unit configuration: outdoor unit serves the floor with z-coordinate of #{z_coord} m")
      # puts("--- additional outdoor unit configuration: max_equiv_distance = #{max_equiv_distance} m")
      # puts("--- additional outdoor unit configuration: max_net_vert_distance = #{max_net_vert_distance} m")

      # ----------------------------------------------------
      # puts("&&& apply performance map to VRF outdoor unit object for #{vrf_outdoor_unit.name}")
      # ----------------------------------------------------
      apply_vrf_performance_data(
        vrf_outdoor_unit,
        map_performance_data,
        vrf_defrost_strategy,
        disable_defrost
      )
    end

    ######################################################
    # puts("### clean dummy VRF outdoor unit object")
    ######################################################
    model.getAirConditionerVariableRefrigerantFlows.each do |obj|
      if obj.name.to_s == vrf_outdoor_unit_name
        # puts("&&& deleting dummy VRF object: #{obj.name}")
        obj.remove
      end
    end

    ######################################################
    # puts("### overriding other curves")
    ######################################################
    # modifying cooling EIR modifier curve (function of part-load ratio)")
    # curve derived from comparing PLR performance between Daikin data, Mitsubishi data, and Daikin spec sheet
    model.getAirConditionerVariableRefrigerantFlows.each do |obj|
      # puts("&&& overriding other curves: outdoor unit name = #{obj.name}")
      if obj.coolingEnergyInputRatioModifierFunctionofLowPartLoadRatioCurve.is_initialized
        curve = obj.coolingEnergyInputRatioModifierFunctionofLowPartLoadRatioCurve.get
        # puts("&&& overriding other curves: curve.name = #{curve.name}")
        if curve.to_CurveCubic.is_initialized
          cubic = curve.to_CurveCubic.get
          # puts("&&& overriding other curves: cubic (before) = #{cubic}")
          cubic.setCoefficient1Constant(0.431522)
          cubic.setCoefficient2x(-2.159775)
          cubic.setCoefficient3xPOW2(6.030002)
          cubic.setCoefficient4xPOW3(-3.301749)
          cubic.setMinimumValueofx(0.25)
          cubic.setMaximumValueofx(1.0)
          cubic.setMinimumCurveOutput(0.272542771)
          cubic.setMaximumCurveOutput(1.0)
          # puts("&&& overriding other curves: cubic (after) = #{cubic}")
        else
          runner.registerWarning("cooling EIR modifier (function of PLR) not overriden with Daikin Aurora data because the base curve is not a cubic curve.")
        end
      end
    end

    ######################################################
    # puts("### regular sizing")
    ######################################################
    # run sizing
    std.model_apply_prm_sizing_parameters(model)
    if std.model_run_sizing_run(model, "#{Dir.pwd}/SR1") == false
      runner.registerError('Sizing run did not succeed, cannot apply HVAC efficiencies.')
      log_messages_to_runner(runner, debug = true)
      return false
    end

    ######################################################
    # upsizing allowance
    ######################################################
    if upsizing_allowance_pct > 0.0

      # get sql (for extracting sizing information)
      sql = model.sqlFile
      if sql.empty?
        runner.registerError('Cannot find last sql file.')
        return false
      end
      if sql.is_initialized
        sql = sql.get
      end

      # loop through each outdoor unit
      model.getAirConditionerVariableRefrigerantFlows.each do |ou|
        # puts("### ####################################")
        # puts("### OU name = #{ou.name}")
        capacity_outdoor_unit_new = 0
        ou.terminals.each do |iu|

          # get coil from indoor unit
          coil_cooling = iu.coolingCoil.get
          coil_heating = iu.heatingCoil.get
          if coil_cooling.to_CoilCoolingDXVariableRefrigerantFlow.is_initialized
            coil_cooling = coil_cooling.to_CoilCoolingDXVariableRefrigerantFlow.get
          else
            runner.registerError("cannot get CoilCoolingDXVariableRefrigerantFlow object")
          end
          if coil_heating.to_CoilHeatingDXVariableRefrigerantFlow.is_initialized
            coil_heating = coil_heating.to_CoilHeatingDXVariableRefrigerantFlow.get
          else
            runner.registerError("cannot get CoilHeatingDXVariableRefrigerantFlow object")
          end
          # puts("--- ------------------------------------")
          # puts("--- IU cooling coil name = #{coil_cooling.name}")
          row_name_cooling = coil_cooling.name.to_s.upcase
          row_name_heating = coil_heating.name.to_s.upcase

          # get design_cooling_load
          column_name = 'Zone Sensible Heat Gain at Ideal Loads Peak'
          design_cooling_load = get_tabular_data(model, sql, 'CoilSizingDetails', 'Entire Facility', 'Coils', row_name_cooling, column_name).to_f
          # puts("--- #{coil_cooling.name} | design_cooling_load = #{design_cooling_load} W")

          # get design cooling temperature
          column_name = 'Outdoor Air Drybulb at Ideal Loads Peak'
          design_cooling_temp = get_tabular_data(model, sql, 'CoilSizingDetails', 'Entire Facility', 'Coils', row_name_cooling, column_name).to_f
          # puts("--- #{coil_cooling.name} | design_cooling_temp = #{design_cooling_temp} C")

          # get design_heating_load
          column_name = 'Zone Sensible Heat Gain at Ideal Loads Peak'
          design_heating_load = get_tabular_data(model, sql, 'CoilSizingDetails', 'Entire Facility', 'Coils', row_name_heating, column_name).to_f
          # puts("--- #{coil_cooling.name} | design_heating_load = #{design_heating_load} W")

          # get design heating temperature
          column_name = 'Outdoor Air Drybulb at Ideal Loads Peak'
          design_heating_temp = get_tabular_data(model, sql, 'CoilSizingDetails', 'Entire Facility', 'Coils', row_name_heating, column_name).to_f
          # puts("--- #{coil_cooling.name} | design_heating_temp = #{design_heating_temp} C")

          # get capacity_original_rated
          column_name = 'Coil Final Gross Total Capacity'
          capacity_original_rated = get_tabular_data(model, sql, 'CoilSizingDetails', 'Entire Facility', 'Coils', row_name_cooling, column_name).to_f
          # puts("--- #{coil_cooling.name} | capacity_original_rated = #{capacity_original_rated} W")

          # get capacity modifier curves
          capacity_modifier_curve_cooling = ou.coolingCapacityRatioModifierFunctionofLowTemperatureCurve.get
          capacity_modifier_curve_heating = ou.heatingCapacityRatioModifierFunctionofLowTemperatureCurve.get
          # puts("--- #{coil_cooling.name} | capacity_modifier_curve_cooling = #{capacity_modifier_curve_cooling.name}")
          # puts("--- #{coil_cooling.name} | capacity_modifier_curve_heating = #{capacity_modifier_curve_heating.name}")

          # get capacity modifier for cooling
          if capacity_modifier_curve_cooling.to_TableMultiVariableLookup.is_initialized
            capacity_modifier_curve_cooling = capacity_modifier_curve_cooling.to_TableMultiVariableLookup.get
            capacity_modifier_cooling = get_dep_var_from_lookup_table_with_two_ind_var(capacity_modifier_curve_cooling, OpenStudio.convert(67.0,'F','C').get, design_cooling_temp)
          else
            capacity_modifier_cooling = capacity_modifier_curve_cooling.evaluate(OpenStudio.convert(67.0,'F','C').get, design_cooling_temp)
          end
          # puts("--- #{coil_cooling.name} | capacity_modifier_cooling = #{capacity_modifier_cooling}")

          # get capacity modifier for heating
          if capacity_modifier_curve_cooling.to_TableMultiVariableLookup.is_initialized
            capacity_modifier_curve_heating = capacity_modifier_curve_heating.to_TableMultiVariableLookup.get
            capacity_modifier_heating = get_dep_var_from_lookup_table_with_two_ind_var(capacity_modifier_curve_heating, OpenStudio.convert(70.0,'F','C').get, design_heating_temp)
          else
            capacity_modifier_heating = capacity_modifier_curve_heating.evaluate(OpenStudio.convert(70.0,'F','C').get, design_heating_temp)
          end
          # puts("--- #{coil_cooling.name} | capacity_modifier_heating = #{capacity_modifier_heating}")

          # get rated capacities based on design loads
          rated_cooling_capacity_based_on_design_load = design_cooling_load / capacity_modifier_cooling
          rated_heating_capacity_based_on_design_load = design_heating_load / capacity_modifier_heating
          # puts("--- #{coil_cooling.name} | rated_cooling_capacity_based_on_design_load = #{rated_cooling_capacity_based_on_design_load} W")
          # puts("--- #{coil_cooling.name} | rated_heating_capacity_based_on_design_load = #{rated_heating_capacity_based_on_design_load} W")

          # skip upsizing if indoor unit is not expected as heating dominant
          if rated_heating_capacity_based_on_design_load <= rated_cooling_capacity_based_on_design_load
            # puts("--- #{coil_cooling.name} | this indoor unit is not expected as heating dominant, so skipping for upsizing.")
            capacity_outdoor_unit_new += capacity_original_rated
            next
          end

          # get design_air_flow_rate_m_3_per_sec
          column_name = 'Coil Air Volume Flow Rate at Ideal Loads Peak'
          design_air_flow_rate_m_3_per_sec = get_tabular_data(model, sql, 'CoilSizingDetails', 'Entire Facility', 'Coils', row_name_cooling, column_name).to_f
          # puts("--- #{coil_cooling.name} | design_air_flow_rate_m_3_per_sec = #{design_air_flow_rate_m_3_per_sec} m3/s")

          # get fan_heat_gain
          column_name = 'Supply Fan Air Heat Gain at Ideal Loads Peak'
          fan_heat_gain = get_tabular_data(model, sql, 'CoilSizingDetails', 'Entire Facility', 'Coils', row_name_cooling, column_name).to_f
<<<<<<< HEAD
          # puts("--- #{coil_cooling.name} | fan_heat_gain = #{fan_heat_gain} W")
    
=======
          puts("--- #{coil_cooling.name} | fan_heat_gain = #{fan_heat_gain} W")

>>>>>>> 6078b339
          # get rated_capacity_modifier
          column_name = 'Coil Off-Rating Capacity Modifier at Ideal Loads Peak'
          rated_capacity_modifier = get_tabular_data(model, sql, 'CoilSizingDetails', 'Entire Facility', 'Coils', row_name_cooling, column_name).to_f
          # puts("--- #{coil_cooling.name} | rated_capacity_modifier = #{rated_capacity_modifier}")

          # get capacity_upsized_rated
          capacity_upsized_rated = capacity_original_rated * (1 + upsizing_allowance_pct / 100.0)
          # puts("--- #{coil_cooling.name} | capacity_upsized_rated = #{capacity_upsized_rated} W")

          # get design capacity from upsized rated capacity
          capacity_upsized_design = capacity_upsized_rated * rated_capacity_modifier
          # puts("--- #{coil_cooling.name} | capacity_upsized_design = #{capacity_upsized_design}")
          capacity_upsized_design_wo_fan_heat_gain = capacity_upsized_design - fan_heat_gain
          # puts("--- #{coil_cooling.name} | capacity_upsized_design_wo_fan_heat_gain = #{capacity_upsized_design_wo_fan_heat_gain}")

          # check design capacity against design heating load
          if capacity_upsized_design_wo_fan_heat_gain > design_heating_load
            capacity_final_design = design_heating_load
            # puts("--- #{coil_cooling.name} | upsized design load (#{capacity_upsized_design_wo_fan_heat_gain.round(0)} W) larger than actual design heating load (#{design_heating_load.round(0)} W)")
          else
            capacity_final_design = capacity_upsized_design_wo_fan_heat_gain
          end
          # puts("--- #{coil_cooling.name} | capacity_final_design = #{capacity_final_design}")

          # get final upsized rated capacity
          capacity_final_rated = capacity_final_design + fan_heat_gain
          capacity_final_rated = capacity_final_rated / rated_capacity_modifier
          if capacity_final_rated < capacity_original_rated
            # puts("--- #{coil_cooling.name} | recalculation of rated capacity (#{capacity_final_rated.round(0)} W) is less than original rated capacity (#{capacity_original_rated.round(0)} W)")
            capacity_final_rated = capacity_original_rated
          end
<<<<<<< HEAD
          # puts("--- #{coil_cooling.name} | capacity_final_rated = #{capacity_final_rated}")

          # get CFM/ton 
          design_air_flow_rate_cfm = design_air_flow_rate_m_3_per_sec * 2118.88 
          # puts("--- #{coil_cooling.name} | design_air_flow_rate_cfm = #{design_air_flow_rate_cfm} CFM")
=======
          puts("--- #{coil_cooling.name} | capacity_final_rated = #{capacity_final_rated}")


          # get CFM/ton
          design_air_flow_rate_cfm = design_air_flow_rate_m_3_per_sec * 2118.88
          puts("--- #{coil_cooling.name} | design_air_flow_rate_cfm = #{design_air_flow_rate_cfm} CFM")
>>>>>>> 6078b339
          capacity_upsized_rated_ton = capacity_final_rated * 0.000284345
          # puts("--- #{coil_cooling.name} | capacity_upsized_rated_ton = #{capacity_upsized_rated_ton} ton")
          cfm_per_ton = design_air_flow_rate_cfm / capacity_upsized_rated_ton
          # puts("--- #{coil_cooling.name} | cfm_per_ton = #{cfm_per_ton}")

          # adjust indoor unit flow rate if CFM/ton is out of bound between 300 and 450 CFM/ton
          if cfm_per_ton < 300.0
            # puts("--- #{coil_cooling.name} | CFM/ton minimum limit violated. Adjusting air flow rate to match with minimum limit.")
            new_air_flow_rate_cfm = 300 * capacity_upsized_rated_ton
            # puts("--- #{coil_cooling.name} | indoor unit air flow adjusted match with minimum limit = #{new_air_flow_rate_cfm} CFM")
          elsif cfm_per_ton > 450
            # puts("--- #{coil_cooling.name} | CFM/ton maximum limit violated. Adjusting air flow rate to match with maximum limit.")
            new_air_flow_rate_cfm = 450 * capacity_upsized_rated_ton
            # puts("--- #{coil_cooling.name} | indoor unit air flow adjusted match with maximum limit = #{new_air_flow_rate_cfm} CFM")
          else
            new_air_flow_rate_cfm = design_air_flow_rate_cfm
          end
          new_air_flow_rate_m_3_per_s = new_air_flow_rate_cfm / 2118.88

          # override new specifications: rated air flow rate for cooling coil
          if coil_cooling.ratedAirFlowRate.is_initialized
            # puts("--- #{coil_cooling.name} | indoor unit cooling air flow rate before = #{coil_cooling.ratedAirFlowRate} m3/s")
          elsif coil_cooling.autosizedRatedAirFlowRate.is_initialized
            # puts("--- #{coil_cooling.name} | indoor unit cooling air flow rate before = #{coil_cooling.autosizedRatedAirFlowRate} m3/s")
          else
            runner.registerError("Cannot find rated air flow rate for cooling.")
          end
          coil_cooling.setRatedAirFlowRate(new_air_flow_rate_m_3_per_s)
          # puts("--- #{coil_cooling.name} | indoor unit cooling air flow rate after = #{coil_cooling.ratedAirFlowRate} m3/s")

          # override new specifications: rated air flow rate for heating coil
          if coil_heating.ratedAirFlowRate.is_initialized
            # puts("--- #{coil_heating.name} | indoor unit heating air flow rate before = #{coil_heating.ratedAirFlowRate} m3/s")
          elsif coil_heating.autosizedRatedAirFlowRate.is_initialized
            # puts("--- #{coil_heating.name} | indoor unit heating air flow rate before = #{coil_heating.autosizedRatedAirFlowRate} m3/s")
          else
            runner.registerError("Cannot find rated air flow rate for heating.")
          end
          coil_heating.setRatedAirFlowRate(new_air_flow_rate_m_3_per_s)
          # puts("--- #{coil_heating.name} | indoor unit heating air flow rate after = #{coil_heating.ratedAirFlowRate} m3/s")

          # override new specifications: rated capacity for cooling
          if coil_cooling.ratedTotalCoolingCapacity.is_initialized
            # puts("--- #{coil_cooling.name} | indoor unit cooling capacity before = #{coil_cooling.ratedTotalCoolingCapacity} W")
          elsif coil_cooling.autosizedRatedTotalCoolingCapacity.is_initialized
            # puts("--- #{coil_cooling.name} | indoor unit cooling capacity before = #{coil_cooling.autosizedRatedTotalCoolingCapacity} W")
          else
            runner.registerError("Cannot find rated capacity for cooling.")
          end
          coil_cooling.setRatedTotalCoolingCapacity(capacity_final_rated)
          # puts("--- #{coil_cooling.name} | indoor unit cooling capacity after = #{coil_cooling.ratedTotalCoolingCapacity} W")

          # override new specifications: rated capacity for heating
          if coil_heating.ratedTotalHeatingCapacity.is_initialized
            # puts("--- #{coil_heating.name} | indoor unit heating capacity before = #{coil_heating.ratedTotalHeatingCapacity} W")
          elsif coil_heating.autosizedRatedTotalHeatingCapacity.is_initialized
            # puts("--- #{coil_heating.name} | indoor unit heating capacity before = #{coil_heating.autosizedRatedTotalHeatingCapacity} W")
          else
            runner.registerError("Cannot find rated capacity for heating.")
          end
          coil_heating.setRatedTotalHeatingCapacity(capacity_final_rated)
          # puts("--- #{coil_heating.name} | indoor unit heating capacity after = #{coil_heating.ratedTotalHeatingCapacity} W")

          # add final indoor unit capacity for calculating outdoor unit capacity
          capacity_outdoor_unit_new += capacity_final_rated
        end

        # override outdoor unit capacity
        # puts("### ------------------------------------")
        runner.registerInfo("### #{ou.name} | outdoor unit cooling capacity before = #{ou.autosizedGrossRatedTotalCoolingCapacity} W")
        ou.setGrossRatedTotalCoolingCapacity(capacity_outdoor_unit_new)
        runner.registerInfo("### #{ou.name} | outdoor unit cooling capacity after = #{ou.grossRatedTotalCoolingCapacity} W")
        runner.registerInfo("### #{ou.name} | outdoor unit heating capacity before = #{ou.autosizedGrossRatedHeatingCapacity} W")
        ou.setGrossRatedHeatingCapacity(capacity_outdoor_unit_new)
        runner.registerInfo("### #{ou.name} | outdoor unit heating capacity after = #{ou.grossRatedHeatingCapacity} W")

      end
    else
      runner.registerInfo("upsizing allowance set to #{upsizing_allowance_pct}% so skipping upsizing.")
    end

    ######################################################
    # puts("### Update ERV/HRV wheel power and efficiencies based on sizing run")
    # ventacity system does not have enthalpy wheel
    # but wheel power can be used to model added pressure from HR
    # the added pressure should not be applied when in bypass mode
    # using the wheel to model the added power fro, the HRV/ERV pressure allows it to be bypassed
    ######################################################
    # add ERV/HRV and modify DOAS controls
    model.getAirLoopHVACs.sort.each do |air_loop_hvac|
      next unless %w[doas DOAS Doas].any? { |word| (air_loop_hvac.name.to_s).include?(word) }
      # as a backup, skip non applicable airloops
      next if na_air_loops.member?(air_loop_hvac)

      # get ERV object
      erv = air_loop_hvac.oaComponents.find do |component|
        component_name = component.name.to_s
        component_name.include?('ERV') && !component_name.include?('Node')
      end
      runner.registerError("ERV not found for airloop #{air_loop_hvac.name}") if erv.nil?
      erv = erv.to_HeatExchangerAirToAirSensibleAndLatent.get

      # get design outdoor air flow rate
      # this is used to estimate wheel "fan" power
      # loop through thermal zones
      doas_oa_flow_m3_per_s = 0
      air_loop_hvac.thermalZones.each do |thermal_zone|
        space = thermal_zone.spaces[0]
        # get zone area
        fa = thermal_zone.floorArea * thermal_zone.multiplier
        # get zone volume
        vol = thermal_zone.airVolume * thermal_zone.multiplier
        # get zone design people
        num_people = thermal_zone.numberOfPeople * thermal_zone.multiplier
        if space.designSpecificationOutdoorAir.is_initialized
          dsn_spec_oa = space.designSpecificationOutdoorAir.get
          # add floor area component
          oa_area = dsn_spec_oa.outdoorAirFlowperFloorArea
          doas_oa_flow_m3_per_s += oa_area * fa
          # add per person component
          oa_person = dsn_spec_oa.outdoorAirFlowperPerson
          doas_oa_flow_m3_per_s += oa_person * num_people
          # add air change component
          oa_ach = dsn_spec_oa.outdoorAirFlowAirChangesperHour
          doas_oa_flow_m3_per_s += (oa_ach * vol) / 60
        end
      end

      # fan efficiency ranges from 40-60% (Energy Modeling Guide for Very High Efficiency DOAS Final Report)
      default_fan_efficiency = 0.55
      power = (doas_oa_flow_m3_per_s * 174.188 / default_fan_efficiency) + (doas_oa_flow_m3_per_s * 0.9 * 124.42 / default_fan_efficiency)
      erv.setNominalElectricPower(power)
      # set fan and cooling efficiencies with sizing run data
      air_loop_hvac.supplyComponents.each do |component|
        if component.to_CoilCoolingDXSingleSpeed.is_initialized
          doas_clg_coil = component.to_CoilCoolingDXSingleSpeed.get
          std.coil_cooling_dx_single_speed_apply_efficiency_and_curves(doas_clg_coil, {})
        elsif component.to_CoilCoolingDXTwoSpeed.is_initialized
          doas_clg_coil = component.to_CoilCoolingDXTwoSpeed.get
          std.coil_cooling_dx_two_speed_apply_efficiency_and_curves(doas_clg_coil, {})
        elsif component.to_FanOnOff.is_initialized
          doas_sf = component.to_FanOnOff.get
          std.prototype_fan_apply_prototype_fan_efficiency(doas_sf)
        elsif component.to_FanConstantVolume.is_initialized
          doas_sf = component.to_FanConstantVolume.get
          std.prototype_fan_apply_prototype_fan_efficiency(doas_sf)
        end
      end
    end

    #####################################################
    # puts("### update equipment efficiencies for non-applicable thermal zones getting new airloops")
    #####################################################
    model.getAirLoopHVACs.each do |air_loop_hvac|
      # determine applicability based on thermal zone
      # only non-applicable thermal zones that were broken off from multizone systems
      # should be included here
      thermal_zones = air_loop_hvac.thermalZones
      next unless thermal_zones.size == 1

      thermal_zone = thermal_zones[0]
      next unless na_mz_thermal_zones.include?(thermal_zone)
      # puts("air_loop_hvac: #{air_loop_hvac.name}")

      # # set availability schedule for DOAS
      # # get schedule for DOAS and add system
      # sch_ruleset = OpenstudioStandards::ThermalZone.thermal_zones_get_occupancy_schedule(thermal_zones=thermal_zones,
      #                                                       occupied_percentage_threshold:0.05)
      # # set air loop availability controls and night cycle manager, after oa system added
      # air_loop_hvac.setAvailabilitySchedule(sch_ruleset)
      # air_loop_hvac.airLoopHVACOutdoorAirSystem.get.getControllerOutdoorAir.setMinimumOutdoorAirSchedule(sch_ruleset)
      # air_loop_hvac.setNightCycleControlType('CycleOnAny')

      # apply efficiencies
      runner.registerInfo("Applying standard efficiencies to new (Non applicable) airloop #{air_loop_hvac.name}")
      std.air_loop_hvac_apply_standard_controls(air_loop_hvac, climate_zone)
      # set fan and cooling efficiencies with sizing run data
      air_loop_hvac.supplyComponents.each do |component|
        if component.to_CoilCoolingDXSingleSpeed.is_initialized
          clg_coil = component.to_CoilCoolingDXSingleSpeed.get
          std.coil_cooling_dx_single_speed_apply_efficiency_and_curves(clg_coil, {})
        elsif component.to_CoilCoolingDXTwoSpeed.is_initialized
          clg_coil = component.to_CoilCoolingDXTwoSpeed.get
          std.coil_cooling_dx_two_speed_apply_efficiency_and_curves(clg_coil, {})
        elsif component.to_FanOnOff.is_initialized
          sf = component.to_FanOnOff.get
          std.prototype_fan_apply_prototype_fan_efficiency(sf)
        elsif component.to_FanConstantVolume.is_initialized
          sf = component.to_FanConstantVolume.get
          std.prototype_fan_apply_prototype_fan_efficiency(sf)
        elsif component.to_AirLoopHVACUnitarySystem.is_initialized
          # unitary systems
          unitary_sys = component.to_AirLoopHVACUnitarySystem.get
          if unitary_sys.coolingCoil.is_initialized
            clg_coil = unitary_sys.coolingCoil.get
            if clg_coil.to_CoilCoolingDXSingleSpeed.is_initialized
              clg_coil = clg_coil.to_CoilCoolingDXSingleSpeed.get
              std.coil_cooling_dx_single_speed_apply_efficiency_and_curves(clg_coil, {})
            elsif clg_coil.to_CoilCoolingDXTwoSpeed.is_initialized
              clg_coil = clg_coil.to_CoilCoolingDXTwoSpeed.get
              std.coil_cooling_dx_two_speed_apply_efficiency_and_curves(clg_coil, {})
            end
          elsif unitary_sys.supplyFan.is_initialized
            sf = unitary_sys.supplyFan.get
            if sf.to_FanOnOff.is_initialized
              sf = sf.to_FanOnOff.get
              std.prototype_fan_apply_prototype_fan_efficiency(sf)
            elsif sf.to_FanConstantVolume.is_initialized
              sf = sf.to_FanConstantVolume.get
              std.prototype_fan_apply_prototype_fan_efficiency(sf)
            end
          end
        end
      end
    end

    ######################################################
    # puts("### update COPs based on capacity sizing results")
    ######################################################
    total_cooling_capacity_w = 0
    total_heating_capacity_w = 0
    counts_vrf = model.getAirConditionerVariableRefrigerantFlows.size
    model.getAirConditionerVariableRefrigerantFlows.each do |vrf_outdoor_unit|
      # update cooling COP based on sized cooling capacity
      if vrf_outdoor_unit.ratedTotalCoolingCapacity.is_initialized
        cooling_capacity_w = vrf_outdoor_unit.ratedTotalCoolingCapacity.get
        total_cooling_capacity_w += vrf_outdoor_unit.ratedTotalCoolingCapacity.get
      elsif vrf_outdoor_unit.autosizedRatedTotalCoolingCapacity.is_initialized
        cooling_capacity_w = vrf_outdoor_unit.autosizedRatedTotalCoolingCapacity.get
        total_cooling_capacity_w += vrf_outdoor_unit.autosizedRatedTotalCoolingCapacity.get
      else
        runner.registerWarning("For #{vrf_outdoor_unit.name} capacity is not available, total cooling capacity of vrf system will be incorrect when applying standard.")
      end
      cop_cooling = (-0.000022 * cooling_capacity_w.to_f + 5.520555).round(3)
      cop_cooling = cop_cooling.clamp(3.974, 5.197)
      vrf_outdoor_unit.setGrossRatedCoolingCOP(cop_cooling)
      # puts("&&& VRF outdoor unit (#{vrf_outdoor_unit.name}): COP for cooling updated to #{cop_cooling} based on sized cooling capacity of #{cooling_capacity_w.round(0)}")

      # update heating COP based on sized heating capacity
      if vrf_outdoor_unit.ratedTotalHeatingCapacity.is_initialized
        heating_capacity_w = vrf_outdoor_unit.ratedTotalHeatingCapacity.get
        total_heating_capacity_w += vrf_outdoor_unit.ratedTotalHeatingCapacity.get
      elsif vrf_outdoor_unit.autosizedRatedTotalHeatingCapacity.is_initialized
        heating_capacity_w = vrf_outdoor_unit.autosizedRatedTotalHeatingCapacity.get
        total_heating_capacity_w += vrf_outdoor_unit.autosizedRatedTotalHeatingCapacity.get
      else
        runner.registerWarning("For #{vrf_outdoor_unit.name} capacity is not available, total heating capacity of vrf system will be incorrect when applying standard.")
      end
      cop_heating = (-0.000009 * heating_capacity_w.to_f + 4.829407).round(3)
      cop_heating = cop_heating.clamp(4.079, 4.655)
      vrf_outdoor_unit.setRatedHeatingCOP(cop_heating)
      # puts("&&& VRF outdoor unit (#{vrf_outdoor_unit.name}): COP for heating updated to #{cop_heating} based on sized heating capacity of #{heating_capacity_w.round(0)}")
    end

    ######################################################
    # puts("### report final condition of model")
    ######################################################
    total_cooling_capacity_btuh = OpenStudio.convert(total_cooling_capacity_w, 'W', 'Btu/hr').get
    total_cooling_capacity_tons = total_cooling_capacity_btuh / 12_000
    total_heating_capacity_btuh = OpenStudio.convert(total_heating_capacity_w, 'W', 'Btu/hr').get
    total_heating_capacity_mbh = total_heating_capacity_btuh / 1_000
    runner.registerFinalCondition("Added #{counts_vrf} VRF outdoor units to model serving #{app_tz.size} zones with #{total_cooling_capacity_tons.round(1)} tons of total cooling capacity and #{total_heating_capacity_mbh.round(1)} MBH of total heating capacity.")

    true
  end
end

# register the measure to be used by the application
HvacVrfHrDoas.new.registerWithApplication<|MERGE_RESOLUTION|>--- conflicted
+++ resolved
@@ -2026,13 +2026,8 @@
           # get fan_heat_gain
           column_name = 'Supply Fan Air Heat Gain at Ideal Loads Peak'
           fan_heat_gain = get_tabular_data(model, sql, 'CoilSizingDetails', 'Entire Facility', 'Coils', row_name_cooling, column_name).to_f
-<<<<<<< HEAD
           # puts("--- #{coil_cooling.name} | fan_heat_gain = #{fan_heat_gain} W")
     
-=======
-          puts("--- #{coil_cooling.name} | fan_heat_gain = #{fan_heat_gain} W")
-
->>>>>>> 6078b339
           # get rated_capacity_modifier
           column_name = 'Coil Off-Rating Capacity Modifier at Ideal Loads Peak'
           rated_capacity_modifier = get_tabular_data(model, sql, 'CoilSizingDetails', 'Entire Facility', 'Coils', row_name_cooling, column_name).to_f
@@ -2064,20 +2059,11 @@
             # puts("--- #{coil_cooling.name} | recalculation of rated capacity (#{capacity_final_rated.round(0)} W) is less than original rated capacity (#{capacity_original_rated.round(0)} W)")
             capacity_final_rated = capacity_original_rated
           end
-<<<<<<< HEAD
           # puts("--- #{coil_cooling.name} | capacity_final_rated = #{capacity_final_rated}")
 
           # get CFM/ton 
           design_air_flow_rate_cfm = design_air_flow_rate_m_3_per_sec * 2118.88 
           # puts("--- #{coil_cooling.name} | design_air_flow_rate_cfm = #{design_air_flow_rate_cfm} CFM")
-=======
-          puts("--- #{coil_cooling.name} | capacity_final_rated = #{capacity_final_rated}")
-
-
-          # get CFM/ton
-          design_air_flow_rate_cfm = design_air_flow_rate_m_3_per_sec * 2118.88
-          puts("--- #{coil_cooling.name} | design_air_flow_rate_cfm = #{design_air_flow_rate_cfm} CFM")
->>>>>>> 6078b339
           capacity_upsized_rated_ton = capacity_final_rated * 0.000284345
           # puts("--- #{coil_cooling.name} | capacity_upsized_rated_ton = #{capacity_upsized_rated_ton} ton")
           cfm_per_ton = design_air_flow_rate_cfm / capacity_upsized_rated_ton
