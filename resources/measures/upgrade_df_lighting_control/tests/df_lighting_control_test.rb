# ComStock™, Copyright (c) 2023 Alliance for Sustainable Energy, LLC. All rights reserved.
# See top level LICENSE.txt file for license terms.

require 'openstudio'
require 'openstudio/measure/ShowRunnerOutput'
require 'minitest/autorun'
require_relative '../measure.rb'
require 'fileutils'
require_relative '../../../../test/helpers/minitest_helper'


# require all .rb files in resources folder
Dir[File.dirname(__FILE__) + '../resources/*.rb'].each { |file| require file }

class DFLightingControlTest < Minitest::Test
  # def setup
  # end

  # def teardown
  # end

  # return file paths to test models in test directory
  def models_for_tests
    paths = Dir.glob(File.join(File.dirname(__FILE__), '../../../tests/models/*.osm'))
    paths = paths.map { |path| File.expand_path(path) }
    return paths
  end

  # return file paths to epw files in test directory
  def epws_for_tests
    paths = Dir.glob(File.join(File.dirname(__FILE__), '../../../tests/weather/*.epw'))
    paths = paths.map { |path| File.expand_path(path) }
    return paths
  end

  # create an array of hashes with model name, weather, and expected result
  def models_to_test
    test_sets = []

    # test: applicable building type
    # test_sets << {
    #   model: 'Small_Office_2A',
    #   weather: 'TX_Port_Arthur_Jeffers_722410_16',
    #   result: 'Success'
    # }
    # test_sets << {
    #   model: '361_Medium_Office_PSZ_HP',
    #   weather: 'CO_FortCollins_16',
    #   result: 'Success'
    # }
    # test_sets << {
    #   model: 'LargeOffice_VAV_chiller_boiler',
    #   weather: 'NY_New_York_John_F_Ke_744860_16',
    #   result: 'Success'
    # }
    # test_sets << {
    #   model: 'Warehouse_5A',
    #   weather: 'MN_Cloquet_Carlton_Co_726558_16',
    #   result: 'Success'
    # }
    test_sets << {
      model: '3340_small_office_OS38', # small office
      weather: 'IL_Dupage_3340_18',
      result: 'Success'
    }
    test_sets << {
      model: '4774_secondary_school_OS38', # secondary school
      weather: 'MI_Tulip_City_4774_18',
      result: 'Success'
    }
    # test: not applicable building type
    test_sets << {
      model: 'Outpatient_VAV_chiller_PFP_boxes',
      weather: 'CO_FortCollins_16',
      result: 'NA'
    }

    return test_sets
  end

  def load_model(osm_path)
    translator = OpenStudio::OSVersion::VersionTranslator.new
    model = translator.loadModel(OpenStudio::Path.new(osm_path))
    assert(!model.empty?)
    model = model.get
    return model
  end

  def run_dir(test_name)
    # always generate test output in specially named 'output' directory so result files are not made part of the measure
    return "#{File.dirname(__FILE__)}/output/#{test_name}"
  end

  def model_input_path(osm_name)
    # return models_for_tests.select { |x| set[:model] == osm_name }
    return File.join(File.dirname(__FILE__), '../../../tests/models', osm_name)
  end

  def epw_input_path(epw_name)
    return File.join(File.dirname(__FILE__), '../../../tests/weather', epw_name)
  end

  def model_output_path(test_name)
    return "#{run_dir(test_name)}/#{test_name}.osm"
  end

  def report_path(test_name)
    return "#{run_dir(test_name)}/reports/eplustbl.html"
  end

  def sql_path(test_name)
    return "#{run_dir(test_name)}/run/eplusout.sql"
  end

  # applies the measure and then runs the model
  def apply_measure_and_run(test_name, measure, argument_map, osm_path, epw_path, run_model: false)
    assert(File.exist?(osm_path))
    assert(File.exist?(epw_path))

    # create run directory if it does not exist
    if !File.exist?(run_dir(test_name))
      FileUtils.mkdir_p(run_dir(test_name))
    end
    assert(File.exist?(run_dir(test_name)))

    # change into run directory for tests
    start_dir = Dir.pwd
    Dir.chdir run_dir(test_name)

    # remove prior runs if they exist
    if File.exist?(model_output_path(test_name))
      FileUtils.rm(model_output_path(test_name))
    end
    if File.exist?(report_path(test_name))
      FileUtils.rm(report_path(test_name))
    end

    # copy the osm and epw to the test directory
    new_osm_path = "#{run_dir(test_name)}/#{File.basename(osm_path)}"
    FileUtils.cp(osm_path, new_osm_path)
    new_epw_path = "#{run_dir(test_name)}/#{File.basename(epw_path)}"
    FileUtils.cp(epw_path, new_epw_path)
    # create an instance of a runner
    runner = OpenStudio::Measure::OSRunner.new(OpenStudio::WorkflowJSON.new)

    # load the test model
    model = load_model(new_osm_path)

    # set model weather file
    epw_file = OpenStudio::EpwFile.new(OpenStudio::Path.new(new_epw_path))
    OpenStudio::Model::WeatherFile.setWeatherFile(model, epw_file)
    assert(model.weatherFile.is_initialized)

    # run the measure
    puts "\nAPPLYING MEASURE..."
    measure.run(model, runner, argument_map)
    result = runner.result
    result_success = result.value.valueName == 'Success'

    # show the output
    show_output(result)

    # save model
    model.save(model_output_path(test_name), true)

    if run_model && result_success
      puts "\nRUNNING MODEL..."

      std = Standard.build('90.1-2013')
      std.model_run_simulation_and_log_errors(model, run_dir(test_name))

      # check that the model ran successfully
      assert(File.exist?(sql_path(test_name)))
    end

    # change back directory
    Dir.chdir(start_dir)

    return result
  end

  def test_models
    test_name = 'test_models'
    puts "\n######\nTEST:#{test_name}\n######\n"

    models_to_test.each do |set|
      instance_test_name = set[:model]
      puts "instance test name: #{instance_test_name}"
      osm_path = models_for_tests.select { |x| set[:model] == File.basename(x, '.osm') }
      epw_path = epws_for_tests.select { |x| set[:weather] == File.basename(x, '.epw') }
      assert(!osm_path.empty?)
      assert(!epw_path.empty?)
      osm_path = osm_path[0]
      epw_path = epw_path[0]

      # create an instance of the measure
      measure = DFLightingControl.new

      # load the model; only used here for populating arguments
      model = load_model(osm_path)

      # set arguments here; will vary by measure
      arguments = measure.arguments(model)
      argument_map = OpenStudio::Measure::OSArgumentMap.new

      # set arguments:
      demand_flexibility_objective = arguments[0].clone
<<<<<<< HEAD
      assert(demand_flexibility_objective.setValue('peak load'))
=======
      assert(demand_flexibility_objective.setValue('grid peak load'))
>>>>>>> 5587bb7c
      argument_map['demand_flexibility_objective'] = demand_flexibility_objective
      
      # set arguments:
      peak_len = arguments[1].clone
      assert(peak_len.setValue(4))
      argument_map['peak_len'] = peak_len

      # set arguments:
      light_adjustment_method = arguments[2].clone
      assert(light_adjustment_method.setValue('absolute change'))
      argument_map['light_adjustment_method'] = light_adjustment_method

      # set arguments:
      light_adjustment = arguments[3].clone
      assert(light_adjustment.setValue(30.0))
      argument_map['light_adjustment'] = light_adjustment

      # set arguments:
      num_timesteps_in_hr = arguments[4].clone
      assert(num_timesteps_in_hr.setValue(4))
      argument_map['num_timesteps_in_hr'] = num_timesteps_in_hr

      # set arguments:
      load_prediction_method = arguments[5].clone
      assert(load_prediction_method.setValue('full baseline'))#'bin sample''part year bin sample'
      argument_map['load_prediction_method'] = load_prediction_method

      # set arguments:
      peak_lag = arguments[6].clone
      assert(peak_lag.setValue(2))
      argument_map['peak_lag'] = peak_lag

      # set arguments:
      peak_window_strategy = arguments[7].clone
      assert(peak_window_strategy.setValue('center with peak'))#'bin sample''part year bin sample'
      argument_map['peak_window_strategy'] = peak_window_strategy

      # set arguments:
      cambium_scenario = arguments[8].clone
      assert(cambium_scenario.setValue('LRMER_MidCase_15'))#
      argument_map['cambium_scenario'] = cambium_scenario

<<<<<<< HEAD
      # set arguments:
      pv = arguments[9].clone
      assert(pv.setValue(true))#
      argument_map['pv'] = pv
=======
      # store baseline schedule for check later
      lights = model.getLightss
      light_schedules = {}
      lights.each do |light|
        light_sch = light.schedule
        unless light_sch.empty?
          unless light_schedules.key?(light_sch.get.name.to_s)
            schedule = light_sch.get.clone(model)
            schedule_ts = measure.get_interval_schedule_from_schedule_ruleset(model, schedule.to_ScheduleRuleset.get, 8760*num_timesteps_in_hr.valueAsInteger())
            light_schedules[light_sch.get.name.to_s] = schedule_ts
          end
        end
      end
      puts('-----------------------------------------------------------------')
      puts("light_schedules.key=#{light_schedules.keys}")
      puts('-----------------------------------------------------------------')
>>>>>>> 5587bb7c

      # apply the measure to the model and optionally run the model
      result = apply_measure_and_run(instance_test_name, measure, argument_map, osm_path, epw_path, run_model: true)

      # check the measure result; result values will equal Success, Fail, or Not Applicable (NA)
      # also check the amount of warnings, info, and error messages
      # use if or case statements to change expected assertion depending on model characteristics
      assert(result.value.valueName == set[:result])

      # to check that something changed in the model, load the model and the check the objects match expected new value
      model = load_model(model_output_path(instance_test_name))
      
      ### check
      if set[:result] == 'Success'
        lights = model.getLightss
        new_light_schedules = {}
        # quick check on schedule update
        nl = 0
        nla = 0
        lights.each do |light|
          light_sch = light.schedule
          light_sch_name = light_sch.get.name.to_s
          # puts("light schedule: #{light_sch_name}")
          if light_sch_name.include?(' df_adjusted')
            unless new_light_schedules.key?(light_sch_name)
              schedule = light_sch.get.clone(model)
              schedule = schedule.to_ScheduleInterval.get
              new_light_schedules[light_sch_name] = schedule.timeSeries.values.to_a
            end
            nla += 1
          end
          nl += 1
        end
        puts('-----------------------------------------------------------------')
        puts("--- Detected #{nla}/#{nl} lights with df adjusted lighting schedules")
        assert(nla == nl)
        puts('-----------------------------------------------------------------')
        # compare before/after schedules
        light_schedules.each do |light_sch_name, light_sch_vals|
          new_light_sch_vals = new_light_schedules["#{light_sch_name} df_adjusted"]
          # diff = light_sch_vals.sum - new_light_sch_vals.sum
          diff = light_sch_vals.zip(new_light_sch_vals).map { |a, b| (a - b).round(2) }
          counts = diff.tally
          counts = counts.sort.to_h
          # puts("--- hourly light schedules changes #{diff*100.0}% everyday")
          puts("--- light schedule changes on average #{(diff.sum/3.650/(peak_len.valueAsInteger().to_f)/(num_timesteps_in_hr.valueAsInteger().to_f)).round(2)}%/hr for #{peak_len.valueAsInteger()} hours everyday")
          total_count = 0
          counts.each do |value, count|
            unless value == 0.0 || count < num_timesteps_in_hr.valueAsInteger().to_f
              puts("--- light schedule changes #{(value*100.0).round(1)}% in #{count/(peak_len.valueAsInteger().to_f)/(num_timesteps_in_hr.valueAsInteger().to_f)} days")
              assert(value<=light_adjustment.valueAsDouble(), "Hourly change should not exceed the input #{light_adjustment.valueAsDouble().round(1)}")
              total_count += count
            end
          end
          total_days = total_count/(peak_len.valueAsInteger().to_f)/(num_timesteps_in_hr.valueAsInteger().to_f)
          puts("--- Number of days with setpoint changed: #{total_days}")
          assert(total_days <= 366, "Number of days should not exceed 366")
          assert(total_days > 100, "Number of days with valid adjusted setpoints (#{total_count/(peak_len.valueAsInteger().to_f)/(num_timesteps_in_hr.valueAsInteger().to_f)}) too small")
        end
        puts('=================================================================')
      end
    end
  end

end<|MERGE_RESOLUTION|>--- conflicted
+++ resolved
@@ -205,11 +205,7 @@
 
       # set arguments:
       demand_flexibility_objective = arguments[0].clone
-<<<<<<< HEAD
-      assert(demand_flexibility_objective.setValue('peak load'))
-=======
       assert(demand_flexibility_objective.setValue('grid peak load'))
->>>>>>> 5587bb7c
       argument_map['demand_flexibility_objective'] = demand_flexibility_objective
       
       # set arguments:
@@ -252,12 +248,11 @@
       assert(cambium_scenario.setValue('LRMER_MidCase_15'))#
       argument_map['cambium_scenario'] = cambium_scenario
 
-<<<<<<< HEAD
       # set arguments:
       pv = arguments[9].clone
       assert(pv.setValue(true))#
       argument_map['pv'] = pv
-=======
+      
       # store baseline schedule for check later
       lights = model.getLightss
       light_schedules = {}
@@ -274,7 +269,6 @@
       puts('-----------------------------------------------------------------')
       puts("light_schedules.key=#{light_schedules.keys}")
       puts('-----------------------------------------------------------------')
->>>>>>> 5587bb7c
 
       # apply the measure to the model and optionally run the model
       result = apply_measure_and_run(instance_test_name, measure, argument_map, osm_path, epw_path, run_model: true)
