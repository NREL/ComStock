<?xml version="1.0"?>
<measure>
  <schema_version>3.1</schema_version>
  <name>set_exterior_lighting_template</name>
  <uid>7d3e15d7-3749-4baa-b7b3-960dc3bd12fc</uid>
<<<<<<< HEAD
  <version_id>043ccdf6-024a-4678-bbd9-3c37fe553bd3</version_id>
  <version_modified>2025-05-07T21:09:46Z</version_modified>
=======
  <version_id>d29da3e9-36bf-4083-ac32-46239011e899</version_id>
  <version_modified>2025-07-23T23:00:26Z</version_modified>
>>>>>>> 19822302
  <xml_checksum>4EB6C100</xml_checksum>
  <class_name>SetExteriorLightingTemplate</class_name>
  <display_name>Set Exterior Lighting Template</display_name>
  <description>Change the exterior lighting components to make their properties match the selected template.</description>
  <modeler_description>Change the exterior lighting components to make their properties match the selected template using the OpenStudio Standards methods.  Will replace the existing properties where present.</modeler_description>
  <arguments>
    <argument>
      <name>as_constructed_template</name>
      <display_name>As Constructed Template</display_name>
      <description>Template that represents the year the building was first constructed.</description>
      <type>Choice</type>
      <required>true</required>
      <model_dependent>false</model_dependent>
      <default_value>DEER 1985</default_value>
      <choices>
        <choice>
          <value>DEER Pre-1975</value>
          <display_name>DEER Pre-1975</display_name>
        </choice>
        <choice>
          <value>DEER 1985</value>
          <display_name>DEER 1985</display_name>
        </choice>
        <choice>
          <value>DEER 1996</value>
          <display_name>DEER 1996</display_name>
        </choice>
        <choice>
          <value>DEER 2003</value>
          <display_name>DEER 2003</display_name>
        </choice>
        <choice>
          <value>DEER 2007</value>
          <display_name>DEER 2007</display_name>
        </choice>
        <choice>
          <value>DEER 2011</value>
          <display_name>DEER 2011</display_name>
        </choice>
        <choice>
          <value>DEER 2014</value>
          <display_name>DEER 2014</display_name>
        </choice>
        <choice>
          <value>DEER 2015</value>
          <display_name>DEER 2015</display_name>
        </choice>
        <choice>
          <value>DEER 2017</value>
          <display_name>DEER 2017</display_name>
        </choice>
        <choice>
          <value>ComStock DEER Pre-1975</value>
          <display_name>ComStock DEER Pre-1975</display_name>
        </choice>
        <choice>
          <value>ComStock DEER 1985</value>
          <display_name>ComStock DEER 1985</display_name>
        </choice>
        <choice>
          <value>ComStock DEER 1996</value>
          <display_name>ComStock DEER 1996</display_name>
        </choice>
        <choice>
          <value>ComStock DEER 2003</value>
          <display_name>ComStock DEER 2003</display_name>
        </choice>
        <choice>
          <value>ComStock DEER 2007</value>
          <display_name>ComStock DEER 2007</display_name>
        </choice>
        <choice>
          <value>ComStock DEER 2011</value>
          <display_name>ComStock DEER 2011</display_name>
        </choice>
        <choice>
          <value>ComStock DEER 2014</value>
          <display_name>ComStock DEER 2014</display_name>
        </choice>
        <choice>
          <value>ComStock DEER 2015</value>
          <display_name>ComStock DEER 2015</display_name>
        </choice>
        <choice>
          <value>ComStock DEER 2017</value>
          <display_name>ComStock DEER 2017</display_name>
        </choice>
        <choice>
          <value>ComStock DEER 2020</value>
          <display_name>ComStock DEER 2020</display_name>
        </choice>
        <choice>
          <value>DOE Ref Pre-1980</value>
          <display_name>DOE Ref Pre-1980</display_name>
        </choice>
        <choice>
          <value>DOE Ref 1980-2004</value>
          <display_name>DOE Ref 1980-2004</display_name>
        </choice>
        <choice>
          <value>90.1-2004</value>
          <display_name>90.1-2004</display_name>
        </choice>
        <choice>
          <value>90.1-2007</value>
          <display_name>90.1-2007</display_name>
        </choice>
        <choice>
          <value>90.1-2010</value>
          <display_name>90.1-2010</display_name>
        </choice>
        <choice>
          <value>90.1-2013</value>
          <display_name>90.1-2013</display_name>
        </choice>
        <choice>
          <value>90.1-2016</value>
          <display_name>90.1-2016</display_name>
        </choice>
        <choice>
          <value>90.1-2019</value>
          <display_name>90.1-2019</display_name>
        </choice>
        <choice>
          <value>ComStock DOE Ref Pre-1980</value>
          <display_name>ComStock DOE Ref Pre-1980</display_name>
        </choice>
        <choice>
          <value>ComStock DOE Ref 1980-2004</value>
          <display_name>ComStock DOE Ref 1980-2004</display_name>
        </choice>
        <choice>
          <value>ComStock 90.1-2004</value>
          <display_name>ComStock 90.1-2004</display_name>
        </choice>
        <choice>
          <value>ComStock 90.1-2007</value>
          <display_name>ComStock 90.1-2007</display_name>
        </choice>
        <choice>
          <value>ComStock 90.1-2010</value>
          <display_name>ComStock 90.1-2010</display_name>
        </choice>
        <choice>
          <value>ComStock 90.1-2013</value>
          <display_name>ComStock 90.1-2013</display_name>
        </choice>
        <choice>
          <value>ComStock 90.1-2016</value>
          <display_name>ComStock 90.1-2016</display_name>
        </choice>
        <choice>
          <value>ComStock 90.1-2019</value>
          <display_name>ComStock 90.1-2019</display_name>
        </choice>
      </choices>
    </argument>
    <argument>
      <name>template</name>
      <display_name>Template</display_name>
      <type>Choice</type>
      <required>true</required>
      <model_dependent>false</model_dependent>
      <default_value>DEER 1985</default_value>
      <choices>
        <choice>
          <value>DEER Pre-1975</value>
          <display_name>DEER Pre-1975</display_name>
        </choice>
        <choice>
          <value>DEER 1985</value>
          <display_name>DEER 1985</display_name>
        </choice>
        <choice>
          <value>DEER 1996</value>
          <display_name>DEER 1996</display_name>
        </choice>
        <choice>
          <value>DEER 2003</value>
          <display_name>DEER 2003</display_name>
        </choice>
        <choice>
          <value>DEER 2007</value>
          <display_name>DEER 2007</display_name>
        </choice>
        <choice>
          <value>DEER 2011</value>
          <display_name>DEER 2011</display_name>
        </choice>
        <choice>
          <value>DEER 2014</value>
          <display_name>DEER 2014</display_name>
        </choice>
        <choice>
          <value>DEER 2015</value>
          <display_name>DEER 2015</display_name>
        </choice>
        <choice>
          <value>DEER 2017</value>
          <display_name>DEER 2017</display_name>
        </choice>
        <choice>
          <value>ComStock DEER Pre-1975</value>
          <display_name>ComStock DEER Pre-1975</display_name>
        </choice>
        <choice>
          <value>ComStock DEER 1985</value>
          <display_name>ComStock DEER 1985</display_name>
        </choice>
        <choice>
          <value>ComStock DEER 1996</value>
          <display_name>ComStock DEER 1996</display_name>
        </choice>
        <choice>
          <value>ComStock DEER 2003</value>
          <display_name>ComStock DEER 2003</display_name>
        </choice>
        <choice>
          <value>ComStock DEER 2007</value>
          <display_name>ComStock DEER 2007</display_name>
        </choice>
        <choice>
          <value>ComStock DEER 2011</value>
          <display_name>ComStock DEER 2011</display_name>
        </choice>
        <choice>
          <value>ComStock DEER 2014</value>
          <display_name>ComStock DEER 2014</display_name>
        </choice>
        <choice>
          <value>ComStock DEER 2015</value>
          <display_name>ComStock DEER 2015</display_name>
        </choice>
        <choice>
          <value>ComStock DEER 2017</value>
          <display_name>ComStock DEER 2017</display_name>
        </choice>
        <choice>
          <value>ComStock DEER 2020</value>
          <display_name>ComStock DEER 2020</display_name>
        </choice>
        <choice>
          <value>DOE Ref Pre-1980</value>
          <display_name>DOE Ref Pre-1980</display_name>
        </choice>
        <choice>
          <value>DOE Ref 1980-2004</value>
          <display_name>DOE Ref 1980-2004</display_name>
        </choice>
        <choice>
          <value>90.1-2004</value>
          <display_name>90.1-2004</display_name>
        </choice>
        <choice>
          <value>90.1-2007</value>
          <display_name>90.1-2007</display_name>
        </choice>
        <choice>
          <value>90.1-2010</value>
          <display_name>90.1-2010</display_name>
        </choice>
        <choice>
          <value>90.1-2013</value>
          <display_name>90.1-2013</display_name>
        </choice>
        <choice>
          <value>90.1-2016</value>
          <display_name>90.1-2016</display_name>
        </choice>
        <choice>
          <value>90.1-2019</value>
          <display_name>90.1-2019</display_name>
        </choice>
        <choice>
          <value>ComStock DOE Ref Pre-1980</value>
          <display_name>ComStock DOE Ref Pre-1980</display_name>
        </choice>
        <choice>
          <value>ComStock DOE Ref 1980-2004</value>
          <display_name>ComStock DOE Ref 1980-2004</display_name>
        </choice>
        <choice>
          <value>ComStock 90.1-2004</value>
          <display_name>ComStock 90.1-2004</display_name>
        </choice>
        <choice>
          <value>ComStock 90.1-2007</value>
          <display_name>ComStock 90.1-2007</display_name>
        </choice>
        <choice>
          <value>ComStock 90.1-2010</value>
          <display_name>ComStock 90.1-2010</display_name>
        </choice>
        <choice>
          <value>ComStock 90.1-2013</value>
          <display_name>ComStock 90.1-2013</display_name>
        </choice>
        <choice>
          <value>ComStock 90.1-2016</value>
          <display_name>ComStock 90.1-2016</display_name>
        </choice>
        <choice>
          <value>ComStock 90.1-2019</value>
          <display_name>ComStock 90.1-2019</display_name>
        </choice>
      </choices>
    </argument>
    <argument>
      <name>climate_zone</name>
      <display_name>Climate Zone</display_name>
      <type>Choice</type>
      <required>true</required>
      <model_dependent>false</model_dependent>
      <default_value>CEC T24-CEC1</default_value>
      <choices>
        <choice>
          <value>ASHRAE 169-2013-1A</value>
          <display_name>ASHRAE 169-2013-1A</display_name>
        </choice>
        <choice>
          <value>ASHRAE 169-2013-1B</value>
          <display_name>ASHRAE 169-2013-1B</display_name>
        </choice>
        <choice>
          <value>ASHRAE 169-2013-2A</value>
          <display_name>ASHRAE 169-2013-2A</display_name>
        </choice>
        <choice>
          <value>ASHRAE 169-2013-2B</value>
          <display_name>ASHRAE 169-2013-2B</display_name>
        </choice>
        <choice>
          <value>ASHRAE 169-2013-3A</value>
          <display_name>ASHRAE 169-2013-3A</display_name>
        </choice>
        <choice>
          <value>ASHRAE 169-2013-3B</value>
          <display_name>ASHRAE 169-2013-3B</display_name>
        </choice>
        <choice>
          <value>ASHRAE 169-2013-3C</value>
          <display_name>ASHRAE 169-2013-3C</display_name>
        </choice>
        <choice>
          <value>ASHRAE 169-2013-4A</value>
          <display_name>ASHRAE 169-2013-4A</display_name>
        </choice>
        <choice>
          <value>ASHRAE 169-2013-4B</value>
          <display_name>ASHRAE 169-2013-4B</display_name>
        </choice>
        <choice>
          <value>ASHRAE 169-2013-4C</value>
          <display_name>ASHRAE 169-2013-4C</display_name>
        </choice>
        <choice>
          <value>ASHRAE 169-2013-5A</value>
          <display_name>ASHRAE 169-2013-5A</display_name>
        </choice>
        <choice>
          <value>ASHRAE 169-2013-5B</value>
          <display_name>ASHRAE 169-2013-5B</display_name>
        </choice>
        <choice>
          <value>ASHRAE 169-2013-5C</value>
          <display_name>ASHRAE 169-2013-5C</display_name>
        </choice>
        <choice>
          <value>ASHRAE 169-2013-6A</value>
          <display_name>ASHRAE 169-2013-6A</display_name>
        </choice>
        <choice>
          <value>ASHRAE 169-2013-6B</value>
          <display_name>ASHRAE 169-2013-6B</display_name>
        </choice>
        <choice>
          <value>ASHRAE 169-2013-7A</value>
          <display_name>ASHRAE 169-2013-7A</display_name>
        </choice>
        <choice>
          <value>ASHRAE 169-2013-8A</value>
          <display_name>ASHRAE 169-2013-8A</display_name>
        </choice>
        <choice>
          <value>CEC T24-CEC1</value>
          <display_name>CEC T24-CEC1</display_name>
        </choice>
        <choice>
          <value>CEC T24-CEC2</value>
          <display_name>CEC T24-CEC2</display_name>
        </choice>
        <choice>
          <value>CEC T24-CEC3</value>
          <display_name>CEC T24-CEC3</display_name>
        </choice>
        <choice>
          <value>CEC T24-CEC4</value>
          <display_name>CEC T24-CEC4</display_name>
        </choice>
        <choice>
          <value>CEC T24-CEC5</value>
          <display_name>CEC T24-CEC5</display_name>
        </choice>
        <choice>
          <value>CEC T24-CEC6</value>
          <display_name>CEC T24-CEC6</display_name>
        </choice>
        <choice>
          <value>CEC T24-CEC7</value>
          <display_name>CEC T24-CEC7</display_name>
        </choice>
        <choice>
          <value>CEC T24-CEC8</value>
          <display_name>CEC T24-CEC8</display_name>
        </choice>
        <choice>
          <value>CEC T24-CEC9</value>
          <display_name>CEC T24-CEC9</display_name>
        </choice>
        <choice>
          <value>CEC T24-CEC10</value>
          <display_name>CEC T24-CEC10</display_name>
        </choice>
        <choice>
          <value>CEC T24-CEC11</value>
          <display_name>CEC T24-CEC11</display_name>
        </choice>
        <choice>
          <value>CEC T24-CEC12</value>
          <display_name>CEC T24-CEC12</display_name>
        </choice>
        <choice>
          <value>CEC T24-CEC13</value>
          <display_name>CEC T24-CEC13</display_name>
        </choice>
        <choice>
          <value>CEC T24-CEC14</value>
          <display_name>CEC T24-CEC14</display_name>
        </choice>
        <choice>
          <value>CEC T24-CEC15</value>
          <display_name>CEC T24-CEC15</display_name>
        </choice>
        <choice>
          <value>CEC T24-CEC16</value>
          <display_name>CEC T24-CEC16</display_name>
        </choice>
      </choices>
    </argument>
  </arguments>
  <outputs />
  <provenances />
  <tags>
    <tag>Electric Lighting.Lighting Equipment</tag>
  </tags>
  <attributes>
    <attribute>
      <name>Intended Software Tool</name>
      <value>Apply Measure Now</value>
      <datatype>string</datatype>
    </attribute>
    <attribute>
      <name>Intended Software Tool</name>
      <value>OpenStudio Application</value>
      <datatype>string</datatype>
    </attribute>
    <attribute>
      <name>Intended Software Tool</name>
      <value>Parametric Analysis Tool</value>
      <datatype>string</datatype>
    </attribute>
    <attribute>
      <name>Intended Software Tool</name>
      <value>Apply Measure Now</value>
      <datatype>string</datatype>
    </attribute>
    <attribute>
      <name>Intended Software Tool</name>
      <value>OpenStudio Application</value>
      <datatype>string</datatype>
    </attribute>
    <attribute>
      <name>Intended Software Tool</name>
      <value>Parametric Analysis Tool</value>
      <datatype>string</datatype>
    </attribute>
    <attribute>
      <name>Measure Type</name>
      <value>ModelMeasure</value>
      <datatype>string</datatype>
    </attribute>
    <attribute>
      <name>Intended Software Tool</name>
      <value>Apply Measure Now</value>
      <datatype>string</datatype>
    </attribute>
    <attribute>
      <name>Intended Software Tool</name>
      <value>OpenStudio Application</value>
      <datatype>string</datatype>
    </attribute>
    <attribute>
      <name>Intended Software Tool</name>
      <value>Parametric Analysis Tool</value>
      <datatype>string</datatype>
    </attribute>
  </attributes>
  <files>
    <file>
      <filename>LICENSE.md</filename>
      <filetype>md</filetype>
      <usage_type>license</usage_type>
      <checksum>7406EC0C</checksum>
    </file>
    <file>
      <filename>README.md</filename>
      <filetype>md</filetype>
      <usage_type>readme</usage_type>
      <checksum>42A8E548</checksum>
    </file>
    <file>
      <filename>README.md.erb</filename>
      <filetype>erb</filetype>
      <usage_type>readmeerb</usage_type>
      <checksum>703C9964</checksum>
    </file>
    <file>
      <version>
        <software_program>OpenStudio</software_program>
        <identifier>2.6.0</identifier>
        <min_compatible>2.6.0</min_compatible>
      </version>
      <filename>measure.rb</filename>
      <filetype>rb</filetype>
      <usage_type>script</usage_type>
<<<<<<< HEAD
      <checksum>DE95C568</checksum>
=======
      <checksum>B3EAD86E</checksum>
>>>>>>> 19822302
    </file>
    <file>
      <filename>deer_building_types.rb</filename>
      <filetype>rb</filetype>
      <usage_type>resource</usage_type>
      <checksum>813E733A</checksum>
    </file>
    <file>
      <filename>Rt3-DEER Pre-1975-DXEH-CEC T24-CEC1.osm</filename>
      <filetype>osm</filetype>
      <usage_type>test</usage_type>
      <checksum>D0AEC51B</checksum>
    </file>
    <file>
      <filename>hsp_test.osm</filename>
      <filetype>osm</filetype>
      <usage_type>test</usage_type>
      <checksum>F0D9DE21</checksum>
    </file>
    <file>
      <filename>htl_test.osm</filename>
      <filetype>osm</filetype>
      <usage_type>test</usage_type>
      <checksum>DB539D52</checksum>
    </file>
    <file>
      <filename>rff_test.osm</filename>
      <filetype>osm</filetype>
      <usage_type>test</usage_type>
      <checksum>5F50B37D</checksum>
    </file>
    <file>
      <filename>set_exterior_lighting_template_test.rb</filename>
      <filetype>rb</filetype>
      <usage_type>test</usage_type>
<<<<<<< HEAD
      <checksum>38ED96A6</checksum>
=======
      <checksum>4CF42EB8</checksum>
>>>>>>> 19822302
    </file>
  </files>
</measure><|MERGE_RESOLUTION|>--- conflicted
+++ resolved
@@ -3,13 +3,8 @@
   <schema_version>3.1</schema_version>
   <name>set_exterior_lighting_template</name>
   <uid>7d3e15d7-3749-4baa-b7b3-960dc3bd12fc</uid>
-<<<<<<< HEAD
-  <version_id>043ccdf6-024a-4678-bbd9-3c37fe553bd3</version_id>
-  <version_modified>2025-05-07T21:09:46Z</version_modified>
-=======
   <version_id>d29da3e9-36bf-4083-ac32-46239011e899</version_id>
   <version_modified>2025-07-23T23:00:26Z</version_modified>
->>>>>>> 19822302
   <xml_checksum>4EB6C100</xml_checksum>
   <class_name>SetExteriorLightingTemplate</class_name>
   <display_name>Set Exterior Lighting Template</display_name>
@@ -545,11 +540,7 @@
       <filename>measure.rb</filename>
       <filetype>rb</filetype>
       <usage_type>script</usage_type>
-<<<<<<< HEAD
-      <checksum>DE95C568</checksum>
-=======
       <checksum>B3EAD86E</checksum>
->>>>>>> 19822302
     </file>
     <file>
       <filename>deer_building_types.rb</filename>
@@ -564,19 +555,19 @@
       <checksum>D0AEC51B</checksum>
     </file>
     <file>
-      <filename>hsp_test.osm</filename>
+      <filename>hsp_test_output.osm</filename>
       <filetype>osm</filetype>
       <usage_type>test</usage_type>
       <checksum>F0D9DE21</checksum>
     </file>
     <file>
-      <filename>htl_test.osm</filename>
+      <filename>htl_test_output.osm</filename>
       <filetype>osm</filetype>
       <usage_type>test</usage_type>
       <checksum>DB539D52</checksum>
     </file>
     <file>
-      <filename>rff_test.osm</filename>
+      <filename>rff_test_output.osm</filename>
       <filetype>osm</filetype>
       <usage_type>test</usage_type>
       <checksum>5F50B37D</checksum>
@@ -585,11 +576,7 @@
       <filename>set_exterior_lighting_template_test.rb</filename>
       <filetype>rb</filetype>
       <usage_type>test</usage_type>
-<<<<<<< HEAD
-      <checksum>38ED96A6</checksum>
-=======
       <checksum>4CF42EB8</checksum>
->>>>>>> 19822302
     </file>
   </files>
 </measure>