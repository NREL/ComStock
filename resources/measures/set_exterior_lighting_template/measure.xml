<?xml version="1.0"?>
<measure>
  <schema_version>3.1</schema_version>
  <name>set_exterior_lighting_template</name>
  <uid>7d3e15d7-3749-4baa-b7b3-960dc3bd12fc</uid>
<<<<<<< HEAD
  <version_id>043ccdf6-024a-4678-bbd9-3c37fe553bd3</version_id>
  <version_modified>2025-05-07T21:09:46Z</version_modified>
=======
  <version_id>bbaa1a51-fa7b-463b-9a2c-b8c7b495b3b4</version_id>
  <version_modified>2025-07-25T18:55:47Z</version_modified>
>>>>>>> 04e455d3
  <xml_checksum>4EB6C100</xml_checksum>
  <class_name>SetExteriorLightingTemplate</class_name>
  <display_name>Set Exterior Lighting Template</display_name>
  <description>Change the exterior lighting components to make their properties match the selected template.</description>
  <modeler_description>Change the exterior lighting components to make their properties match the selected template using the OpenStudio Standards methods.  Will replace the existing properties where present.</modeler_description>
  <arguments>
    <argument>
      <name>as_constructed_template</name>
      <display_name>As Constructed Template</display_name>
      <description>Template that represents the year the building was first constructed.</description>
      <type>Choice</type>
      <required>true</required>
      <model_dependent>false</model_dependent>
      <default_value>DEER 1985</default_value>
      <choices>
        <choice>
          <value>DEER Pre-1975</value>
          <display_name>DEER Pre-1975</display_name>
        </choice>
        <choice>
          <value>DEER 1985</value>
          <display_name>DEER 1985</display_name>
        </choice>
        <choice>
          <value>DEER 1996</value>
          <display_name>DEER 1996</display_name>
        </choice>
        <choice>
          <value>DEER 2003</value>
          <display_name>DEER 2003</display_name>
        </choice>
        <choice>
          <value>DEER 2007</value>
          <display_name>DEER 2007</display_name>
        </choice>
        <choice>
          <value>DEER 2011</value>
          <display_name>DEER 2011</display_name>
        </choice>
        <choice>
          <value>DEER 2014</value>
          <display_name>DEER 2014</display_name>
        </choice>
        <choice>
          <value>DEER 2015</value>
          <display_name>DEER 2015</display_name>
        </choice>
        <choice>
          <value>DEER 2017</value>
          <display_name>DEER 2017</display_name>
        </choice>
        <choice>
          <value>ComStock DEER Pre-1975</value>
          <display_name>ComStock DEER Pre-1975</display_name>
        </choice>
        <choice>
          <value>ComStock DEER 1985</value>
          <display_name>ComStock DEER 1985</display_name>
        </choice>
        <choice>
          <value>ComStock DEER 1996</value>
          <display_name>ComStock DEER 1996</display_name>
        </choice>
        <choice>
          <value>ComStock DEER 2003</value>
          <display_name>ComStock DEER 2003</display_name>
        </choice>
        <choice>
          <value>ComStock DEER 2007</value>
          <display_name>ComStock DEER 2007</display_name>
        </choice>
        <choice>
          <value>ComStock DEER 2011</value>
          <display_name>ComStock DEER 2011</display_name>
        </choice>
        <choice>
          <value>ComStock DEER 2014</value>
          <display_name>ComStock DEER 2014</display_name>
        </choice>
        <choice>
          <value>ComStock DEER 2015</value>
          <display_name>ComStock DEER 2015</display_name>
        </choice>
        <choice>
          <value>ComStock DEER 2017</value>
          <display_name>ComStock DEER 2017</display_name>
        </choice>
        <choice>
          <value>ComStock DEER 2020</value>
          <display_name>ComStock DEER 2020</display_name>
        </choice>
        <choice>
          <value>DOE Ref Pre-1980</value>
          <display_name>DOE Ref Pre-1980</display_name>
        </choice>
        <choice>
          <value>DOE Ref 1980-2004</value>
          <display_name>DOE Ref 1980-2004</display_name>
        </choice>
        <choice>
          <value>90.1-2004</value>
          <display_name>90.1-2004</display_name>
        </choice>
        <choice>
          <value>90.1-2007</value>
          <display_name>90.1-2007</display_name>
        </choice>
        <choice>
          <value>90.1-2010</value>
          <display_name>90.1-2010</display_name>
        </choice>
        <choice>
          <value>90.1-2013</value>
          <display_name>90.1-2013</display_name>
        </choice>
        <choice>
          <value>90.1-2016</value>
          <display_name>90.1-2016</display_name>
        </choice>
        <choice>
          <value>90.1-2019</value>
          <display_name>90.1-2019</display_name>
        </choice>
        <choice>
          <value>ComStock DOE Ref Pre-1980</value>
          <display_name>ComStock DOE Ref Pre-1980</display_name>
        </choice>
        <choice>
          <value>ComStock DOE Ref 1980-2004</value>
          <display_name>ComStock DOE Ref 1980-2004</display_name>
        </choice>
        <choice>
          <value>ComStock 90.1-2004</value>
          <display_name>ComStock 90.1-2004</display_name>
        </choice>
        <choice>
          <value>ComStock 90.1-2007</value>
          <display_name>ComStock 90.1-2007</display_name>
        </choice>
        <choice>
          <value>ComStock 90.1-2010</value>
          <display_name>ComStock 90.1-2010</display_name>
        </choice>
        <choice>
          <value>ComStock 90.1-2013</value>
          <display_name>ComStock 90.1-2013</display_name>
        </choice>
        <choice>
          <value>ComStock 90.1-2016</value>
          <display_name>ComStock 90.1-2016</display_name>
        </choice>
        <choice>
          <value>ComStock 90.1-2019</value>
          <display_name>ComStock 90.1-2019</display_name>
        </choice>
      </choices>
    </argument>
    <argument>
      <name>template</name>
      <display_name>Template</display_name>
      <type>Choice</type>
      <required>true</required>
      <model_dependent>false</model_dependent>
      <default_value>DEER 1985</default_value>
      <choices>
        <choice>
          <value>DEER Pre-1975</value>
          <display_name>DEER Pre-1975</display_name>
        </choice>
        <choice>
          <value>DEER 1985</value>
          <display_name>DEER 1985</display_name>
        </choice>
        <choice>
          <value>DEER 1996</value>
          <display_name>DEER 1996</display_name>
        </choice>
        <choice>
          <value>DEER 2003</value>
          <display_name>DEER 2003</display_name>
        </choice>
        <choice>
          <value>DEER 2007</value>
          <display_name>DEER 2007</display_name>
        </choice>
        <choice>
          <value>DEER 2011</value>
          <display_name>DEER 2011</display_name>
        </choice>
        <choice>
          <value>DEER 2014</value>
          <display_name>DEER 2014</display_name>
        </choice>
        <choice>
          <value>DEER 2015</value>
          <display_name>DEER 2015</display_name>
        </choice>
        <choice>
          <value>DEER 2017</value>
          <display_name>DEER 2017</display_name>
        </choice>
        <choice>
          <value>ComStock DEER Pre-1975</value>
          <display_name>ComStock DEER Pre-1975</display_name>
        </choice>
        <choice>
          <value>ComStock DEER 1985</value>
          <display_name>ComStock DEER 1985</display_name>
        </choice>
        <choice>
          <value>ComStock DEER 1996</value>
          <display_name>ComStock DEER 1996</display_name>
        </choice>
        <choice>
          <value>ComStock DEER 2003</value>
          <display_name>ComStock DEER 2003</display_name>
        </choice>
        <choice>
          <value>ComStock DEER 2007</value>
          <display_name>ComStock DEER 2007</display_name>
        </choice>
        <choice>
          <value>ComStock DEER 2011</value>
          <display_name>ComStock DEER 2011</display_name>
        </choice>
        <choice>
          <value>ComStock DEER 2014</value>
          <display_name>ComStock DEER 2014</display_name>
        </choice>
        <choice>
          <value>ComStock DEER 2015</value>
          <display_name>ComStock DEER 2015</display_name>
        </choice>
        <choice>
          <value>ComStock DEER 2017</value>
          <display_name>ComStock DEER 2017</display_name>
        </choice>
        <choice>
          <value>ComStock DEER 2020</value>
          <display_name>ComStock DEER 2020</display_name>
        </choice>
        <choice>
          <value>DOE Ref Pre-1980</value>
          <display_name>DOE Ref Pre-1980</display_name>
        </choice>
        <choice>
          <value>DOE Ref 1980-2004</value>
          <display_name>DOE Ref 1980-2004</display_name>
        </choice>
        <choice>
          <value>90.1-2004</value>
          <display_name>90.1-2004</display_name>
        </choice>
        <choice>
          <value>90.1-2007</value>
          <display_name>90.1-2007</display_name>
        </choice>
        <choice>
          <value>90.1-2010</value>
          <display_name>90.1-2010</display_name>
        </choice>
        <choice>
          <value>90.1-2013</value>
          <display_name>90.1-2013</display_name>
        </choice>
        <choice>
          <value>90.1-2016</value>
          <display_name>90.1-2016</display_name>
        </choice>
        <choice>
          <value>90.1-2019</value>
          <display_name>90.1-2019</display_name>
        </choice>
        <choice>
          <value>ComStock DOE Ref Pre-1980</value>
          <display_name>ComStock DOE Ref Pre-1980</display_name>
        </choice>
        <choice>
          <value>ComStock DOE Ref 1980-2004</value>
          <display_name>ComStock DOE Ref 1980-2004</display_name>
        </choice>
        <choice>
          <value>ComStock 90.1-2004</value>
          <display_name>ComStock 90.1-2004</display_name>
        </choice>
        <choice>
          <value>ComStock 90.1-2007</value>
          <display_name>ComStock 90.1-2007</display_name>
        </choice>
        <choice>
          <value>ComStock 90.1-2010</value>
          <display_name>ComStock 90.1-2010</display_name>
        </choice>
        <choice>
          <value>ComStock 90.1-2013</value>
          <display_name>ComStock 90.1-2013</display_name>
        </choice>
        <choice>
          <value>ComStock 90.1-2016</value>
          <display_name>ComStock 90.1-2016</display_name>
        </choice>
        <choice>
          <value>ComStock 90.1-2019</value>
          <display_name>ComStock 90.1-2019</display_name>
        </choice>
      </choices>
    </argument>
    <argument>
      <name>climate_zone</name>
      <display_name>Climate Zone</display_name>
      <type>Choice</type>
      <required>true</required>
      <model_dependent>false</model_dependent>
      <default_value>CEC T24-CEC1</default_value>
      <choices>
        <choice>
          <value>ASHRAE 169-2013-1A</value>
          <display_name>ASHRAE 169-2013-1A</display_name>
        </choice>
        <choice>
          <value>ASHRAE 169-2013-1B</value>
          <display_name>ASHRAE 169-2013-1B</display_name>
        </choice>
        <choice>
          <value>ASHRAE 169-2013-2A</value>
          <display_name>ASHRAE 169-2013-2A</display_name>
        </choice>
        <choice>
          <value>ASHRAE 169-2013-2B</value>
          <display_name>ASHRAE 169-2013-2B</display_name>
        </choice>
        <choice>
          <value>ASHRAE 169-2013-3A</value>
          <display_name>ASHRAE 169-2013-3A</display_name>
        </choice>
        <choice>
          <value>ASHRAE 169-2013-3B</value>
          <display_name>ASHRAE 169-2013-3B</display_name>
        </choice>
        <choice>
          <value>ASHRAE 169-2013-3C</value>
          <display_name>ASHRAE 169-2013-3C</display_name>
        </choice>
        <choice>
          <value>ASHRAE 169-2013-4A</value>
          <display_name>ASHRAE 169-2013-4A</display_name>
        </choice>
        <choice>
          <value>ASHRAE 169-2013-4B</value>
          <display_name>ASHRAE 169-2013-4B</display_name>
        </choice>
        <choice>
          <value>ASHRAE 169-2013-4C</value>
          <display_name>ASHRAE 169-2013-4C</display_name>
        </choice>
        <choice>
          <value>ASHRAE 169-2013-5A</value>
          <display_name>ASHRAE 169-2013-5A</display_name>
        </choice>
        <choice>
          <value>ASHRAE 169-2013-5B</value>
          <display_name>ASHRAE 169-2013-5B</display_name>
        </choice>
        <choice>
          <value>ASHRAE 169-2013-5C</value>
          <display_name>ASHRAE 169-2013-5C</display_name>
        </choice>
        <choice>
          <value>ASHRAE 169-2013-6A</value>
          <display_name>ASHRAE 169-2013-6A</display_name>
        </choice>
        <choice>
          <value>ASHRAE 169-2013-6B</value>
          <display_name>ASHRAE 169-2013-6B</display_name>
        </choice>
        <choice>
          <value>ASHRAE 169-2013-7A</value>
          <display_name>ASHRAE 169-2013-7A</display_name>
        </choice>
        <choice>
          <value>ASHRAE 169-2013-8A</value>
          <display_name>ASHRAE 169-2013-8A</display_name>
        </choice>
        <choice>
          <value>CEC T24-CEC1</value>
          <display_name>CEC T24-CEC1</display_name>
        </choice>
        <choice>
          <value>CEC T24-CEC2</value>
          <display_name>CEC T24-CEC2</display_name>
        </choice>
        <choice>
          <value>CEC T24-CEC3</value>
          <display_name>CEC T24-CEC3</display_name>
        </choice>
        <choice>
          <value>CEC T24-CEC4</value>
          <display_name>CEC T24-CEC4</display_name>
        </choice>
        <choice>
          <value>CEC T24-CEC5</value>
          <display_name>CEC T24-CEC5</display_name>
        </choice>
        <choice>
          <value>CEC T24-CEC6</value>
          <display_name>CEC T24-CEC6</display_name>
        </choice>
        <choice>
          <value>CEC T24-CEC7</value>
          <display_name>CEC T24-CEC7</display_name>
        </choice>
        <choice>
          <value>CEC T24-CEC8</value>
          <display_name>CEC T24-CEC8</display_name>
        </choice>
        <choice>
          <value>CEC T24-CEC9</value>
          <display_name>CEC T24-CEC9</display_name>
        </choice>
        <choice>
          <value>CEC T24-CEC10</value>
          <display_name>CEC T24-CEC10</display_name>
        </choice>
        <choice>
          <value>CEC T24-CEC11</value>
          <display_name>CEC T24-CEC11</display_name>
        </choice>
        <choice>
          <value>CEC T24-CEC12</value>
          <display_name>CEC T24-CEC12</display_name>
        </choice>
        <choice>
          <value>CEC T24-CEC13</value>
          <display_name>CEC T24-CEC13</display_name>
        </choice>
        <choice>
          <value>CEC T24-CEC14</value>
          <display_name>CEC T24-CEC14</display_name>
        </choice>
        <choice>
          <value>CEC T24-CEC15</value>
          <display_name>CEC T24-CEC15</display_name>
        </choice>
        <choice>
          <value>CEC T24-CEC16</value>
          <display_name>CEC T24-CEC16</display_name>
        </choice>
      </choices>
    </argument>
  </arguments>
  <outputs />
  <provenances />
  <tags>
    <tag>Electric Lighting.Lighting Equipment</tag>
  </tags>
  <attributes>
    <attribute>
      <name>Intended Software Tool</name>
      <value>Apply Measure Now</value>
      <datatype>string</datatype>
    </attribute>
    <attribute>
      <name>Intended Software Tool</name>
      <value>OpenStudio Application</value>
      <datatype>string</datatype>
    </attribute>
    <attribute>
      <name>Intended Software Tool</name>
      <value>Parametric Analysis Tool</value>
      <datatype>string</datatype>
    </attribute>
    <attribute>
      <name>Intended Software Tool</name>
      <value>Apply Measure Now</value>
      <datatype>string</datatype>
    </attribute>
    <attribute>
      <name>Intended Software Tool</name>
      <value>OpenStudio Application</value>
      <datatype>string</datatype>
    </attribute>
    <attribute>
      <name>Intended Software Tool</name>
      <value>Parametric Analysis Tool</value>
      <datatype>string</datatype>
    </attribute>
    <attribute>
      <name>Measure Type</name>
      <value>ModelMeasure</value>
      <datatype>string</datatype>
    </attribute>
    <attribute>
      <name>Intended Software Tool</name>
      <value>Apply Measure Now</value>
      <datatype>string</datatype>
    </attribute>
    <attribute>
      <name>Intended Software Tool</name>
      <value>OpenStudio Application</value>
      <datatype>string</datatype>
    </attribute>
    <attribute>
      <name>Intended Software Tool</name>
      <value>Parametric Analysis Tool</value>
      <datatype>string</datatype>
    </attribute>
  </attributes>
  <files>
    <file>
      <filename>LICENSE.md</filename>
      <filetype>md</filetype>
      <usage_type>license</usage_type>
      <checksum>7406EC0C</checksum>
    </file>
    <file>
      <filename>README.md</filename>
      <filetype>md</filetype>
      <usage_type>readme</usage_type>
      <checksum>42A8E548</checksum>
    </file>
    <file>
      <filename>README.md.erb</filename>
      <filetype>erb</filetype>
      <usage_type>readmeerb</usage_type>
      <checksum>703C9964</checksum>
    </file>
    <file>
      <version>
        <software_program>OpenStudio</software_program>
        <identifier>2.6.0</identifier>
        <min_compatible>2.6.0</min_compatible>
      </version>
      <filename>measure.rb</filename>
      <filetype>rb</filetype>
      <usage_type>script</usage_type>
<<<<<<< HEAD
      <checksum>DE95C568</checksum>
=======
      <checksum>C2918447</checksum>
>>>>>>> 04e455d3
    </file>
    <file>
      <filename>deer_building_types.rb</filename>
      <filetype>rb</filetype>
      <usage_type>resource</usage_type>
      <checksum>813E733A</checksum>
    </file>
    <file>
      <filename>Rt3-DEER Pre-1975-DXEH-CEC T24-CEC1.osm</filename>
      <filetype>osm</filetype>
      <usage_type>test</usage_type>
      <checksum>D0AEC51B</checksum>
    </file>
    <file>
      <filename>hsp_test.osm</filename>
      <filetype>osm</filetype>
      <usage_type>test</usage_type>
      <checksum>F0D9DE21</checksum>
    </file>
    <file>
      <filename>htl_test.osm</filename>
      <filetype>osm</filetype>
      <usage_type>test</usage_type>
      <checksum>DB539D52</checksum>
    </file>
    <file>
      <filename>rff_test.osm</filename>
      <filetype>osm</filetype>
      <usage_type>test</usage_type>
      <checksum>5F50B37D</checksum>
    </file>
    <file>
      <filename>set_exterior_lighting_template_test.rb</filename>
      <filetype>rb</filetype>
      <usage_type>test</usage_type>
<<<<<<< HEAD
      <checksum>38ED96A6</checksum>
=======
      <checksum>8E769338</checksum>
>>>>>>> 04e455d3
    </file>
  </files>
</measure><|MERGE_RESOLUTION|>--- conflicted
+++ resolved
@@ -3,13 +3,8 @@
   <schema_version>3.1</schema_version>
   <name>set_exterior_lighting_template</name>
   <uid>7d3e15d7-3749-4baa-b7b3-960dc3bd12fc</uid>
-<<<<<<< HEAD
-  <version_id>043ccdf6-024a-4678-bbd9-3c37fe553bd3</version_id>
-  <version_modified>2025-05-07T21:09:46Z</version_modified>
-=======
   <version_id>bbaa1a51-fa7b-463b-9a2c-b8c7b495b3b4</version_id>
   <version_modified>2025-07-25T18:55:47Z</version_modified>
->>>>>>> 04e455d3
   <xml_checksum>4EB6C100</xml_checksum>
   <class_name>SetExteriorLightingTemplate</class_name>
   <display_name>Set Exterior Lighting Template</display_name>
@@ -545,11 +540,7 @@
       <filename>measure.rb</filename>
       <filetype>rb</filetype>
       <usage_type>script</usage_type>
-<<<<<<< HEAD
-      <checksum>DE95C568</checksum>
-=======
       <checksum>C2918447</checksum>
->>>>>>> 04e455d3
     </file>
     <file>
       <filename>deer_building_types.rb</filename>
@@ -585,11 +576,7 @@
       <filename>set_exterior_lighting_template_test.rb</filename>
       <filetype>rb</filetype>
       <usage_type>test</usage_type>
-<<<<<<< HEAD
-      <checksum>38ED96A6</checksum>
-=======
       <checksum>8E769338</checksum>
->>>>>>> 04e455d3
     </file>
   </files>
 </measure>