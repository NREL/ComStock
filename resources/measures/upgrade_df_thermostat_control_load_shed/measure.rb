# ComStock™, Copyright (c) 2023 Alliance for Sustainable Energy, LLC. All rights reserved.
# See top level LICENSE.txt file for license terms.

# *******************************************************************************
# OpenStudio(R), Copyright (c) 2008-2018, Alliance for Sustainable Energy, LLC.
# All rights reserved.
# Redistribution and use in source and binary forms, with or without
# modification, are permitted provided that the following conditions are met:
#
# (1) Redistributions of source code must retain the above copyright notice,
# this list of conditions and the following disclaimer.
#
# (2) Redistributions in binary form must reproduce the above copyright notice,
# this list of conditions and the following disclaimer in the documentation
# and/or other materials provided with the distribution.
#
# (3) Neither the name of the copyright holder nor the names of any contributors
# may be used to endorse or promote products derived from this software without
# specific prior written permission from the respective party.
#
# (4) Other than as required in clauses (1) and (2), distributions in any form
# of modifications or other derivative works may not use the "OpenStudio"
# trademark, "OS", "os", or any other confusingly similar designation without
# specific prior written permission from Alliance for Sustainable Energy, LLC.
#
# THIS SOFTWARE IS PROVIDED BY THE COPYRIGHT HOLDER(S) AND ANY CONTRIBUTORS
# "AS IS" AND ANY EXPRESS OR IMPLIED WARRANTIES, INCLUDING, BUT NOT LIMITED TO,
# THE IMPLIED WARRANTIES OF MERCHANTABILITY AND FITNESS FOR A PARTICULAR PURPOSE
# ARE DISCLAIMED. IN NO EVENT SHALL THE COPYRIGHT HOLDER(S), ANY CONTRIBUTORS, THE
# UNITED STATES GOVERNMENT, OR THE UNITED STATES DEPARTMENT OF ENERGY, NOR ANY OF
# THEIR EMPLOYEES, BE LIABLE FOR ANY DIRECT, INDIRECT, INCIDENTAL, SPECIAL,
# EXEMPLARY, OR CONSEQUENTIAL DAMAGES (INCLUDING, BUT NOT LIMITED TO, PROCUREMENT
# OF SUBSTITUTE GOODS OR SERVICES; LOSS OF USE, DATA, OR PROFITS; OR BUSINESS
# INTERRUPTION) HOWEVER CAUSED AND ON ANY THEORY OF LIABILITY, WHETHER IN CONTRACT,
# STRICT LIABILITY, OR TORT (INCLUDING NEGLIGENCE OR OTHERWISE) ARISING IN ANY WAY
# OUT OF THE USE OF THIS SOFTWARE, EVEN IF ADVISED OF THE POSSIBILITY OF SUCH DAMAGE.
# *******************************************************************************

# require all .rb files in resources folder
Dir[File.dirname(__FILE__) + '/resources/*.rb'].each { |file| require file }

require 'openstudio'
require 'date'
require 'openstudio-standards'

# start the measure
class DfThermostatControlLoadShed < OpenStudio::Measure::ModelMeasure
  # human readable name
  def name
    return "demand flexibility - thermostat control load shed"
  end

  # human readable description
  def description
    return "This measure implements demand flexibility measure on daily thermostat control with load shed strategy, by adjusting thermostat setpoints (increasing the deadband) corresponding to the peak schedule based on daily peak load prediction."
  end

  # human readable description of modeling approach
  def modeler_description
    return "This measure performs load prediction based on options of full baseline run, bin-sample method and par year bin-sample method. It generates daily peak schedule based on the load prediction, and then iterates through all applicable (electric) thermostats to adjust the cooling and heating setpoints for daily peak window."
  end

  # define the arguments that the user will input
  def arguments(model)
    args = OpenStudio::Measure::OSArgumentVector.new

    choices_obj = ['peak load', 'emission', 'utility bill cost', 'operational cost']
    demand_flexibility_objective = OpenStudio::Ruleset::OSArgument.makeChoiceArgument('demand_flexibility_objective', choices_obj, true)
    demand_flexibility_objective.setDisplayName("Objective of demand flexibility control (peak load, emission, utility bill cost, operational cost)")
    demand_flexibility_objective.setDefaultValue('peak load')
    args << demand_flexibility_objective 

    peak_len = OpenStudio::Measure::OSArgument.makeIntegerArgument('peak_len', true)
    peak_len.setDisplayName("Length of dispatch window (hour)")
    peak_len.setDefaultValue(4)
    args << peak_len

    rebound_len = OpenStudio::Measure::OSArgument.makeIntegerArgument('rebound_len', true)
    rebound_len.setDisplayName("Length of rebound period after dispatch window (hour)")
    rebound_len.setDefaultValue(2)
    args << rebound_len

    sp_adjustment = OpenStudio::Measure::OSArgument.makeDoubleArgument('sp_adjustment', true)
    sp_adjustment.setDisplayName("Degrees C to Adjust Setpoint By")
    sp_adjustment.setDefaultValue(2.0)
    args << sp_adjustment

    num_timesteps_in_hr = OpenStudio::Measure::OSArgument.makeIntegerArgument('num_timesteps_in_hr', true)
    num_timesteps_in_hr.setDisplayName("Number/Count of timesteps in an hour for sample simulations")
    num_timesteps_in_hr.setDefaultValue(4)
    args << num_timesteps_in_hr

    choices = ['full baseline', 'bin sample', 'part year bin sample', 'fix', 'oat']
    load_prediction_method = OpenStudio::Ruleset::OSArgument.makeChoiceArgument('load_prediction_method', choices, true)
    load_prediction_method.setDisplayName("Method of load prediction (full baseline run, bin sample, part year bin sample, fixed schedule, outdoor air temperature-based)")
    load_prediction_method.setDefaultValue('full baseline')
    args << load_prediction_method

    peak_lag = OpenStudio::Measure::OSArgument.makeIntegerArgument('peak_lag', true)
    peak_lag.setDisplayName("Time lag of peak responding to temperature peak (hour), for oat prediction method only")
    peak_lag.setDefaultValue(2)
    args << peak_lag

    choices_strate = ['max savings', 'start with peak', 'end with peak', 'center with peak']
    peak_window_strategy = OpenStudio::Ruleset::OSArgument.makeChoiceArgument('peak_window_strategy', choices_strate, true)
    peak_window_strategy.setDisplayName("Method of determining peak windows (max savings, start with peak, end with peak, center with peak)")
    peak_window_strategy.setDefaultValue('center with peak')
    args << peak_window_strategy

    choices_scenarios = [
      'AER_95DecarbBy2035',
      'AER_95DecarbBy2050',
      'AER_HighRECost',
      'AER_LowRECost',
      'AER_MidCase',
      'LRMER_95DecarbBy2035_15',
      'LRMER_95DecarbBy2035_30',
      'LRMER_95DecarbBy2035_15_2025start',
      'LRMER_95DecarbBy2035_25_2025start',
      'LRMER_95DecarbBy2050_15',
      'LRMER_95DecarbBy2050_30',
      'LRMER_HighRECost_15',
      'LRMER_HighRECost_30',
      'LRMER_LowRECost_15',
      'LRMER_LowRECost_30',
      'LRMER_LowRECost_15_2025start',
      'LRMER_LowRECost_25_2025start',
      'LRMER_MidCase_15',
      'LRMER_MidCase_30',
      'LRMER_MidCase_15_2025start',
      'LRMER_MidCase_25_2025start'
    ]
    cambium_scenario = OpenStudio::Ruleset::OSArgument.makeChoiceArgument('cambium_scenario', choices_scenarios, true)
    cambium_scenario.setDisplayName("Cambium emission scenario")
    cambium_scenario.setDefaultValue('LRMER_MidCase_30')
    args << cambium_scenario

    # apply_measure = OpenStudio::Measure::OSArgument.makeBoolArgument('apply_measure', true)
    # apply_measure.setDisplayName('Apply measure?')
    # apply_measure.setDescription('')
    # apply_measure.setDefaultValue(true)
    # args << apply_measure

    return args
  end

  # define what happens when the measure is run
  def run(model, runner, user_arguments)
    super(model, runner, user_arguments)

    ############################################
    # use the built-in error checking
    ############################################
    if !runner.validateUserArguments(arguments(model), user_arguments)
      return false
    end

    ############################################
    # assign the user inputs to variables
    ############################################
    demand_flexibility_objective = runner.getStringArgumentValue("demand_flexibility_objective",user_arguments)
    peak_len = runner.getIntegerArgumentValue("peak_len",user_arguments)
    rebound_len = runner.getIntegerArgumentValue("rebound_len",user_arguments)
    sp_adjustment = runner.getDoubleArgumentValue('sp_adjustment', user_arguments)
    num_timesteps_in_hr = runner.getIntegerArgumentValue("num_timesteps_in_hr",user_arguments)
    load_prediction_method = runner.getStringArgumentValue("load_prediction_method",user_arguments)
    peak_lag = runner.getIntegerArgumentValue("peak_lag",user_arguments)
    peak_window_strategy = runner.getStringArgumentValue("peak_window_strategy",user_arguments)
    cambium_scenario = runner.getStringArgumentValue("cambium_scenario",user_arguments)

    def leap_year?(year)
      if (year % 4 == 0 && year % 100 != 0) || (year % 400 == 0)
        return true
      else
        return false
      end
    end

    def temp_setp_adjust_hourly_based_on_sch(peak_sch, sp_adjustment)
      sp_adjustment_values = peak_sch.map{|a| sp_adjustment*a}
      return sp_adjustment_values
    end

    def get_interval_schedule_from_schedule_ruleset(model, schedule_ruleset, size)
      # https://github.com/NREL/openstudio-standards/blob/9e6bdf751baedfe73567f532007fefe6656f5abf/lib/openstudio-standards/standards/Standards.ScheduleRuleset.rb#L696
      yd = model.getYearDescription
      start_date = yd.makeDate(1, 1)
      end_date = yd.makeDate(12, 31)
      values = []#OpenStudio::Vector.new
      if size == 8760 || size == 8784
        interval = OpenStudio::Time.new(1.0 / 24.0)#1h interval
      elsif size == 35040 || size == 35136
        interval = OpenStudio::Time.new(1.0 / 24.0 / 4.0)#15min interval
      else
        raise "Interval not supported"
      end
      day_schedules = schedule_ruleset.getDaySchedules(start_date, end_date)
      # Make new array of day schedules for year
      day_sched_array = []
      day_schedules.each do |day_schedule|
        day_sched_array << day_schedule
      end
      day_sched_array.each do |day_schedule|
        current_hour = interval
        time_values = day_schedule.times
        num_times = time_values.size
        value_sum = 0
        value_count = 0
        time_values.each do |until_hr|
          if until_hr < current_hour
            # Add to tally for next hour average
            value_sum += day_schedule.getValue(until_hr).to_f
            value_count += 1
          elsif until_hr >= current_hour + interval
            # Loop through hours to catch current hour up to until_hr
            while current_hour <= until_hr
              values << day_schedule.getValue(until_hr).to_f
              current_hour += interval
            end
            if (current_hour - until_hr) < interval
              # This means until_hr is not an even hour break
              # i.e. there is a sub-hour time step
              # Increment the sum for averaging
              value_sum += day_schedule.getValue(until_hr).to_f
              value_count += 1
            end
          else
            # Add to tally for this hour average
            value_sum += day_schedule.getValue(until_hr).to_f
            value_count += 1
            # Calc hour average
            if value_count > 0
              value_avg = value_sum / value_count
            else
              value_avg = 0
            end
            values << value_avg
            # setup for next hour
            value_sum = 0
            value_count = 0
            current_hour += interval
          end
        end
      end
      return values
    end

    def assign_clgsch_to_thermostats(model,applicable_clg_thermostats,runner,clgsp_adjustment_values)
      yd = model.getYearDescription
      start_date = yd.makeDate(1, 1)
      clg_set_schs = {}
      nts = 0
      applicable_clg_thermostats.each do |thermostat|
        # setup new cooling setpoint schedule
        clg_set_sch = thermostat.coolingSetpointTemperatureSchedule
        if !clg_set_sch.empty?
          # clone of not already in hash
          if clg_set_schs.key?(clg_set_sch.get.name.to_s)
            # exist
            new_clg_set_sch = clg_set_schs[clg_set_sch.get.name.to_s]
          else
            # new
            schedule = clg_set_sch.get.clone(model)
            schedule = schedule.to_Schedule.get
            schedule_8760 = get_interval_schedule_from_schedule_ruleset(model, schedule.to_ScheduleRuleset.get, clgsp_adjustment_values.size)
            if schedule_8760.size != clgsp_adjustment_values.size
              msize = [schedule_8760.size, clgsp_adjustment_values.size].min
              nums = [schedule_8760.take(msize), clgsp_adjustment_values.take(msize)]
            else
              nums = [schedule_8760, clgsp_adjustment_values]
            end
            new_schedule_8760 = nums.transpose.map(&:sum)
            schedule_values = OpenStudio::Vector.new(new_schedule_8760.length, 0.0)
            new_schedule_8760.each_with_index do |val,i|
              schedule_values[i] = val
            end
            # make a schedule
            if schedule_values.size == 35040 || schedule_values.size == 35136
              interval_hr = OpenStudio::Time.new(0, 0, 15)
            elsif schedule_values.size == 8760 || schedule_values.size == 8784
              interval_hr = OpenStudio::Time.new(0, 1, 0)
            else
              runner.registerError("Interval not supported")
              return false
            end
            timeseries = OpenStudio::TimeSeries.new(start_date, interval_hr, schedule_values, "C")
            new_clg_set_sch = OpenStudio::Model::ScheduleInterval::fromTimeSeries(timeseries, model)
            if new_clg_set_sch.empty?
              runner.registerError("Unable to make schedule")
              return false
            end
            new_clg_set_sch = new_clg_set_sch.get
            new_clg_set_sch.setName("#{clg_set_sch.get.name.to_s} adjusted")
            ### add to the hash
            clg_set_schs[clg_set_sch.get.name.to_s] = new_clg_set_sch
          end
          # hook up clone to thermostat
          # puts("Setting new schedule #{new_clg_set_sch.name.to_s}")
          thermostat.setCoolingSetpointTemperatureSchedule(new_clg_set_sch)
          nts += 1
        else
          runner.registerWarning("Thermostat '#{thermostat.name}' doesn't have a cooling setpoint schedule")
        end
      end
      return nts
    end

    def assign_heatsch_to_thermostats(model,applicable_htg_thermostats,runner,heatsp_adjustment_values)
      yd = model.getYearDescription
      start_date = yd.makeDate(1, 1)
      heat_set_schs = {}
      nts = 0
      # thermostats = model.getThermostatSetpointDualSetpoints
      applicable_htg_thermostats.each do |thermostat|
        # setup new cooling setpoint schedule
        heat_set_sch = thermostat.heatingSetpointTemperatureSchedule
        if !heat_set_sch.empty?
          # clone of not already in hash
          if heat_set_schs.key?(heat_set_sch.get.name.to_s)
            # exist
            new_heat_set_sch = heat_set_schs[heat_set_sch.get.name.to_s]
          else
            # new
            schedule = heat_set_sch.get.clone(model)
            schedule = schedule.to_Schedule.get
            schedule_8760 = get_interval_schedule_from_schedule_ruleset(model, schedule.to_ScheduleRuleset.get, clgsp_adjustment_values.size)
            if schedule_8760.size != heatsp_adjustment_values.size
              msize = [schedule_8760.size, heatsp_adjustment_values.size].min
              nums = [schedule_8760.take(msize), heatsp_adjustment_values.take(msize)]
            else
              nums = [schedule_8760, heatsp_adjustment_values]
            end
            new_schedule_8760 = nums.transpose.map(&:sum)
            schedule_values = OpenStudio::Vector.new(new_schedule_8760.length, 0.0)
            new_schedule_8760.each_with_index do |val,i|
              schedule_values[i] = val
            end
            # make a schedule
            if schedule_values.size == 35040 || schedule_values.size == 35136
              interval_hr = OpenStudio::Time.new(0, 0, 15)
            elsif schedule_values.size == 8760 || schedule_values.size == 8784
              interval_hr = OpenStudio::Time.new(0, 1, 0)
            else
              runner.registerError("Interval not supported")
              return false
            end
            timeseries = OpenStudio::TimeSeries.new(start_date, interval_hr, schedule_values, "C")
            new_heat_set_sch = OpenStudio::Model::ScheduleInterval::fromTimeSeries(timeseries, model)
            if new_heat_set_sch.empty?
              runner.registerError("Unable to make schedule")
              return false
            end
            new_heat_set_sch = new_heat_set_sch.get
            new_heat_set_sch.setName("#{heat_set_sch.get.name.to_s} adjusted")
            ### add to the hash
            heat_set_schs[heat_set_sch.get.name.to_s] = new_heat_set_sch
          end
          # hook up clone to thermostat
          # puts("Setting new schedule #{new_heat_set_sch.name.to_s}")
          thermostat.setHeatingSetpointTemperatureSchedule(new_heat_set_sch)
          nts += 1
        else
          runner.registerWarning("Thermostat '#{thermostat.name}' doesn't have a cooling setpoint schedule")
        end
      end
      return nts
    end

    def isapplicable_buildingtype(model,runner,applicable_building_types)
      model_building_type = nil
      if model.getBuilding.standardsBuildingType.is_initialized
        model_building_type = model.getBuilding.standardsBuildingType.get
      else
        runner.registerError('model.getBuilding.standardsBuildingType is empty.')
        return false
      end
      # puts("--- model_building_type = #{model_building_type}")
      if !applicable_building_types.include?(model_building_type)#.downcase)
        runner.registerAsNotApplicable("applicability not passed due to building type (office buildings): #{model_building_type}")
        return false
      elsif model_building_type == 'Office' || model_building_type == 'OfL' || model_building_type == 'OfS'
        # https://github.com/NREL/ComStock/blob/a541f15d27206f4e23d56be53ef8b7e154edda9e/postprocessing/comstockpostproc/cbecs.py#L309-L327
        model_building_floor_area_m2 = model.building.get.floorArea.to_f
        model_building_floor_area_sqft = OpenStudio.convert(model_building_floor_area_m2, 'm^2', 'ft^2').get
        # puts("--- model_building_floor_area_sqft = #{model_building_floor_area_sqft}")
        model_num_floor = nil
        buildingstories = model.building.get.buildingStories
        model_num_floor = buildingstories.size
        # puts("--- buildingstories = #{buildingstories}")
        # puts("--- model_num_floor = #{model_num_floor}")
        if model_building_floor_area_sqft < 25000
          if model_num_floor <= 3
              cstock_bldg_type = 'SmallOffice'
          else
              cstock_bldg_type = 'MediumOffice'
          end
        elsif model_building_floor_area_sqft >= 25000 && model_building_floor_area_sqft < 150000
          if model_num_floor <= 5
              cstock_bldg_type = 'MediumOffice'
          else
              cstock_bldg_type = 'LargeOffice'
          end
        elsif model_building_floor_area_sqft >= 150000
          cstock_bldg_type = 'LargeOffice'
        end
        puts("--- cstock_bldg_type = #{cstock_bldg_type}")
        if !applicable_building_types.include?(cstock_bldg_type)#.downcase)
          # puts("&&& applicability not passed due to building type (buildings with large exhaust): #{model_building_type}")
          runner.registerAsNotApplicable("applicability not passed due to building type (large office buildings): #{cstock_bldg_type}")
          return false
        else
          puts("--- applicability passed for building type: #{cstock_bldg_type}")
          return true
        end
      else
        puts("--- applicability passed for building type: #{model_building_type}")
        return true
      end
    end

    def applicable_thermostats(model)
      applicable_clg_thermostats = []
      applicable_htg_thermostats = []
      thermostats = model.getThermostatSetpointDualSetpoints
      thermostats.each do |thermostat|
        thermalzone = thermostat.to_Thermostat.get.thermalZone.get
        clg_fueltypes = thermalzone.coolingFuelTypes.map(&:valueName).uniq
        htg_fueltypes = thermalzone.heatingFuelTypes.map(&:valueName).uniq
        # puts("### DEBUGGING: clg_fueltypes = #{clg_fueltypes}")
        # puts("### DEBUGGING: htg_fueltypes = #{htg_fueltypes}")
        if clg_fueltypes == ["Electricity"]
          applicable_clg_thermostats << thermostat
        end
        if htg_fueltypes == ["Electricity"]
          applicable_htg_thermostats << thermostat
        end
      end
      return applicable_clg_thermostats, applicable_htg_thermostats, thermostats.size
    end

    # adding output variables (for debugging)
    out_vars = [
      'Lights Electricity Energy',
      'Lights Electricity Rate',
      'Zone Lights Electricity Energy',
      'Zone Lights Electricity Rate',
      'Schedule Value'
    ]
    out_vars.each do |out_var_name|
        ov = OpenStudio::Model::OutputVariable.new('ov', model)
        ov.setKeyValue('*')
        ov.setReportingFrequency('timestep')
        ov.setVariableName(out_var_name)
    end

    ############################################
    # Applicability check
    ############################################
    puts("### ============================================================")
    puts("### Applicability check...")
    applicable_building_types = [
      # "Hotel",
      "SmallOffice",
<<<<<<< HEAD
      "MediumOffice",
      "LargeOffice",
      "OfL",
      "OfS",
      "Office",
      "Warehouse",
      "PrimarySchool",
      "SecondarySchool"
=======
      "OfS",
      "MediumOffice",
      "LargeOffice",
      "OfL",
      "Office",
      "Warehouse",
      "SUn",
      "PrimarySchool",
      "EPr",
      "SecondarySchool",
      "ESe",
>>>>>>> 507ef3dc
    ]
    if isapplicable_buildingtype(model,runner,applicable_building_types)
      puts("--- building type applicability passed")
    else
      return true
    end
    applicable_clg_thermostats, applicable_htg_thermostats, nts = applicable_thermostats(model)
    # puts(applicable_clg_thermostats.size)
    # puts(applicable_htg_thermostats.size)
    if applicable_clg_thermostats.size > 0 && applicable_htg_thermostats.size > 0
      puts("--- electric cooling and heating applicability passed")
    elsif applicable_clg_thermostats.size > 0
      puts("--- electric cooling applicability passed")
    elsif applicable_htg_thermostats.size > 0
      puts("--- electric heating applicability passed")
    else
      runner.registerAsNotApplicable("applicability not passed for electric cooling and heating")
      return true
    end
    runner.registerInitialCondition("The building initially has #{nts} thermostats, of which #{applicable_clg_thermostats.size} are associated with electric cooling and #{applicable_htg_thermostats.size} are associated with electric heating.")
    
    ############################################
    # Load prediction
    ############################################
    puts("### ============================================================")
    puts("### Reading weather file...")
    oat = read_epw(model)
    puts("--- oat.size = #{oat.size}")
    if load_prediction_method == 'full baseline'
      puts("### ============================================================")
      puts("### Running full baseline for load prediction...")
      annual_load = load_prediction_from_full_run(model, num_timesteps_in_hr=num_timesteps_in_hr)
      # puts("--- annual_load = #{annual_load}")
      puts("--- annual_load.size = #{annual_load.size}")
    elsif load_prediction_method.include?('bin sample')
      puts("### ============================================================")
      if load_prediction_method == 'bin sample'
        puts("### Creating bins...")
        bins, selectdays, ns, max_doy = create_binsamples(oat,'random')
        # puts("--- bins = #{bins}")
        # puts("--- selectdays = #{selectdays}")
        # puts("--- ns = #{ns}")
        puts("### ============================================================")
        puts("### Running simulation on samples...")
        y_seed = run_samples(model, year, selectdays, num_timesteps_in_hr)
        # puts("--- y_seed = #{y_seed}")
      elsif load_prediction_method == 'part year bin sample'
        puts("### Creating bins...")
        bins, selectdays, ns, max_doy = create_binsamples(oat,'sort')
        # puts("--- bins = #{bins}")
        # puts("--- selectdays = #{selectdays}")
        # puts("--- ns = #{ns}")
        puts("============================================================")
        puts("### Running simulation on part year samples...")
        y_seed = run_part_year_samples(model, max_doy=max_doy, selectdays=selectdays, num_timesteps_in_hr=num_timesteps_in_hr)#, epw_path=epw_path)
        # puts("--- y_seed = #{y_seed}")
      end
      puts("### ============================================================")
      puts("### Creating annual prediction...")
      annual_load = load_prediction_from_sample(model, y_seed, bins)
      # puts("--- annual_load = #{annual_load}")
      puts("--- annual_load.size = #{annual_load.size}")
    else
      puts("### ============================================================")
      puts("### No load prediction needed...")
    end

    ############################################
    # Emission prediction
    ############################################
    
    if demand_flexibility_objective == 'emission'
      puts("### ============================================================")
      puts("### Predicting emission...")
      egrid_co2e_kg_per_mwh, cambium_co2e_kg_per_mwh = read_emission_factors(model, scenario=cambium_scenario)
      if cambium_co2e_kg_per_mwh == []
        hourly_emissions_kg = emission_prediction(annual_load, factor=egrid_co2e_kg_per_mwh, num_timesteps_in_hr=num_timesteps_in_hr)
      else
        hourly_emissions_kg = emission_prediction(annual_load, factor=cambium_co2e_kg_per_mwh, num_timesteps_in_hr=num_timesteps_in_hr)
      end
      puts("--- hourly_emissions_kg.size = #{hourly_emissions_kg.size}")
    end

    ############################################
    # Generate peak schedule
    ############################################
    puts("### ============================================================")
    puts("### Creating peak schedule...")
    if demand_flexibility_objective == 'peak load'
      puts("### Creating peak schedule for peak load reduction...")
      if load_prediction_method == 'fix'
        puts("### Fixed schedule...")
<<<<<<< HEAD
        template = 'ComStock 90.1-2019'
        std = Standard.build(template)
        climate_zone = std.model_standards_climate_zone(model)
        runner.registerInfo("climate zone = #{climate_zone}")
        if climate_zone.empty?
          runner.registerError('Unable to determine climate zone for model. Cannot apply window film without climate zone information.')
        else
          if climate_zone.include?("CEC")
            climate_zone_num_ca = climate_zone.split("CEC")[-1]
            puts "--- climate_zone_num_ca = #{climate_zone_num_ca}"
            cz = map_cec_to_iecc[climate_zone_num_ca.to_i]
          elsif climate_zone.include?("ASHRAE")
            cz = climate_zone.split("-")[-1]
          else
            runner.registerError('Unable to determine climate zone for model. Cannot apply window film without climate zone information.')
=======
        # template = 'ComStock 90.1-2019'
        # std = Standard.build(template)
        # climate_zone = std.model_standards_climate_zone(model)
        climate_zone = OpenstudioStandards::Weather.model_get_climate_zone(model)
        runner.registerInfo("climate zone = #{climate_zone}")
        if climate_zone.empty?
          runner.registerError('Unable to determine climate zone for model. Cannot apply fix option without climate zone information.')
        else
          if climate_zone.include?("ASHRAE")
            cz = climate_zone.split("-")[-1]
          else
            runner.registerError('Unable to determine climate zone for model. Cannot apply fix option without ASHRAE climate zone information.')
>>>>>>> 507ef3dc
          end
        end
        puts "--- cz = #{cz}"
        peak_schedule, peak_schedule_htg = peak_schedule_generation_fix(cz, oat, rebound_len=0, prepeak_len=0, season='all')
      elsif load_prediction_method == 'oat'
        puts("### OAT-based schedule...")
        peak_schedule, peak_schedule_htg = peak_schedule_generation_oat(oat, peak_len, peak_lag=peak_lag, rebound_len=rebound_len, prepeak_len=0, season='all')
      else
        puts("### Predictive schedule...")
        peak_schedule = peak_schedule_generation(annual_load, oat, peak_len, num_timesteps_in_hr=num_timesteps_in_hr, peak_window_strategy=peak_window_strategy, rebound_len=0, prepeak_len=0, season='all')
      end
    elsif demand_flexibility_objective == 'emission'
      puts("### Creating peak schedule for emission reduction...")
      peak_schedule = peak_schedule_generation(hourly_emissions_kg, oat, peak_len, num_timesteps_in_hr=1, peak_window_strategy=peak_window_strategy, rebound_len=0, prepeak_len=0, season='all')
    else
      runner.registerError('Not supported objective.')
    end
    # puts("--- peak_schedule = #{peak_schedule}")
    puts("--- peak_schedule.size = #{peak_schedule.size}")
    
    ############################################
    # Update thermostat setpoint schedule 
    ############################################
    puts("### ============================================================")
    nts_clg = 0
    nts_htg = 0
    if applicable_clg_thermostats.size > 0
      puts("### Creating cooling setpoint adjustment schedule...")
      clgsp_adjustment_values = temp_setp_adjust_hourly_based_on_sch(peak_schedule, sp_adjustment=sp_adjustment)
      # puts("--- clgsp_adjustment_values = #{clgsp_adjustment_values}")
      puts("--- clgsp_adjustment_values.size = #{clgsp_adjustment_values.size}")
      puts("### Updating thermostat cooling setpoint schedule...")
      nts_clg = assign_clgsch_to_thermostats(model,applicable_clg_thermostats,runner,clgsp_adjustment_values)
    end
    if applicable_htg_thermostats.size > 0
      puts("### Creating heating setpoint adjustment schedule...")
      heatsp_adjustment_values = temp_setp_adjust_hourly_based_on_sch(peak_schedule, sp_adjustment=-sp_adjustment)
      # puts("--- heatsp_adjustment_values = #{heatsp_adjustment_values}")
      puts("--- heatsp_adjustment_values.size = #{heatsp_adjustment_values.size}")
      puts("### Updating thermostat cooling setpoint schedule...")
      nts_htg = assign_heatsch_to_thermostats(model,applicable_htg_thermostats,runner,heatsp_adjustment_values)
    end
    runner.registerFinalCondition("Updated #{nts_clg}/#{applicable_clg_thermostats.size} thermostat cooling setpoint schedules and #{nts_htg}/#{applicable_htg_thermostats.size} thermostat heating setpoint schedules to model, with #{sp_adjustment.abs} degree C setback for #{peak_len} hours of daily peak window and rebound in #{rebound_len} hours after peak, using #{load_prediction_method} simulation for load prediction")
    return true
  end
end

# register the measure to be used by the application
DfThermostatControlLoadShed.new.registerWithApplication<|MERGE_RESOLUTION|>--- conflicted
+++ resolved
@@ -461,16 +461,6 @@
     applicable_building_types = [
       # "Hotel",
       "SmallOffice",
-<<<<<<< HEAD
-      "MediumOffice",
-      "LargeOffice",
-      "OfL",
-      "OfS",
-      "Office",
-      "Warehouse",
-      "PrimarySchool",
-      "SecondarySchool"
-=======
       "OfS",
       "MediumOffice",
       "LargeOffice",
@@ -482,7 +472,6 @@
       "EPr",
       "SecondarySchool",
       "ESe",
->>>>>>> 507ef3dc
     ]
     if isapplicable_buildingtype(model,runner,applicable_building_types)
       puts("--- building type applicability passed")
@@ -575,23 +564,6 @@
       puts("### Creating peak schedule for peak load reduction...")
       if load_prediction_method == 'fix'
         puts("### Fixed schedule...")
-<<<<<<< HEAD
-        template = 'ComStock 90.1-2019'
-        std = Standard.build(template)
-        climate_zone = std.model_standards_climate_zone(model)
-        runner.registerInfo("climate zone = #{climate_zone}")
-        if climate_zone.empty?
-          runner.registerError('Unable to determine climate zone for model. Cannot apply window film without climate zone information.')
-        else
-          if climate_zone.include?("CEC")
-            climate_zone_num_ca = climate_zone.split("CEC")[-1]
-            puts "--- climate_zone_num_ca = #{climate_zone_num_ca}"
-            cz = map_cec_to_iecc[climate_zone_num_ca.to_i]
-          elsif climate_zone.include?("ASHRAE")
-            cz = climate_zone.split("-")[-1]
-          else
-            runner.registerError('Unable to determine climate zone for model. Cannot apply window film without climate zone information.')
-=======
         # template = 'ComStock 90.1-2019'
         # std = Standard.build(template)
         # climate_zone = std.model_standards_climate_zone(model)
@@ -604,7 +576,6 @@
             cz = climate_zone.split("-")[-1]
           else
             runner.registerError('Unable to determine climate zone for model. Cannot apply fix option without ASHRAE climate zone information.')
->>>>>>> 507ef3dc
           end
         end
         puts "--- cz = #{cz}"
