# ComStock™, Copyright (c) 2023 Alliance for Sustainable Energy, LLC. All rights reserved.
# See top level LICENSE.txt file for license terms.

require 'openstudio'
require 'openstudio/measure/ShowRunnerOutput'
require 'minitest/autorun'
require_relative '../measure.rb'
require 'fileutils'
require_relative '../../../../test/helpers/minitest_helper'

# require all .rb files in resources folder
Dir[File.dirname(__FILE__) + '../resources/*.rb'].each { |file| require file }

class DfThermostatControlLoadShiftTest < Minitest::Test
  # def setup
  # end

  # def teardown
  # end

  # return file paths to test models in test directory
  def models_for_tests
    paths = Dir.glob(File.join(File.dirname(__FILE__), '../../../tests/models/*.osm'))
    paths = paths.map { |path| File.expand_path(path) }
    return paths
  end

  # return file paths to epw files in test directory
  def epws_for_tests
    paths = Dir.glob(File.join(File.dirname(__FILE__), '../../../tests/weather/*.epw'))
    paths = paths.map { |path| File.expand_path(path) }
    return paths
  end

  # create an array of hashes with model name, weather, and expected result
  def models_to_test
    test_sets = []

    # test: applicable building type
<<<<<<< HEAD
    test_sets << {
      model: 'Small_Office_2A',
      weather: 'TX_Port_Arthur_Jeffers_722410_16',
=======
    test_sets << {
      model: 'Small_Office_2A',
      weather: 'TX_Port_Arthur_Jeffers_722410_16',
      result: 'Success'
    }
    test_sets << {
      model: '361_Medium_Office_PSZ_HP',
      weather: 'CO_FortCollins_16',
      result: 'Success'
    }
    test_sets << {
      model: 'LargeOffice_VAV_chiller_boiler',
      weather: 'NY_New_York_John_F_Ke_744860_16',
>>>>>>> 507ef3dc
      result: 'Success'
    }
    
    test_sets << {
<<<<<<< HEAD
      model: '361_Medium_Office_PSZ_HP',
      weather: 'CO_FortCollins_16',
=======
      model: '3340_small_office_OS38', # small office
      weather: 'IL_Dupage_3340_18',
>>>>>>> 507ef3dc
      result: 'Success'
    }
    # test_sets << {
    #   model: 'LargeOffice_VAV_chiller_boiler',
    #   weather: 'NY_New_York_John_F_Ke_744860_16',
    #   result: 'Success'
    # }
    # test_sets << {
    #   model: 'Warehouse_5A',
    #   weather: 'MN_Cloquet_Carlton_Co_726558_16',
    #   result: 'Success'
    # }
    # test_sets << {
    #   model: '3340', # small office
    #   weather: '3340',
    #   result: 'Success'
    # }
    # test_sets << {
    #   model: '4774', # secondary school
    #   weather: '4774',
    #   result: 'Success'
    # }
    # test: not applicable building type
    test_sets << {
<<<<<<< HEAD
=======
      model: '4774_secondary_school_OS38', # secondary school
      weather: 'MI_Tulip_City_4774_18',
      result: 'Success'
    }
    # test: not applicable building type
    test_sets << {
>>>>>>> 507ef3dc
      model: 'Outpatient_VAV_chiller_PFP_boxes',
      weather: 'CO_FortCollins_16',
      result: 'NA'
    }
    # test: not applicable hvac (non-electric)
    test_sets << {
      model: 'Warehouse_5A',
      weather: 'MN_Cloquet_Carlton_Co_726558_16',
      result: 'NA'
    }

    return test_sets
  end

  def load_model(osm_path)
    translator = OpenStudio::OSVersion::VersionTranslator.new
    model = translator.loadModel(OpenStudio::Path.new(osm_path))
    assert(!model.empty?)
    model = model.get
    return model
  end

  def run_dir(test_name)
    # always generate test output in specially named 'output' directory so result files are not made part of the measure
    return "#{File.dirname(__FILE__)}/output/#{test_name}"
  end

  def model_input_path(osm_name)
    # return models_for_tests.select { |x| set[:model] == osm_name }
    return File.join(File.dirname(__FILE__), '../../../tests/models', osm_name)
  end

  def epw_input_path(epw_name)
    return File.join(File.dirname(__FILE__), '../../../tests/weather', epw_name)
  end

  def model_output_path(test_name)
    return "#{run_dir(test_name)}/#{test_name}.osm"
  end

  def report_path(test_name)
    return "#{run_dir(test_name)}/reports/eplustbl.html"
  end

  # applies the measure and then runs the model
  def apply_measure_and_run(test_name, measure, argument_map, osm_path, epw_path, run_model: false)
    assert(File.exist?(osm_path))
    assert(File.exist?(epw_path))

    # create run directory if it does not exist
    if !File.exist?(run_dir(test_name))
      FileUtils.mkdir_p(run_dir(test_name))
    end
    assert(File.exist?(run_dir(test_name)))

    # change into run directory for tests
    start_dir = Dir.pwd
    Dir.chdir run_dir(test_name)

    # remove prior runs if they exist
    if File.exist?(model_output_path(test_name))
      FileUtils.rm(model_output_path(test_name))
    end
    if File.exist?(report_path(test_name))
      FileUtils.rm(report_path(test_name))
    end

    # copy the osm and epw to the test directory
    new_osm_path = "#{run_dir(test_name)}/#{File.basename(osm_path)}"
    FileUtils.cp(osm_path, new_osm_path)
    new_epw_path = "#{run_dir(test_name)}/#{File.basename(epw_path)}"
    FileUtils.cp(epw_path, new_epw_path)
    # create an instance of a runner
    runner = OpenStudio::Measure::OSRunner.new(OpenStudio::WorkflowJSON.new)

    # load the test model
    model = load_model(new_osm_path)

    # set model weather file
    epw_file = OpenStudio::EpwFile.new(OpenStudio::Path.new(new_epw_path))
    OpenStudio::Model::WeatherFile.setWeatherFile(model, epw_file)
    assert(model.weatherFile.is_initialized)

    # run the measure
    puts "\nAPPLYING MEASURE..."
    measure.run(model, runner, argument_map)
    result = runner.result
    result_success = result.value.valueName == 'Success'

    # show the output
    show_output(result)

    # save model
    model.save(model_output_path(test_name), true)

    if run_model && result_success
      puts "\nRUNNING MODEL..."

      std = Standard.build('90.1-2013')
      std.model_run_simulation_and_log_errors(model, run_dir(test_name))

      # check that the model ran successfully
      assert(File.exist?(sql_path(test_name)))
    end

    # change back directory
    Dir.chdir(start_dir)

    return result
  end

  def test_models
    test_name = 'test_models'
    puts "\n######\nTEST:#{test_name}\n######\n"

    models_to_test.each do |set|
      instance_test_name = set[:model]
      puts "instance test name: #{instance_test_name}"
      osm_path = models_for_tests.select { |x| set[:model] == File.basename(x, '.osm') }
      epw_path = epws_for_tests.select { |x| set[:weather] == File.basename(x, '.epw') }
      assert(!osm_path.empty?)
      assert(!epw_path.empty?)
      osm_path = osm_path[0]
      epw_path = epw_path[0]

      # create an instance of the measure
      measure = DfThermostatControlLoadShift.new

      # load the model; only used here for populating arguments
      model = load_model(osm_path)

      # set arguments here; will vary by measure
      arguments = measure.arguments(model)
      argument_map = OpenStudio::Measure::OSArgumentMap.new

      # set arguments:
      peak_len = arguments[0].clone
      assert(peak_len.setValue(4))
      argument_map['peak_len'] = peak_len

      # set arguments:
      prepeak_len = arguments[1].clone
      assert(prepeak_len.setValue(2))
      argument_map['prepeak_len'] = prepeak_len

      # set arguments:
      sp_adjustment = arguments[2].clone
      assert(sp_adjustment.setValue(2.0))
      argument_map['sp_adjustment'] = sp_adjustment

      # set arguments:
      num_timesteps_in_hr = arguments[3].clone
      assert(num_timesteps_in_hr.setValue(4))
      argument_map['num_timesteps_in_hr'] = num_timesteps_in_hr

      # set arguments:
      load_prediction_method = arguments[4].clone
      assert(load_prediction_method.setValue('full baseline'))#'bin sample''part year bin sample'
      argument_map['load_prediction_method'] = load_prediction_method

      # set arguments:
      peak_lag = arguments[5].clone
      assert(peak_lag.setValue(2))
      argument_map['peak_lag'] = peak_lag

      # set arguments:
      peak_window_strategy = arguments[6].clone
      assert(peak_window_strategy.setValue('center with peak'))#'bin sample''part year bin sample'
      argument_map['peak_window_strategy'] = peak_window_strategy

      # apply the measure to the model and optionally run the model
      result = apply_measure_and_run(instance_test_name, measure, argument_map, osm_path, epw_path, run_model: false)

      # check the measure result; result values will equal Success, Fail, or Not Applicable (NA)
      # also check the amount of warnings, info, and error messages
      # use if or case statements to change expected assertion depending on model characteristics
      assert(result.value.valueName == set[:result])

      # to check that something changed in the model, load the model and the check the objects match expected new value
      model = load_model(model_output_path(instance_test_name))

    end
  end

  # def dispatch_gen_create_binsamples_test
  #   oat_harcoded = []
  #   bins_hardcoded =
  #   selectdays_hardcoded =
  #   ns_hardcoded =

  #   puts("### ============================================================")
  #   puts("### Creating bins...")
  #   bins, selectdays, ns = create_binsamples(oat_harcoded)
  #   puts("--- bins = #{bins}")
  #   puts("--- selectdays = #{selectdays}")
  #   puts("--- ns = #{ns}")

  #   assert(bins == bins_hardcoded)
  #   assert(selectdays == selectdays_hardcoded)
  #   assert(ns == ns_hardcoded)
  # end

  # def dispatch_gen_run_samples_test(model)
  #   year_hardcoded =
  #   selectdays_hardcoded =
  #   num_timesteps_in_hr_hardcoded =
  #   y_seed_harcoded =

  #   puts("### ============================================================")
  #   puts("### Running simulation on samples...")
  #   y_seed = run_samples(model, year, selectdays, num_timesteps_in_hr)

  #   assert(y_seed == y_seed_hardcoded)
  # end

  # def test_dispatch_gen_small_run
  #   osm_name = '361_Medium_Office_PSZ_HP.osm'
  #   # osm_name = 'LargeOffice_VAV_chiller_boiler_2.osm'
  #   epw_name = 'CO_FortCollins_16.epw'
  #   osm_path = model_input_path(osm_name)
  #   epw_path = epw_input_path(epw_name)
  #   model = load_model(osm_path)

  #   oat_harcoded = []
  #   bins_hardcoded = {
  #     'ext-hot' => { 'morning' => [], 'noon' => [], 'afternoon' => [], 'late-afternoon' => [], 'evening' => [], 'other' => [] },
  #     'hot' => { 'morning' => [], 'noon' => [], 'afternoon' => Array(1..365), 'late-afternoon' => [], 'evening' => [], 'other' => [] },
  #     'mild' => { 'morning' => [], 'noon' => [], 'afternoon' => [], 'late-afternoon' => [], 'evening' => [], 'other' => [] },
  #     'cool-mild' => { 'morning' => [], 'noon' => [], 'afternoon' => [], 'late-afternoon' => [], 'evening' => [], 'other' => [] },
  #     'cool' => { 'morning' => [], 'noon' => [], 'afternoon' => [], 'late-afternoon' => [], 'evening' => [], 'other' => [] },
  #     'cold' => { 'morning' => [], 'noon' => [], 'afternoon' => [], 'late-afternoon' => [], 'evening' => [], 'other' => [] }
  #   }
  #   selectdays_hardcoded = {
  #     'ext-hot' => { 'morning' => [], 'noon' => [], 'afternoon' => [], 'late-afternoon' => [], 'evening' => [], 'other' => [] },
  #     'hot' => { 'morning' => [], 'noon' => [], 'afternoon' => [200], 'late-afternoon' => [], 'evening' => [], 'other' => [] },
  #     'mild' => { 'morning' => [], 'noon' => [], 'afternoon' => [], 'late-afternoon' => [], 'evening' => [], 'other' => [] },
  #     'cool-mild' => { 'morning' => [], 'noon' => [], 'afternoon' => [], 'late-afternoon' => [], 'evening' => [], 'other' => [] },
  #     'cool' => { 'morning' => [], 'noon' => [], 'afternoon' => [], 'late-afternoon' => [], 'evening' => [], 'other' => [] },
  #     'cold' => { 'morning' => [], 'noon' => [], 'afternoon' => [], 'late-afternoon' => [], 'evening' => [], 'other' => [] }
  #   }
  #   ns_hardcoded = 1
  #   year_hardcoded = 2018
  #   num_timesteps_in_hr_hardcoded = 4
  #   y_seed_harcoded = {
  #     'ext-hot' => { 'morning' => [], 'noon' => [], 'afternoon' => [], 'late-afternoon' => [], 'evening' => [], 'other' => [] },
  #     'hot' => { 'morning' => [], 'noon' => [], 'afternoon' => [], 'late-afternoon' => [], 'evening' => [], 'other' => [] },
  #     'mild' => { 'morning' => [], 'noon' => [], 'afternoon' => [], 'late-afternoon' => [], 'evening' => [], 'other' => [] },
  #     'cool-mild' => { 'morning' => [], 'noon' => [], 'afternoon' => [], 'late-afternoon' => [], 'evening' => [], 'other' => [] },
  #     'cool' => { 'morning' => [], 'noon' => [], 'afternoon' => [], 'late-afternoon' => [], 'evening' => [], 'other' => [] },
  #     'cold' => { 'morning' => [], 'noon' => [], 'afternoon' => [], 'late-afternoon' => [], 'evening' => [], 'other' => [] }
  #   }

  #   puts("============================================================")
  #   puts("### Reading weather file...")
  #   year, oat = read_epw(model, epw_path)
  #   puts("--- year = #{year}")
  #   puts("--- oat.size = #{oat.size}")

  #   puts("============================================================")
  #   puts("### Creating bins...")
  #   bins, selectdays, ns, max_doy = create_binsamples(oat)
  #   puts("--- bins = #{bins}")
  #   puts("--- selectdays = #{selectdays}")
  #   puts("--- ns = #{ns}")
  #   # assert(bins == bins_hardcoded)
  #   # assert(selectdays == selectdays_hardcoded)

  #   # puts("============================================================")
  #   # puts("### Running simulation on samples...")
  #   # y_seed = run_samples(model, year=year_hardcoded, selectdays=selectdays_hardcoded, num_timesteps_in_hr=num_timesteps_in_hr_hardcoded, epw_path=epw_path)
  #   # puts("--- y_seed = #{y_seed}")
  #   # # assert(y_seed == y_seed_harcoded)

  #   puts("============================================================")
  #   puts("### Running simulation on part year samples...")
  #   y_seed = run_part_year_samples(model, year=year_hardcoded, max_doy=max_doy, selectdays=selectdays_hardcoded, num_timesteps_in_hr=num_timesteps_in_hr_hardcoded, epw_path=epw_path)
  #   puts("--- y_seed = #{y_seed}")
  #   # assert(y_seed == y_seed_harcoded)

  #   puts("============================================================")
  #   puts("### Creating annual prediction...")
  #   annual_load = load_prediction_from_sample(y_seed, bins=bins_hardcoded)
  #   # puts("--- annual_load = #{annual_load}")
  #   puts("--- annual_load.class = #{annual_load.class}")
  #   puts("--- annual_load.size = #{annual_load.size}")

  #   puts("============================================================")
  #   puts("### Creating peak schedule...")
  #   peak_schedule = peak_schedule_generation(annual_load, peak_len=4, prepeak_len=2)
  #   # puts("--- peak_schedule = #{peak_schedule}")
  #   puts("--- peak_schedule.size = #{peak_schedule.size}")

  #   # assert()
  # end

end<|MERGE_RESOLUTION|>--- conflicted
+++ resolved
@@ -37,14 +37,9 @@
     test_sets = []
 
     # test: applicable building type
-<<<<<<< HEAD
     test_sets << {
       model: 'Small_Office_2A',
       weather: 'TX_Port_Arthur_Jeffers_722410_16',
-=======
-    test_sets << {
-      model: 'Small_Office_2A',
-      weather: 'TX_Port_Arthur_Jeffers_722410_16',
       result: 'Success'
     }
     test_sets << {
@@ -55,51 +50,21 @@
     test_sets << {
       model: 'LargeOffice_VAV_chiller_boiler',
       weather: 'NY_New_York_John_F_Ke_744860_16',
->>>>>>> 507ef3dc
       result: 'Success'
     }
     
     test_sets << {
-<<<<<<< HEAD
-      model: '361_Medium_Office_PSZ_HP',
-      weather: 'CO_FortCollins_16',
-=======
       model: '3340_small_office_OS38', # small office
       weather: 'IL_Dupage_3340_18',
->>>>>>> 507ef3dc
-      result: 'Success'
-    }
-    # test_sets << {
-    #   model: 'LargeOffice_VAV_chiller_boiler',
-    #   weather: 'NY_New_York_John_F_Ke_744860_16',
-    #   result: 'Success'
-    # }
-    # test_sets << {
-    #   model: 'Warehouse_5A',
-    #   weather: 'MN_Cloquet_Carlton_Co_726558_16',
-    #   result: 'Success'
-    # }
-    # test_sets << {
-    #   model: '3340', # small office
-    #   weather: '3340',
-    #   result: 'Success'
-    # }
-    # test_sets << {
-    #   model: '4774', # secondary school
-    #   weather: '4774',
-    #   result: 'Success'
-    # }
-    # test: not applicable building type
-    test_sets << {
-<<<<<<< HEAD
-=======
+      result: 'Success'
+    }
+    test_sets << {
       model: '4774_secondary_school_OS38', # secondary school
       weather: 'MI_Tulip_City_4774_18',
       result: 'Success'
     }
     # test: not applicable building type
     test_sets << {
->>>>>>> 507ef3dc
       model: 'Outpatient_VAV_chiller_PFP_boxes',
       weather: 'CO_FortCollins_16',
       result: 'NA'
