# ComStock™, Copyright (c) 2023 Alliance for Sustainable Energy, LLC. All rights reserved.
# See top level LICENSE.txt file for license terms.

# *******************************************************************************
# OpenStudio(R), Copyright (c) 2008-2018, Alliance for Sustainable Energy, LLC.
# All rights reserved.
# Redistribution and use in source and binary forms, with or without
# modification, are permitted provided that the following conditions are met:
#
# (1) Redistributions of source code must retain the above copyright notice,
# this list of conditions and the following disclaimer.
#
# (2) Redistributions in binary form must reproduce the above copyright notice,
# this list of conditions and the following disclaimer in the documentation
# and/or other materials provided with the distribution.
#
# (3) Neither the name of the copyright holder nor the names of any contributors
# may be used to endorse or promote products derived from this software without
# specific prior written permission from the respective party.
#
# (4) Other than as required in clauses (1) and (2), distributions in any form
# of modifications or other derivative works may not use the "OpenStudio"
# trademark, "OS", "os", or any other confusingly similar designation without
# specific prior written permission from Alliance for Sustainable Energy, LLC.
#
# THIS SOFTWARE IS PROVIDED BY THE COPYRIGHT HOLDER(S) AND ANY CONTRIBUTORS
# "AS IS" AND ANY EXPRESS OR IMPLIED WARRANTIES, INCLUDING, BUT NOT LIMITED TO,
# THE IMPLIED WARRANTIES OF MERCHANTABILITY AND FITNESS FOR A PARTICULAR PURPOSE
# ARE DISCLAIMED. IN NO EVENT SHALL THE COPYRIGHT HOLDER(S), ANY CONTRIBUTORS, THE
# UNITED STATES GOVERNMENT, OR THE UNITED STATES DEPARTMENT OF ENERGY, NOR ANY OF
# THEIR EMPLOYEES, BE LIABLE FOR ANY DIRECT, INDIRECT, INCIDENTAL, SPECIAL,
# EXEMPLARY, OR CONSEQUENTIAL DAMAGES (INCLUDING, BUT NOT LIMITED TO, PROCUREMENT
# OF SUBSTITUTE GOODS OR SERVICES; LOSS OF USE, DATA, OR PROFITS; OR BUSINESS
# INTERRUPTION) HOWEVER CAUSED AND ON ANY THEORY OF LIABILITY, WHETHER IN CONTRACT,
# STRICT LIABILITY, OR TORT (INCLUDING NEGLIGENCE OR OTHERWISE) ARISING IN ANY WAY
# OUT OF THE USE OF THIS SOFTWARE, EVEN IF ADVISED OF THE POSSIBILITY OF SUCH DAMAGE.
# *******************************************************************************

# require all .rb files in resources folder
Dir[File.dirname(__FILE__) + '/resources/*.rb'].each { |file| require file }

require 'openstudio'
require 'date'
require 'openstudio-standards'

# start the measure
class DfThermostatControlLoadShift < OpenStudio::Measure::ModelMeasure
  # human readable name
  def name
    return "demand flexibility - thermostat control load shift"
  end

  # human readable description
  def description
    return "This measure implements demand flexibility measure on daily thermostat control with load shift strategy, by adjusting thermostat setpoints for pre-cooling and/or pre-heating corresponding to the pre-peak schedule based on daily peak load prediction."
  end

  # human readable description of modeling approach
  def modeler_description
    return "This measure performs load prediction based on options of full baseline run, bin-sample method and par year bin-sample method. Based on the predicted load profile the measure generates daily (pre-)peak schedule, and iterates through all applicable (electric) thermostats to adjust the pre-peak cooling or heating setpoints for pre-cooling or pre-heating."
  end

  # define the arguments that the user will input
  def arguments(model)
    args = OpenStudio::Measure::OSArgumentVector.new

    peak_len = OpenStudio::Measure::OSArgument.makeIntegerArgument('peak_len', true)
    peak_len.setDisplayName("Length of dispatch window (hour)")
    peak_len.setDefaultValue(4)
    args << peak_len

    prepeak_len = OpenStudio::Measure::OSArgument.makeIntegerArgument('prepeak_len', true)
    prepeak_len.setDisplayName("Length of pre-peak period before dispatch window (hour)")
    prepeak_len.setDefaultValue(2)
    args << prepeak_len

    sp_adjustment = OpenStudio::Measure::OSArgument.makeDoubleArgument('sp_adjustment', true)
    sp_adjustment.setDisplayName("Degrees C to Adjust Setpoint By")
    sp_adjustment.setDefaultValue(1.0)
    args << sp_adjustment

    num_timesteps_in_hr = OpenStudio::Measure::OSArgument.makeIntegerArgument('num_timesteps_in_hr', true)
    num_timesteps_in_hr.setDisplayName("Number/Count of timesteps in an hour for sample simulations")
    num_timesteps_in_hr.setDefaultValue(4)
    args << num_timesteps_in_hr

    choices = ['full baseline', 'bin sample', 'part year bin sample', 'fix', 'oat']
    load_prediction_method = OpenStudio::Ruleset::OSArgument.makeChoiceArgument('load_prediction_method', choices, true)
    load_prediction_method.setDisplayName("Method of load prediction (full baseline run, bin sample, part year bin sample, fixed schedule, outdoor air temperature-based)")
    load_prediction_method.setDefaultValue('full baseline')
    args << load_prediction_method

    peak_lag = OpenStudio::Measure::OSArgument.makeIntegerArgument('peak_lag', true)
    peak_lag.setDisplayName("Time lag of peak responding to temperature peak (hour), for oat prediction method only")
    peak_lag.setDefaultValue(2)
    args << peak_lag

    choices_strate = ['max savings', 'start with peak', 'end with peak', 'center with peak']
    peak_window_strategy = OpenStudio::Ruleset::OSArgument.makeChoiceArgument('peak_window_strategy', choices_strate, true)
    peak_window_strategy.setDisplayName("Method of determining peak windows (max savings, start with peak, end with peak, center with peak)")
    peak_window_strategy.setDefaultValue('center with peak')
    args << peak_window_strategy

    return args
  end

  # define what happens when the measure is run
  def run(model, runner, user_arguments)
    super(model, runner, user_arguments)

    ############################################
    # use the built-in error checking
    ############################################
    if !runner.validateUserArguments(arguments(model), user_arguments)
      return false
    end

    ############################################
    # assign the user inputs to variables
    ############################################
    peak_len = runner.getIntegerArgumentValue("peak_len",user_arguments)
    prepeak_len = runner.getIntegerArgumentValue("prepeak_len",user_arguments)
    sp_adjustment = runner.getDoubleArgumentValue('sp_adjustment', user_arguments)
    num_timesteps_in_hr = runner.getIntegerArgumentValue("num_timesteps_in_hr",user_arguments)
    load_prediction_method = runner.getStringArgumentValue("load_prediction_method",user_arguments)
    peak_lag = runner.getIntegerArgumentValue("peak_lag",user_arguments)
    peak_window_strategy = runner.getStringArgumentValue("peak_window_strategy",user_arguments)

    def leap_year?(year)
      if (year % 4 == 0 && year % 100 != 0) || (year % 400 == 0)
        return true
      else
        return false
      end
    end

    def day_of_year(year, month, day)
      return (Date.new(year, month, day) - Date.new(year,1,1)).to_i + 1
    end

    def temp_setp_adjust_hourly_based_on_sch(peak_sch, sp_adjustment)
      sp_adjustment_values = peak_sch.map{|a| sp_adjustment*a}
      return sp_adjustment_values
    end

    def get_interval_schedule_from_schedule_ruleset(model, schedule_ruleset, size)
      # https://github.com/NREL/openstudio-standards/blob/9e6bdf751baedfe73567f532007fefe6656f5abf/lib/openstudio-standards/standards/Standards.ScheduleRuleset.rb#L696
      # https://github.com/NREL/openstudio-standards/blob/8f948207d6af73165a2a8232559804b93d8e50c2/lib/openstudio-standards/schedules/information.rb#L338 
      yd = model.getYearDescription
      start_date = yd.makeDate(1, 1)
      end_date = yd.makeDate(12, 31)
      values = []#OpenStudio::Vector.new
<<<<<<< HEAD
      interval = OpenStudio::Time.new(1.0 / 24.0 / 4.0)#15min interval
      # interval = OpenStudio::Time.new(1.0 / 24.0)#1h interval
=======
      if size == 8760 || size == 8784
        interval = OpenStudio::Time.new(1.0 / 24.0) # 1h interval
        num_timesteps_in_hr = 1
      elsif size == 35040 || size == 35136
        interval = OpenStudio::Time.new(1.0 / 24.0 / 4.0) # 15min interval
        num_timesteps_in_hr = 4
      else
        raise "Interval not supported"
      end
      num_timesteps = model.getTimestep.numberOfTimestepsPerHour
>>>>>>> 507ef3dc
      day_schedules = schedule_ruleset.getDaySchedules(start_date, end_date)
      # # Make new array of day schedules for year
      # day_sched_array = []
      # day_schedules.each do |day_schedule|
      #   day_sched_array << day_schedule
      # end
      day_schedules.each do |day_schedule|
        if model.version.str < '3.8.0'
          current_hour = interval
          time_values = day_schedule.times
          num_times = time_values.size
          value_sum = 0
          value_count = 0
          time_values.each do |until_hr|
            if until_hr < current_hour
              # Add to tally for next hour average
              value_sum += day_schedule.getValue(until_hr).to_f
              value_count += 1
            elsif until_hr >= current_hour + interval
              # Loop through hours to catch current hour up to until_hr
              while current_hour <= until_hr
                values << day_schedule.getValue(until_hr).to_f
                current_hour += interval
              end
              if (current_hour - until_hr) < interval
                # This means until_hr is not an even hour break
                # i.e. there is a sub-hour time step
                # Increment the sum for averaging
                value_sum += day_schedule.getValue(until_hr).to_f
                value_count += 1
              end
            else
              # Add to tally for this hour average
              value_sum += day_schedule.getValue(until_hr).to_f
              value_count += 1
              # Calc hour average
              if value_count > 0
                value_avg = value_sum / value_count
              else
                value_avg = 0
              end
              values << value_avg
              # setup for next hour
              value_sum = 0
              value_count = 0
              current_hour += interval
            end
          end
        else
          day_timeseries  = day_schedule.timeSeries.values.to_a
          if num_timesteps == 4 && num_timesteps_in_hr == 1
            daily_intervals_values = day_timeseries.each_slice(4).map { |slice| slice.sum / slice.size.to_f }
          elsif num_timesteps == num_timesteps_in_hr
            daily_intervals_values = day_timeseries
          else
            raise "Not supported time intervals"
          end
          values += daily_intervals_values
        end
      end
      return values
    end

    def get_reference_schedule_from_schedule_ruleset(model, schedule_ruleset, size)
      yd = model.getYearDescription
      start_date = yd.makeDate(1, 1)
      end_date = yd.makeDate(12, 31)
      values = []#OpenStudio::Vector.new
      if size == 8760 || size == 8784
        interval = OpenStudio::Time.new(1.0 / 24.0) # 1h interval
        num_timesteps_in_hr = 1
      elsif size == 35040 || size == 35136
        interval = OpenStudio::Time.new(1.0 / 24.0 / 4.0) # 15min interval
        num_timesteps_in_hr = 4
      else
        raise "Interval not supported"
      end
      num_timesteps = model.getTimestep.numberOfTimestepsPerHour
      day_schedules = schedule_ruleset.getDaySchedules(start_date, end_date)
      # day_sched_array = []
      # day_schedules.each do |day_schedule|
      #   day_sched_array << day_schedule
      # end
      day_schedules.each do |day_schedule|
        if model.version.str < '3.8.0'
          current_hour = interval
          time_values = day_schedule.times
          num_times = time_values.size
          value_sum = 0
          value_count = 0
          time_values.each do |until_hr|
            if until_hr < current_hour
              # Add to tally for next hour average
              value_sum += day_schedule.getValue(until_hr).to_f
              value_count += 1
            elsif until_hr >= current_hour + interval
              # Loop through hours to catch current hour up to until_hr
              while current_hour <= until_hr
                values << day_schedule.getValue(until_hr).to_f
                current_hour += interval
              end
              if (current_hour - until_hr) < interval
                # This means until_hr is not an even hour break
                # i.e. there is a sub-hour time step
                # Increment the sum for averaging
                value_sum += day_schedule.getValue(until_hr).to_f
                value_count += 1
              end
            else
              # Add to tally for this hour average
              value_sum += day_schedule.getValue(until_hr).to_f
              value_count += 1
              # Calc hour average
              if value_count > 0
                value_avg = value_sum / value_count
              else
                value_avg = 0
              end
              values << value_avg
              # setup for next hour
              value_sum = 0
              value_count = 0
              current_hour += interval
            end
          end
        else
          day_timeseries  = day_schedule.timeSeries.values.to_a
          if num_timesteps == 4 && num_timesteps_in_hr == 1
            daily_intervals_values = day_timeseries.each_slice(4).map { |slice| slice.sum / slice.size.to_f }
          elsif num_timesteps == num_timesteps_in_hr
            daily_intervals_values = day_timeseries
          else
            raise "Not supported time intervals"
          end
          values += daily_intervals_values
        end
      end
      designdays = model.getDesignDays
      designdays.each do |designday|
        month = designday.month
        day = designday.dayOfMonth
        daytype = designday.dayType
        doy = day_of_year(yd.calendarYear.to_i, month, day)
        if daytype == 'SummerDesignDay'
          day_schedule = schedule_ruleset.summerDesignDaySchedule
        elsif daytype == 'WinterDesignDay'
          day_schedule = schedule_ruleset.winterDesignDaySchedule
        else
          puts('Check designday for dayType')
          day_schedule = schedule_ruleset.defaultDaySchedule
        end
        vals = day_schedule.values
        if vals.length > 1
          val = vals.max
        else
          val = vals[0]
        end
        # replace sp values with design day sch on design days
        values[((doy-1)*num_timesteps_in_hr*24), (num_timesteps_in_hr*24)] = [val] * (num_timesteps_in_hr*24)
      end
      return values
    end

    def assign_clgsch_to_thermostats(model,applicable_clg_thermostats,runner,clgsp_adjustment_values)
      clg_set_schs = {}
      nts = 0
      applicable_clg_thermostats.each do |thermostat|
        # setup new cooling setpoint schedule
        clg_set_sch = thermostat.coolingSetpointTemperatureSchedule
        heat_set_sch = thermostat.heatingSetpointTemperatureSchedule
        if !clg_set_sch.empty? || !heat_set_sch.empty?
          # clone of not already in hash
          if clg_set_schs.key?(clg_set_sch.get.name.to_s)
            # exist
            new_clg_set_sch = clg_set_schs[clg_set_sch.get.name.to_s]
          else
            # new
            schedule = clg_set_sch.get.clone(model)
            schedule = schedule.to_Schedule.get
            schedule_heat = heat_set_sch.get.clone(model)
            schedule_heat = schedule_heat.to_Schedule.get
<<<<<<< HEAD
            schedule_8760 = get_hourly_schedule_from_schedule_ruleset(model, schedule.to_ScheduleRuleset.get)
            schedule_35040_heat = get_reference_schedule_from_schedule_ruleset(model, schedule_heat.to_ScheduleRuleset.get, step=4, max_or_avg='max') # use hourly max instead of hourly average to avoid optimium start spikes
=======
            schedule_8760 = get_interval_schedule_from_schedule_ruleset(model, schedule.to_ScheduleRuleset.get, clgsp_adjustment_values.size)
            schedule_35040_heat = get_reference_schedule_from_schedule_ruleset(model, schedule_heat.to_ScheduleRuleset.get, clgsp_adjustment_values.size) # use hourly max instead of hourly average to avoid optimium start spikes
>>>>>>> 507ef3dc
            # schedule_8760_heat_max = []
            # schedule_35040_heat.each_slice(4) do |hrval|
            #   schedule_8760_heat_max << hrval.max
            # end
            if schedule_8760.size != clgsp_adjustment_values.size
              msize = [schedule_8760.size, clgsp_adjustment_values.size].min
              nums = [schedule_8760.take(msize), clgsp_adjustment_values.take(msize)]
            else
              nums = [schedule_8760, clgsp_adjustment_values]
            end
            new_schedule_8760 = nums.transpose.map(&:sum)
            schedule_values = OpenStudio::Vector.new(new_schedule_8760.length, 0.0)
            # check reference htg sp sch in case clg sp lower than heat sp
            new_schedule_8760.each_with_index do |val,i|
              if val > schedule_35040_heat[i]
                schedule_values[i] = val
              else
                # if clg sp is lower, change it to middle line of original clg sp and the reference htg sp
                schedule_values[i] = (schedule_35040_heat[i]+schedule_8760[i]) / 2.0
              end
            end
            # make schedule
            if schedule_values.size == 35040 || schedule_values.size == 35136
              interval_hr = OpenStudio::Time.new(0, 0, 15)
            elsif schedule_values.size == 8760 || schedule_values.size == 8784
              interval_hr = OpenStudio::Time.new(0, 1, 0)
            else
              runner.registerError("Interval not supported")
              return false
            end
            startDate = OpenStudio::Date.new(OpenStudio::MonthOfYear.new(1), 1)
            timeseries = OpenStudio::TimeSeries.new(startDate, interval_hr, schedule_values, "C")
            new_clg_set_sch = OpenStudio::Model::ScheduleInterval::fromTimeSeries(timeseries, model)
            if new_clg_set_sch.empty?
              runner.registerError("Unable to make schedule")
              return false
            end
            new_clg_set_sch = new_clg_set_sch.get
            new_clg_set_sch.setName("#{clg_set_sch.get.name.to_s} adjusted")
            ### add to the hash
            clg_set_schs[clg_set_sch.get.name.to_s] = new_clg_set_sch
          end
          # hook up clone to thermostat
          # puts("Setting new schedule #{new_clg_set_sch.name.to_s}")
          thermostat.setCoolingSetpointTemperatureSchedule(new_clg_set_sch)
          nts += 1
        else
          runner.registerWarning("Thermostat '#{thermostat.name}' doesn't have cooling and heating setpoint schedules")
        end
      end
      return nts
    end

    def assign_heatsch_to_thermostats(model,applicable_htg_thermostats,runner,heatsp_adjustment_values)
      heat_set_schs = {}
      nts = 0
      # thermostats = model.getThermostatSetpointDualSetpoints
      applicable_htg_thermostats.each do |thermostat|
        # setup new cooling setpoint schedule
        heat_set_sch = thermostat.heatingSetpointTemperatureSchedule
        if !heat_set_sch.empty?
          # clone of not already in hash
          if heat_set_schs.key?(heat_set_sch.get.name.to_s)
            # exist
            new_heat_set_sch = heat_set_schs[heat_set_sch.get.name.to_s]
          else
            # new
            schedule = heat_set_sch.get.clone(model)
            schedule = schedule.to_Schedule.get
            schedule_8760 = get_interval_schedule_from_schedule_ruleset(model, schedule.to_ScheduleRuleset.get, heatsp_adjustment_values.size)
            if schedule_8760.size != heatsp_adjustment_values.size
              msize = [schedule_8760.size, heatsp_adjustment_values.size].min
              nums = [schedule_8760.take(msize), heatsp_adjustment_values.take(msize)]
            else
              nums = [schedule_8760, heatsp_adjustment_values]
            end
            new_schedule_8760 = nums.transpose.map(&:sum)
            schedule_values = OpenStudio::Vector.new(new_schedule_8760.length, 0.0)
            new_schedule_8760.each_with_index do |val,i|
              schedule_values[i] = val
            end
            # make a schedule
            interval_hr = OpenStudio::Time.new(0, 1, 0)
            startDate = OpenStudio::Date.new(OpenStudio::MonthOfYear.new(1), 1)
            timeseries = OpenStudio::TimeSeries.new(startDate, interval_hr, schedule_values, "C")
            new_heat_set_sch = OpenStudio::Model::ScheduleInterval::fromTimeSeries(timeseries, model)
            if new_heat_set_sch.empty?
              runner.registerError("Unable to make schedule")
              return false
            end
            new_heat_set_sch = new_heat_set_sch.get
            new_heat_set_sch.setName("#{heat_set_sch.get.name.to_s} adjusted")
            ### add to the hash
            heat_set_schs[heat_set_sch.get.name.to_s] = new_heat_set_sch
          end
          # hook up clone to thermostat
          # puts("Setting new schedule #{new_heat_set_sch.name.to_s}")
          thermostat.setHeatingSetpointTemperatureSchedule(new_heat_set_sch)
          nts += 1
        else
          runner.registerWarning("Thermostat '#{thermostat.name}' doesn't have a cooling setpoint schedule")
        end
      end
      return nts
    end

    def isapplicable_buildingtype(model,runner,applicable_building_types)
      model_building_type = nil
      if model.getBuilding.standardsBuildingType.is_initialized
        model_building_type = model.getBuilding.standardsBuildingType.get
      else
        runner.registerError('model.getBuilding.standardsBuildingType is empty.')
        return false
      end
      # puts("--- model_building_type = #{model_building_type}")
      if !applicable_building_types.include?(model_building_type)#.downcase)
        runner.registerAsNotApplicable("applicability not passed due to building type (office buildings): #{model_building_type}")
        return false
      elsif model_building_type == 'Office' || model_building_type == 'OfL' || model_building_type == 'OfS'
        # https://github.com/NREL/ComStock/blob/a541f15d27206f4e23d56be53ef8b7e154edda9e/postprocessing/comstockpostproc/cbecs.py#L309-L327
        model_building_floor_area_m2 = model.building.get.floorArea.to_f
        model_building_floor_area_sqft = OpenStudio.convert(model_building_floor_area_m2, 'm^2', 'ft^2').get
        # puts("--- model_building_floor_area_sqft = #{model_building_floor_area_sqft}")
        model_num_floor = nil
        buildingstories = model.building.get.buildingStories
        model_num_floor = buildingstories.size
        # puts("--- buildingstories = #{buildingstories}")
        # puts("--- model_num_floor = #{model_num_floor}")
        if model_building_floor_area_sqft < 25000
          if model_num_floor <= 3
              cstock_bldg_type = 'SmallOffice'
          else
              cstock_bldg_type = 'MediumOffice'
          end
        elsif model_building_floor_area_sqft >= 25000 && model_building_floor_area_sqft < 150000
          if model_num_floor <= 5
              cstock_bldg_type = 'MediumOffice'
          else
              cstock_bldg_type = 'LargeOffice'
          end
        elsif model_building_floor_area_sqft >= 150000
          cstock_bldg_type = 'LargeOffice'
        end
        puts("--- cstock_bldg_type = #{cstock_bldg_type}")
        if !applicable_building_types.include?(cstock_bldg_type)#.downcase)
          runner.registerAsNotApplicable("applicability not passed due to building type (large office buildings): #{cstock_bldg_type}")
          return false
        else
          puts("--- applicability passed for building type: #{cstock_bldg_type}")
          return true
        end
      else
        puts("--- applicability passed for building type: #{model_building_type}")
        return true
      end
    end

    def applicable_thermostats(model)
      applicable_clg_thermostats = []
      applicable_htg_thermostats = []
      thermostats = model.getThermostatSetpointDualSetpoints
      thermostats.each do |thermostat|
        if thermostat.to_Thermostat.get.thermalZone.is_initialized
          thermalzone = thermostat.to_Thermostat.get.thermalZone.get
          clg_fueltypes = thermalzone.coolingFuelTypes.map(&:valueName).uniq
          htg_fueltypes = thermalzone.heatingFuelTypes.map(&:valueName).uniq
          # puts("### DEBUGGING: clg_fueltypes = #{clg_fueltypes}")
          # puts("### DEBUGGING: htg_fueltypes = #{htg_fueltypes}")
          if clg_fueltypes == ["Electricity"]
            applicable_clg_thermostats << thermostat
          end
          if htg_fueltypes == ["Electricity"]
            applicable_htg_thermostats << thermostat
          end
        end
      end
      return applicable_clg_thermostats, applicable_htg_thermostats, thermostats.size
    end

    ############################################
    # Applicability check
    ############################################
    puts("### ============================================================")
    puts("### Applicability check...")
    applicable_building_types = [
      # "Hotel",
      "SmallOffice",
<<<<<<< HEAD
      "MediumOffice",
      "LargeOffice",
      "OfL",
      "OfS",
      "Office",
      "Warehouse",
      "PrimarySchool",
      "SecondarySchool"
=======
      "OfS",
      "MediumOffice",
      "LargeOffice",
      "OfL",
      "Office",
      "Warehouse",
      "SUn",
      "PrimarySchool",
      "EPr",
      "SecondarySchool",
      "ESe",
>>>>>>> 507ef3dc
    ]
    if isapplicable_buildingtype(model,runner,applicable_building_types)
      puts("--- building type applicability passed")
    else
      return true
    end
    applicable_clg_thermostats, applicable_htg_thermostats, nts = applicable_thermostats(model)
    if applicable_clg_thermostats.size > 0 && applicable_htg_thermostats.size > 0
      puts("--- electric cooling and heating applicability passed")
    elsif applicable_clg_thermostats.size > 0
      puts("--- electric cooling applicability passed")
    elsif applicable_htg_thermostats.size > 0
      puts("--- electric heating applicability passed")
    else
      runner.registerAsNotApplicable("applicability not passed for electric cooling or heating")
      return true
    end
    runner.registerInitialCondition("The building initially has #{nts} thermostats, of which #{applicable_clg_thermostats.size} are associated with electric cooling and #{applicable_htg_thermostats.size} are associated with electric heating.")
    
    ############################################
    # Load prediction
    ############################################
    puts("### ============================================================")
    puts("### Reading weather file...")
    oat = read_epw(model)
    puts("--- oat.size = #{oat.size}")
    if load_prediction_method == 'full baseline'
      puts("### ============================================================")
      puts("### Running full baseline for load prediction...")
      annual_load = load_prediction_from_full_run(model, num_timesteps_in_hr=num_timesteps_in_hr)
      # puts("--- annual_load = #{annual_load}")
      puts("--- annual_load.size = #{annual_load.size}")
    elsif load_prediction_method.include?('bin sample')
      puts("### ============================================================")
      if load_prediction_method == 'bin sample'
        puts("### Creating bins...")
        bins, selectdays, ns, max_doy = create_binsamples(oat,'random')
        # puts("--- bins = #{bins}")
        # puts("--- selectdays = #{selectdays}")
        # puts("--- ns = #{ns}")
        puts("### ============================================================")
        puts("### Running simulation on samples...")
        y_seed = run_samples(model, year, selectdays, num_timesteps_in_hr)
        # puts("--- y_seed = #{y_seed}")
      elsif load_prediction_method == 'part year bin sample'
        puts("### Creating bins...")
        bins, selectdays, ns, max_doy = create_binsamples(oat,'sort')
        # puts("--- bins = #{bins}")
        # puts("--- selectdays = #{selectdays}")
        # puts("--- ns = #{ns}")
        puts("============================================================")
        puts("### Running simulation on part year samples...")
        y_seed = run_part_year_samples(model, max_doy=max_doy, selectdays=selectdays, num_timesteps_in_hr=num_timesteps_in_hr)#, epw_path=epw_path)
        # puts("--- y_seed = #{y_seed}")
      end
      puts("### ============================================================")
      puts("### Creating annual prediction...")
      annual_load = load_prediction_from_sample(model, y_seed, bins)
      # puts("--- annual_load = #{annual_load}")
      puts("--- annual_load.size = #{annual_load.size}")
    else
      puts("### ============================================================")
      puts("### No load prediction needed...")
    end

    ############################################
    # Generate peak schedule
    ############################################
    puts("### ============================================================")
    puts("### Creating peak schedule...")
    if load_prediction_method == 'fix'
      puts("### Fixed schedule...")
<<<<<<< HEAD
      template = 'ComStock 90.1-2019'
      std = Standard.build(template)
      climate_zone = std.model_standards_climate_zone(model)
      runner.registerInfo("climate zone = #{climate_zone}")
      if climate_zone.empty?
        runner.registerError('Unable to determine climate zone for model. Cannot apply window film without climate zone information.')
      else
        if climate_zone.include?("CEC")
          climate_zone_num_ca = climate_zone.split("CEC")[-1]
          puts "--- climate_zone_num_ca = #{climate_zone_num_ca}"
          cz = map_cec_to_iecc[climate_zone_num_ca.to_i]
        elsif climate_zone.include?("ASHRAE")
          cz = climate_zone.split("-")[-1]
        else
          runner.registerError('Unable to determine climate zone for model. Cannot apply window film without climate zone information.')
=======
      climate_zone = OpenstudioStandards::Weather.model_get_climate_zone(model)
      runner.registerInfo("climate zone = #{climate_zone}")
      if climate_zone.empty?
        runner.registerError('Unable to determine climate zone for model. Cannot apply fix option without climate zone information.')
      else
        if climate_zone.include?("ASHRAE")
          cz = climate_zone.split("-")[-1]
        else
          runner.registerError('Unable to determine climate zone for model. Cannot apply fix option without ASHRAE climate zone information.')
>>>>>>> 507ef3dc
        end
      end
      puts "--- cz = #{cz}"
      prepeak_schedule, peak_schedule_htg = peak_schedule_generation_fix(cz, oat, rebound_len=0, prepeak_len=prepeak_len, season='all')
    elsif load_prediction_method == 'oat'
      puts("### OAT-based schedule...")
      prepeak_schedule, peak_schedule_htg = peak_schedule_generation_oat(oat, peak_len, peak_lag=peak_lag, rebound_len=rebound_len, prepeak_len=prepeak_len, season='all')
    else
      puts("### Predictive schedule...")
      prepeak_schedule = peak_schedule_generation(annual_load, oat, peak_len, num_timesteps_in_hr=num_timesteps_in_hr, peak_window_strategy=peak_window_strategy, rebound_len=0, prepeak_len=prepeak_len, season='all')
    end
    # puts("--- prepeak_schedule = #{prepeak_schedule}")
    puts("--- prepeak_schedule.size = #{prepeak_schedule.size}")
    
    ############################################
    # Update thermostat setpoint schedule 
    ############################################
    puts("### ============================================================")
    nts_clg = 0
    nts_htg = 0
    if applicable_clg_thermostats.size > 0
      puts("### Creating cooling setpoint adjustment schedule...")
      clgsp_adjustment_values = temp_setp_adjust_hourly_based_on_sch(prepeak_schedule, sp_adjustment=-sp_adjustment)
      # puts("--- clgsp_adjustment_values = #{clgsp_adjustment_values}")
      puts("--- clgsp_adjustment_values.size = #{clgsp_adjustment_values.size}")
      puts("### Updating thermostat cooling setpoint schedule...")
      nts_clg = assign_clgsch_to_thermostats(model,applicable_clg_thermostats,runner,clgsp_adjustment_values)
    end
    ### Leave pre-heating & seasonal operation for future development
    # if applicable_htg_thermostats.size > 0
    #   puts("### Creating heating setpoint adjustment schedule...")
    #   heatsp_adjustment_values = temp_setp_adjust_hourly_based_on_sch(prepeak_schedule, sp_adjustment=sp_adjustment)
    #   puts("### Updating thermostat cooling setpoint schedule...")
    #   nts_htg = assign_heatsch_to_thermostats(model,applicable_htg_thermostats,runner,heatsp_adjustment_values)
    # end
    # puts("--- clgsp_adjustment_values = #{clgsp_adjustment_values}")
    # puts("--- heatsp_adjustment_values = #{heatsp_adjustment_values}")
    runner.registerFinalCondition("Updated #{nts_clg}/#{applicable_clg_thermostats.size} thermostat cooling setpoint schedules and #{nts_htg}/#{applicable_htg_thermostats.size} thermostat heating setpoint schedules to model, with #{sp_adjustment.abs} degree C offset for #{prepeak_len} hours of daily pre-cooling/pre-heating before #{peak_len}-hour peak window, using #{load_prediction_method} simulation for load prediction")
    return true
  end
end

# register the measure to be used by the application
DfThermostatControlLoadShift.new.registerWithApplication<|MERGE_RESOLUTION|>--- conflicted
+++ resolved
@@ -150,10 +150,6 @@
       start_date = yd.makeDate(1, 1)
       end_date = yd.makeDate(12, 31)
       values = []#OpenStudio::Vector.new
-<<<<<<< HEAD
-      interval = OpenStudio::Time.new(1.0 / 24.0 / 4.0)#15min interval
-      # interval = OpenStudio::Time.new(1.0 / 24.0)#1h interval
-=======
       if size == 8760 || size == 8784
         interval = OpenStudio::Time.new(1.0 / 24.0) # 1h interval
         num_timesteps_in_hr = 1
@@ -164,7 +160,6 @@
         raise "Interval not supported"
       end
       num_timesteps = model.getTimestep.numberOfTimestepsPerHour
->>>>>>> 507ef3dc
       day_schedules = schedule_ruleset.getDaySchedules(start_date, end_date)
       # # Make new array of day schedules for year
       # day_sched_array = []
@@ -346,13 +341,8 @@
             schedule = schedule.to_Schedule.get
             schedule_heat = heat_set_sch.get.clone(model)
             schedule_heat = schedule_heat.to_Schedule.get
-<<<<<<< HEAD
-            schedule_8760 = get_hourly_schedule_from_schedule_ruleset(model, schedule.to_ScheduleRuleset.get)
-            schedule_35040_heat = get_reference_schedule_from_schedule_ruleset(model, schedule_heat.to_ScheduleRuleset.get, step=4, max_or_avg='max') # use hourly max instead of hourly average to avoid optimium start spikes
-=======
             schedule_8760 = get_interval_schedule_from_schedule_ruleset(model, schedule.to_ScheduleRuleset.get, clgsp_adjustment_values.size)
             schedule_35040_heat = get_reference_schedule_from_schedule_ruleset(model, schedule_heat.to_ScheduleRuleset.get, clgsp_adjustment_values.size) # use hourly max instead of hourly average to avoid optimium start spikes
->>>>>>> 507ef3dc
             # schedule_8760_heat_max = []
             # schedule_35040_heat.each_slice(4) do |hrval|
             #   schedule_8760_heat_max << hrval.max
@@ -540,16 +530,6 @@
     applicable_building_types = [
       # "Hotel",
       "SmallOffice",
-<<<<<<< HEAD
-      "MediumOffice",
-      "LargeOffice",
-      "OfL",
-      "OfS",
-      "Office",
-      "Warehouse",
-      "PrimarySchool",
-      "SecondarySchool"
-=======
       "OfS",
       "MediumOffice",
       "LargeOffice",
@@ -561,7 +541,6 @@
       "EPr",
       "SecondarySchool",
       "ESe",
->>>>>>> 507ef3dc
     ]
     if isapplicable_buildingtype(model,runner,applicable_building_types)
       puts("--- building type applicability passed")
@@ -634,23 +613,6 @@
     puts("### Creating peak schedule...")
     if load_prediction_method == 'fix'
       puts("### Fixed schedule...")
-<<<<<<< HEAD
-      template = 'ComStock 90.1-2019'
-      std = Standard.build(template)
-      climate_zone = std.model_standards_climate_zone(model)
-      runner.registerInfo("climate zone = #{climate_zone}")
-      if climate_zone.empty?
-        runner.registerError('Unable to determine climate zone for model. Cannot apply window film without climate zone information.')
-      else
-        if climate_zone.include?("CEC")
-          climate_zone_num_ca = climate_zone.split("CEC")[-1]
-          puts "--- climate_zone_num_ca = #{climate_zone_num_ca}"
-          cz = map_cec_to_iecc[climate_zone_num_ca.to_i]
-        elsif climate_zone.include?("ASHRAE")
-          cz = climate_zone.split("-")[-1]
-        else
-          runner.registerError('Unable to determine climate zone for model. Cannot apply window film without climate zone information.')
-=======
       climate_zone = OpenstudioStandards::Weather.model_get_climate_zone(model)
       runner.registerInfo("climate zone = #{climate_zone}")
       if climate_zone.empty?
@@ -660,7 +622,6 @@
           cz = climate_zone.split("-")[-1]
         else
           runner.registerError('Unable to determine climate zone for model. Cannot apply fix option without ASHRAE climate zone information.')
->>>>>>> 507ef3dc
         end
       end
       puts "--- cz = #{cz}"
