# ComStock™, Copyright (c) 2020 Alliance for Sustainable Energy, LLC. All rights reserved.
# See top level LICENSE.txt file for license terms.

# *******************************************************************************
# OpenStudio(R), Copyright (c) 2008-2020, Alliance for Sustainable Energy, LLC.
# All rights reserved.
# Redistribution and use in source and binary forms, with or without
# modification, are permitted provided that the following conditions are met:
#
# (1) Redistributions of source code must retain the above copyright notice,
# this list of conditions and the following disclaimer.
#
# (2) Redistributions in binary form must reproduce the above copyright notice,
# this list of conditions and the following disclaimer in the documentation
# and/or other materials provided with the distribution.
#
# (3) Neither the name of the copyright holder nor the names of any contributors
# may be used to endorse or promote products derived from this software without
# specific prior written permission from the respective party.
#
# (4) Other than as required in clauses (1) and (2), distributions in any form
# of modifications or other derivative works may not use the "OpenStudio"
# trademark, "OS", "os", or any other confusingly similar designation without
# specific prior written permission from Alliance for Sustainable Energy, LLC.
#
# THIS SOFTWARE IS PROVIDED BY THE COPYRIGHT HOLDER(S) AND ANY CONTRIBUTORS
# "AS IS" AND ANY EXPRESS OR IMPLIED WARRANTIES, INCLUDING, BUT NOT LIMITED TO,
# THE IMPLIED WARRANTIES OF MERCHANTABILITY AND FITNESS FOR A PARTICULAR PURPOSE
# ARE DISCLAIMED. IN NO EVENT SHALL THE COPYRIGHT HOLDER(S), ANY CONTRIBUTORS, THE
# UNITED STATES GOVERNMENT, OR THE UNITED STATES DEPARTMENT OF ENERGY, NOR ANY OF
# THEIR EMPLOYEES, BE LIABLE FOR ANY DIRECT, INDIRECT, INCIDENTAL, SPECIAL,
# EXEMPLARY, OR CONSEQUENTIAL DAMAGES (INCLUDING, BUT NOT LIMITED TO, PROCUREMENT
# OF SUBSTITUTE GOODS OR SERVICES; LOSS OF USE, DATA, OR PROFITS; OR BUSINESS
# INTERRUPTION) HOWEVER CAUSED AND ON ANY THEORY OF LIABILITY, WHETHER IN CONTRACT,
# STRICT LIABILITY, OR TORT (INCLUDING NEGLIGENCE OR OTHERWISE) ARISING IN ANY WAY
# OUT OF THE USE OF THIS SOFTWARE, EVEN IF ADVISED OF THE POSSIBILITY OF SUCH DAMAGE.
# *******************************************************************************

require 'openstudio'
require 'date'
require 'openstudio-standards'

### convert day of year to month-day date
def day_of_year_to_date(year, day_of_year)
  date = Date.new(year, 1, 1) + day_of_year - 1
  month = date.month
  day = date.day
  return month, day
end

### if year is leap year
def leap_year?(year)
  if (year % 4 == 0 && year % 100 != 0) || (year % 400 == 0)
    return true
  else
    return false
  end
end

### obtain oat profile from epw file
def read_epw(model, epw_path=nil)
  if epw_path==nil
    # get EPWFile class from model
    weatherfile = nil
    if model.weatherFile.is_initialized
      weatherfile = model.weatherFile.get
      epw_file = nil
      if weatherfile.file.is_initialized
        epw_file = weatherfile.file.get
      else
        runner.registerError('Cannot find weather file from model using EPWFile class')
      end
    else
      runner.registerError('Cannot find weather file from model using weatherFile class')
    end
  else
    puts("Override with given epw from #{epw_path}")
    epw_file = OpenStudio::EpwFile.new(epw_path)
  end
  field = 'DryBulbTemperature'
  weather_ts = epw_file.getTimeSeries(field)
  if weather_ts.is_initialized
    weather_ts = weather_ts.get
  else
    puts "FAIL, could not retrieve field: #{field} from #{epw_file}"
  end
  # Put dateTimes into array
  times = []
  os_times = weather_ts.dateTimes
  for i in 0..(os_times.size - 1)
    times << os_times[i].toString()
  end
  # Put values into array
  vals = []
  os_vals = weather_ts.values
  for i in 0..(os_vals.size - 1)
    vals << os_vals[i]
  end
  return vals
end

### create bins based on temperature profile and select sample days in bins
def create_binsamples(oat,option)
  if oat.size == 8784
    nd = 366
  else
    nd = 365
  end
  combbins = {
    'ext-hot' => { 'morning' => [], 'noon' => [], 'afternoon' => [], 'late-afternoon' => [], 'evening' => [], 'other' => [] },
    'hot' => { 'morning' => [], 'noon' => [], 'afternoon' => [], 'late-afternoon' => [], 'evening' => [], 'other' => [] },
    'mild' => { 'morning' => [], 'noon' => [], 'afternoon' => [], 'late-afternoon' => [], 'evening' => [], 'other' => [] },
    'cool-mild' => { 'morning' => [], 'noon' => [], 'afternoon' => [], 'late-afternoon' => [], 'evening' => [], 'other' => [] },
    'cool' => { 'morning' => [], 'noon' => [], 'afternoon' => [], 'late-afternoon' => [], 'evening' => [], 'other' => [] },
    'cold' => { 'morning' => [], 'noon' => [], 'afternoon' => [], 'late-afternoon' => [], 'evening' => [], 'other' => [] }
  }
  selectdays = {
    'ext-hot' => { 'morning' => [], 'noon' => [], 'afternoon' => [], 'late-afternoon' => [], 'evening' => [], 'other' => [] },
    'hot' => { 'morning' => [], 'noon' => [], 'afternoon' => [], 'late-afternoon' => [], 'evening' => [], 'other' => [] },
    'mild' => { 'morning' => [], 'noon' => [], 'afternoon' => [], 'late-afternoon' => [], 'evening' => [], 'other' => [] },
    'cool-mild' => { 'morning' => [], 'noon' => [], 'afternoon' => [], 'late-afternoon' => [], 'evening' => [], 'other' => [] },
    'cool' => { 'morning' => [], 'noon' => [], 'afternoon' => [], 'late-afternoon' => [], 'evening' => [], 'other' => [] },
    'cold' => { 'morning' => [], 'noon' => [], 'afternoon' => [], 'late-afternoon' => [], 'evening' => [], 'other' => [] }
  }
  (0..nd-1).each do |d|
    oatmax = oat[24*d..24*(d+1)-1].max
    oatmaxind = oat[24*d..24*(d+1)-1].index(oat[24*d..24*(d+1)-1].max)
    if oatmax >= 32.0
      if (oatmaxind >= 9.0) && (oatmaxind <= 11.0)
        combbins['ext-hot']['morning'] << d+1
      elsif (oatmaxind > 11.0) && (oatmaxind <= 14.0)
        combbins['ext-hot']['noon'] << d+1
      elsif (oatmaxind > 14.0) && (oatmaxind <= 15.0)
        combbins['ext-hot']['afternoon'] << d+1
      elsif (oatmaxind > 15.0) && (oatmaxind <= 17.0)
        combbins['ext-hot']['late-afternoon'] << d+1
      elsif (oatmaxind > 17.0) && (oatmaxind <= 20.0)
        combbins['ext-hot']['evening'] << d+1
      else
        combbins['ext-hot']['other'] << d+1
      end
    elsif oatmax >= 30.0
      if (oatmaxind >= 9.0) && (oatmaxind <= 11.0)
        combbins['hot']['morning'] << d+1
      elsif (oatmaxind > 11.0) && (oatmaxind <= 14.0)
        combbins['hot']['noon'] << d+1
      elsif (oatmaxind > 14.0) && (oatmaxind <= 15.0)
        combbins['hot']['afternoon'] << d+1
      elsif (oatmaxind > 15.0) && (oatmaxind <= 17.0)
        combbins['hot']['late-afternoon'] << d+1
      elsif (oatmaxind > 17.0) && (oatmaxind <= 20.0)
        combbins['hot']['evening'] << d+1
      else
        combbins['hot']['other'] << d+1
      end
    elsif oatmax >= 26.0
      if (oatmaxind >= 9.0) && (oatmaxind <= 11.0)
        combbins['mild']['morning'] << d+1
      elsif (oatmaxind > 11.0) && (oatmaxind <= 14.0)
        combbins['mild']['noon'] << d+1
      elsif (oatmaxind > 14.0) && (oatmaxind <= 15.0)
        combbins['mild']['afternoon'] << d+1
      elsif (oatmaxind > 15.0) && (oatmaxind <= 17.0)
        combbins['mild']['late-afternoon'] << d+1
      elsif (oatmaxind > 17.0) && (oatmaxind <= 20.0)
        combbins['mild']['evening'] << d+1
      else
        combbins['mild']['other'] << d+1
      end
    elsif oatmax >= 20.0
      if (oatmaxind >= 9.0) && (oatmaxind <= 11.0)
        combbins['cool-mild']['morning'] << d+1
      elsif (oatmaxind > 11.0) && (oatmaxind <= 14.0)
        combbins['cool-mild']['noon'] << d+1
      elsif (oatmaxind > 14.0) && (oatmaxind <= 15.0)
        combbins['cool-mild']['afternoon'] << d+1
      elsif (oatmaxind > 15.0) && (oatmaxind <= 17.0)
        combbins['cool-mild']['late-afternoon'] << d+1
      elsif (oatmaxind > 17.0) && (oatmaxind <= 20.0)
        combbins['cool-mild']['evening'] << d+1
      else
        combbins['cool-mild']['other'] << d+1
      end
    elsif oatmax >= 15.0
      if (oatmaxind >= 9.0) && (oatmaxind <= 11.0)
        combbins['cool']['morning'] << d+1
      elsif (oatmaxind > 11.0) && (oatmaxind <= 14.0)
        combbins['cool']['noon'] << d+1
      elsif (oatmaxind > 14.0) && (oatmaxind <= 15.0)
        combbins['cool']['afternoon'] << d+1
      elsif (oatmaxind > 15.0) && (oatmaxind <= 17.0)
        combbins['cool']['late-afternoon'] << d+1
      elsif (oatmaxind > 17.0) && (oatmaxind <= 20.0)
        combbins['cool']['evening'] << d+1
      else
        combbins['cool']['other'] << d+1
      end
    else
      if (oatmaxind >= 9.0) && (oatmaxind <= 11.0)
        combbins['cold']['morning'] << d+1
      elsif (oatmaxind > 11.0) && (oatmaxind <= 14.0)
        combbins['cold']['noon'] << d+1
      elsif (oatmaxind > 14.0) && (oatmaxind <= 15.0)
        combbins['cold']['afternoon'] << d+1
      elsif (oatmaxind > 15.0) && (oatmaxind <= 17.0)
        combbins['cold']['late-afternoon'] << d+1
      elsif (oatmaxind > 17.0) && (oatmaxind <= 20.0)
        combbins['cold']['evening'] << d+1
      else
        combbins['cold']['other'] << d+1
      end
    end
  end
  ns = 0
  srand(42)
  max_doys = []
  combbins.keys.each do |key|
    combbins[key].keys.each do |keykey|
      if combbins[key][keykey].length > 14
        if option=='random'
          selectdays[key][keykey] = combbins[key][keykey].sample(3)
        elsif option=='sort'
          selectdays[key][keykey] = combbins[key][keykey].sort.take(3).to_a
        else
          runner.registerError('Wrong sampling option')
          return false
        end
        ns += 3
      elsif combbins[key][keykey].length > 7
        if option=='random'
          selectdays[key][keykey] = combbins[key][keykey].sample(2)
        elsif option=='sort'
          selectdays[key][keykey] = combbins[key][keykey].sort.take(2).to_a
        else
          puts('Wrong sampling option')
          return false
        end
        ns += 2
      elsif combbins[key][keykey].length > 0
        if option=='random'
          selectdays[key][keykey] = combbins[key][keykey].sample(1)
        elsif option=='sort'
          selectdays[key][keykey] = combbins[key][keykey].sort.take(1).to_a
        else
          puts('Wrong sampling option')
          return false
        end
        ns += 1
      end
      if selectdays[key][keykey] != []
        max_doys << selectdays[key][keykey].max
      end
    end
  end
  max_doy = max_doys.max
  return combbins, selectdays, ns, max_doy
end

### run simulation on selected day of year
def model_run_simulation_on_doy(model, doy, num_timesteps_in_hr, epw_path=nil, run_dir = "#{Dir.pwd}/Run")
  ### reference: https://github.com/NREL/openstudio-standards/blob/master/lib/openstudio-standards/utilities/simulation.rb#L187
  # Make the directory if it doesn't exist
  unless Dir.exist?(run_dir)
    FileUtils.mkdir_p(run_dir)
  end
  template = 'ComStock 90.1-2019'
  std = Standard.build(template)
  # Save the model to energyplus idf
  osm_name = 'in.osm'
  osw_name = 'in.osw'
  OpenStudio.logFree(OpenStudio::Debug, 'openstudio.model.Model', "Starting simulation here: #{run_dir}.")
  OpenStudio.logFree(OpenStudio::Info, 'openstudio.model.Model', "Started simulation #{run_dir} at #{Time.now.strftime('%T.%L')}")
  year = model.getYearDescription.calendarYear.to_i
  if doy == 1
    begin_month, begin_day = day_of_year_to_date(year, doy)
    end_month, end_day = day_of_year_to_date(year, doy+1)
  else
    begin_month, begin_day = day_of_year_to_date(year, doy)
    end_month, end_day = day_of_year_to_date(year, doy)
  end
  # store original config
  begin_month_orig = model.getRunPeriod.getBeginMonth
  begin_day_orig = model.getRunPeriod.getBeginDayOfMonth
  end_month_orig = model.getRunPeriod.getEndMonth
  end_day_orig = model.getRunPeriod.getEndDayOfMonth
  num_timesteps_in_hr_orig = model.getTimestep.numberOfTimestepsPerHour
  zonesizing_orig = model.getSimulationControl.doZoneSizingCalculation
  syssizing_orig = model.getSimulationControl.doSystemSizingCalculation
  plantsizing_orig = model.getSimulationControl.doPlantSizingCalculation
  ### reference: SetRunPeriod measure on BCL
  model.getRunPeriod.setBeginMonth(begin_month)
  model.getRunPeriod.setBeginDayOfMonth(begin_day)
  model.getRunPeriod.setEndMonth(end_month)
  model.getRunPeriod.setEndDayOfMonth(end_day)
  if num_timesteps_in_hr != 4
    model.getTimestep.setNumberOfTimestepsPerHour(num_timesteps_in_hr)
  end
  model.getSimulationControl.setDoZoneSizingCalculation(false)
  model.getSimulationControl.setDoSystemSizingCalculation(false)
  model.getSimulationControl.setDoPlantSizingCalculation(false)
  osm_path = OpenStudio::Path.new("#{run_dir}/#{osm_name}")
  osw_path = OpenStudio::Path.new("#{run_dir}/#{osw_name}")
  model.save(osm_path, true)
  # Set up the simulation
  # Find the weather file
  if epw_path==nil
    epw_path = OpenstudioStandards::Weather.model_get_full_weather_file_path(model)
    if epw_path.empty?
      return false
    end
    epw_path = epw_path.get
    puts epw_path
  end
  # close current sql file
  model.resetSqlFile
  # initialize OSW
  begin
    workflow = OpenStudio::WorkflowJSON.new
  rescue NameError
    raise 'Cannot run simulation with OSW approach'
  end
  sql_path = nil
  OpenStudio.logFree(OpenStudio::Debug, 'openstudio.model.Model', 'Running with OS 2.x WorkflowJSON.')
  # Copy the weather file to this directory
  epw_name = 'in.epw'
  begin
    FileUtils.copy(epw_path.to_s, "#{run_dir}/#{epw_name}")
  rescue StandardError
    OpenStudio.logFree(OpenStudio::Error, 'openstudio.model.Model', "Due to limitations on Windows file path lengths, this measure won't work unless your project is located in a directory whose filepath is less than 90 characters long, including slashes.")
    return false
  end
  workflow.setSeedFile(osm_name)
  workflow.setWeatherFile(epw_name)
  workflow.saveAs(File.absolute_path(osw_path.to_s))
  # 'touch' the weather file - for some odd reason this fixes the simulation not running issue we had on openstudio-server.
  # Removed for until further investigation completed.
  # FileUtils.touch("#{run_dir}/#{epw_name}")
  cli_path = OpenStudio.getOpenStudioCLI
  cmd = "\"#{cli_path}\" run -w \"#{osw_path}\""
  # Run the sizing run
  OpenstudioStandards.run_command(cmd)
  OpenStudio.logFree(OpenStudio::Info, 'openstudio.model.Model', "Finished simulation #{run_dir} at #{Time.now.strftime('%T.%L')}")
  sql_path = OpenStudio::Path.new("#{run_dir}/run/eplusout.sql")
  # get sql
  sqlFile = OpenStudio::SqlFile.new(sql_path)
  # if sqlFile.is_initialized
  #   sqlFile = sqlFile.get
  # end
  # check available timeseries extraction options
  availableEnvPeriods = sqlFile.availableEnvPeriods.to_a
  availableTimeSeries = sqlFile.availableTimeSeries.to_a
  availableReportingFrequencies = []
  availableEnvPeriods.each do |envperiod|
    sqlFile.availableReportingFrequencies(envperiod).to_a.each do |repfreq|
      availableReportingFrequencies << repfreq
    end
  end
  envperiod = nil
  if availableEnvPeriods.size == 1
    envperiod = 'RUN PERIOD 1'
  else
    raise "options for availableEnvPeriods are not just one: #{availableEnvPeriods}"
  end
  timeseriesname = 'Electricity:Facility'
  reportingfrequency = 'Hourly' #'Zone Timestep'
  unless availableEnvPeriods.include?(envperiod)
    raise "envperiod of #{envperiod} not included in available options: #{availableEnvPeriods}"
  end
  unless availableTimeSeries.include?(timeseriesname)
    raise "timeseriesname of #{timeseriesname} not included in available options: #{availableTimeSeries}"
  end
  unless availableReportingFrequencies.include?(reportingfrequency)
    reportingfrequency = 'Zone Timestep'
    unless availableReportingFrequencies.include?(reportingfrequency)
      raise "reportingfrequency of #{reportingfrequency} not included in available options: #{availableReportingFrequencies}"
    end
  end
  electricity_results = sqlFile.timeSeries(envperiod,reportingfrequency,timeseriesname)
  vals = []
  electricity_results.each do |electricity_result|
    elec_vals = electricity_result.values
    for i in 0..(elec_vals.size - 1)
      vals << elec_vals[i]
    end
  end
  # raise if vals is empty
  if vals.empty?
    puts("Hourly reporting frequency return empty data. Use Zone Timestep.")
    reportingfrequency = 'Zone Timestep'
    unless availableReportingFrequencies.include?(reportingfrequency)
      raise "reportingfrequency of #{reportingfrequency} not included in available options: #{availableReportingFrequencies}"
    end
    electricity_results = sqlFile.timeSeries(envperiod,reportingfrequency,timeseriesname)
    vals = []
    electricity_results.each do |electricity_result|
      elec_vals = electricity_result.values
      for i in 0..(elec_vals.size - 1)
        vals << elec_vals[i]
      end
    end
    if vals.empty?
      raise 'load profile for the sample run returned empty'
    end
  end
  # reset model config for upgrade run
  model.getRunPeriod.setBeginMonth(begin_month_orig)
  model.getRunPeriod.setBeginDayOfMonth(begin_day_orig)
  model.getRunPeriod.setEndMonth(end_month_orig)
  model.getRunPeriod.setEndDayOfMonth(end_day_orig)
  model.getTimestep.setNumberOfTimestepsPerHour(num_timesteps_in_hr_orig)
  model.getSimulationControl.setDoZoneSizingCalculation(zonesizing_orig)
  model.getSimulationControl.setDoSystemSizingCalculation(syssizing_orig)
  model.getSimulationControl.setDoPlantSizingCalculation(plantsizing_orig)
  return vals
end

### run simulation on all sample days of year
def run_samples(model, selectdays, num_timesteps_in_hr, epw_path=nil)
  y_seed = {
    'ext-hot' => { 'morning' => [], 'noon' => [], 'afternoon' => [], 'late-afternoon' => [], 'evening' => [], 'other' => [] },
    'hot' => { 'morning' => [], 'noon' => [], 'afternoon' => [], 'late-afternoon' => [], 'evening' => [], 'other' => [] },
    'mild' => { 'morning' => [], 'noon' => [], 'afternoon' => [], 'late-afternoon' => [], 'evening' => [], 'other' => [] },
    'cool-mild' => { 'morning' => [], 'noon' => [], 'afternoon' => [], 'late-afternoon' => [], 'evening' => [], 'other' => [] },
    'cool' => { 'morning' => [], 'noon' => [], 'afternoon' => [], 'late-afternoon' => [], 'evening' => [], 'other' => [] },
    'cold' => { 'morning' => [], 'noon' => [], 'afternoon' => [], 'late-afternoon' => [], 'evening' => [], 'other' => [] }
  }
  selectdays.keys.each do |key|
    selectdays[key].keys.each do |keykey|
      ns = selectdays[key][keykey].length.to_f
      selectdays[key][keykey].each do |doy|
        puts "Simulation on day of year: #{doy}"
        yd = model_run_simulation_on_doy(model, doy, num_timesteps_in_hr, epw_path=epw_path)
        if yd.size > 24
          averages = []
          yd.each_slice(yd.size/24) do |slice|
            average = slice.reduce(:+).to_f
            averages << average
          end
          yd = averages
        end
        if ns == 1
          y_seed[key][keykey] = yd
        elsif ns > 1
          if y_seed[key][keykey] == []
            y_seed[key][keykey] = yd.map { |a| a/ns }
          else
            y_seed[key][keykey] = yd.zip(y_seed[key][keykey]).map { |a, b| (a/ns+b) }
          end
        end
      end
    end
  end
  return y_seed
end

### run simulation on part of year
def model_run_simulation_on_part_of_year(model, max_doy, num_timesteps_in_hr, epw_path=nil, run_dir = "#{Dir.pwd}/Run")
  ### reference: https://github.com/NREL/openstudio-standards/blob/master/lib/openstudio-standards/utilities/simulation.rb#L187
  # Make the directory if it doesn't exist
  unless Dir.exist?(run_dir)
    FileUtils.mkdir_p(run_dir)
  end
  template = 'ComStock 90.1-2019'
  std = Standard.build(template)
  # Save the model to energyplus idf
  osm_name = 'in.osm'
  osw_name = 'in.osw'
  OpenStudio.logFree(OpenStudio::Debug, 'openstudio.model.Model', "Starting simulation here: #{run_dir}.")
  OpenStudio.logFree(OpenStudio::Info, 'openstudio.model.Model', "Started simulation #{run_dir} at #{Time.now.strftime('%T.%L')}")
  year = model.getYearDescription.calendarYear.to_i
  begin_month, begin_day = day_of_year_to_date(year, 1)
  end_month, end_day = day_of_year_to_date(year, max_doy)
  # store original config
  begin_month_orig = model.getRunPeriod.getBeginMonth
  begin_day_orig = model.getRunPeriod.getBeginDayOfMonth
  end_month_orig = model.getRunPeriod.getEndMonth
  end_day_orig = model.getRunPeriod.getEndDayOfMonth
  num_timesteps_in_hr_orig = model.getTimestep.numberOfTimestepsPerHour
  zonesizing_orig = model.getSimulationControl.doZoneSizingCalculation
  syssizing_orig = model.getSimulationControl.doSystemSizingCalculation
  plantsizing_orig = model.getSimulationControl.doPlantSizingCalculation
  ### reference: SetRunPeriod measure on BCL
  model.getRunPeriod.setBeginMonth(begin_month)
  model.getRunPeriod.setBeginDayOfMonth(begin_day)
  model.getRunPeriod.setEndMonth(end_month)
  model.getRunPeriod.setEndDayOfMonth(end_day)
  if num_timesteps_in_hr != 4
    model.getTimestep.setNumberOfTimestepsPerHour(num_timesteps_in_hr)
  end
  model.getSimulationControl.setDoZoneSizingCalculation(false)
  model.getSimulationControl.setDoSystemSizingCalculation(false)
  model.getSimulationControl.setDoPlantSizingCalculation(false)
  osm_path = OpenStudio::Path.new("#{run_dir}/#{osm_name}")
  osw_path = OpenStudio::Path.new("#{run_dir}/#{osw_name}")
  model.save(osm_path, true)
  # Set up the simulation
  # Find the weather file
  if epw_path==nil
    epw_path = OpenstudioStandards::Weather.model_get_full_weather_file_path(model)
    if epw_path.empty?
      return false
    end
    epw_path = epw_path.get
  end
  # close current sql file
  model.resetSqlFile
  # initialize OSW
  begin
    workflow = OpenStudio::WorkflowJSON.new
  rescue NameError
    raise 'Cannot run simulation with OSW approach'
  end
  sql_path = nil
  OpenStudio.logFree(OpenStudio::Debug, 'openstudio.model.Model', 'Running with OS 2.x WorkflowJSON.')
  # Copy the weather file to this directory
  epw_name = 'in.epw'
  begin
    FileUtils.copy(epw_path.to_s, "#{run_dir}/#{epw_name}")
  rescue StandardError
    OpenStudio.logFree(OpenStudio::Error, 'openstudio.model.Model', "Due to limitations on Windows file path lengths, this measure won't work unless your project is located in a directory whose filepath is less than 90 characters long, including slashes.")
    return false
  end
  workflow.setSeedFile(osm_name)
  workflow.setWeatherFile(epw_name)
  workflow.saveAs(File.absolute_path(osw_path.to_s))
  # 'touch' the weather file - for some odd reason this fixes the simulation not running issue we had on openstudio-server.
  # Removed for until further investigation completed.
  # FileUtils.touch("#{run_dir}/#{epw_name}")
  cli_path = OpenStudio.getOpenStudioCLI
  cmd = "\"#{cli_path}\" run -w \"#{osw_path}\""
  puts cmd
  # Run the sizing run
  OpenstudioStandards.run_command(cmd)
  OpenStudio.logFree(OpenStudio::Info, 'openstudio.model.Model', "Finished simulation #{run_dir} at #{Time.now.strftime('%T.%L')}")
  sql_path = OpenStudio::Path.new("#{run_dir}/run/eplusout.sql")
  # get sql
  sqlFile = OpenStudio::SqlFile.new(sql_path)
  # check available timeseries extraction options
  availableEnvPeriods = sqlFile.availableEnvPeriods.to_a
  availableTimeSeries = sqlFile.availableTimeSeries.to_a
  availableReportingFrequencies = []
  availableEnvPeriods.each do |envperiod|
    sqlFile.availableReportingFrequencies(envperiod).to_a.each do |repfreq|
      availableReportingFrequencies << repfreq
    end
  end
  envperiod = nil
  if availableEnvPeriods.size == 1
    envperiod = 'RUN PERIOD 1'
  else
    raise "options for availableEnvPeriods are not just one: #{availableEnvPeriods}"
  end
  timeseriesname = 'Electricity:Facility'
  unless availableEnvPeriods.include?(envperiod)
    raise "envperiod of #{envperiod} not included in available options: #{availableEnvPeriods}"
  end
  unless availableTimeSeries.include?(timeseriesname)
    raise "timeseriesname of #{timeseriesname} not included in available options: #{availableTimeSeries}"
  end
  reportingfrequency = 'Hourly' #'Zone Timestep'
  unless availableReportingFrequencies.include?(reportingfrequency)
    puts("Hourly reporting frequency is not available. Use Zone Timestep.")
    reportingfrequency = 'Zone Timestep'
    unless availableReportingFrequencies.include?(reportingfrequency)
      raise "reportingfrequency of #{reportingfrequency} not included in available options: #{availableReportingFrequencies}"
    end
  end
  electricity_results = sqlFile.timeSeries(envperiod,reportingfrequency,timeseriesname)
  vals = []
  electricity_results.each do |electricity_result|
    elec_vals = electricity_result.values
    for i in 0..(elec_vals.size - 1)
      vals << elec_vals[i]
    end
  end
  # raise if vals is empty
  if vals.empty?
    puts("Hourly reporting frequency return empty data. Use Zone Timestep.")
    reportingfrequency = 'Zone Timestep'
    unless availableReportingFrequencies.include?(reportingfrequency)
      raise "reportingfrequency of #{reportingfrequency} not included in available options: #{availableReportingFrequencies}"
    end
    electricity_results = sqlFile.timeSeries(envperiod,reportingfrequency,timeseriesname)
    vals = []
    electricity_results.each do |electricity_result|
      elec_vals = electricity_result.values
      for i in 0..(elec_vals.size - 1)
        vals << elec_vals[i]
      end
    end
    if vals.empty?
      raise 'load profile for the sample run returned empty'
    end
  end
  # reset model config for upgrade run
  model.getRunPeriod.setBeginMonth(begin_month_orig)
  model.getRunPeriod.setBeginDayOfMonth(begin_day_orig)
  model.getRunPeriod.setEndMonth(end_month_orig)
  model.getRunPeriod.setEndDayOfMonth(end_day_orig)
  model.getTimestep.setNumberOfTimestepsPerHour(num_timesteps_in_hr_orig)
  model.getSimulationControl.setDoZoneSizingCalculation(zonesizing_orig)
  model.getSimulationControl.setDoSystemSizingCalculation(syssizing_orig)
  model.getSimulationControl.setDoPlantSizingCalculation(plantsizing_orig)
  return vals
end

### run simulation on part of year and extract samples
def run_part_year_samples(model, max_doy, selectdays, num_timesteps_in_hr, epw_path=nil)
  y_seed = {
    'ext-hot' => { 'morning' => [], 'noon' => [], 'afternoon' => [], 'late-afternoon' => [], 'evening' => [], 'other' => [] },
    'hot' => { 'morning' => [], 'noon' => [], 'afternoon' => [], 'late-afternoon' => [], 'evening' => [], 'other' => [] },
    'mild' => { 'morning' => [], 'noon' => [], 'afternoon' => [], 'late-afternoon' => [], 'evening' => [], 'other' => [] },
    'cool-mild' => { 'morning' => [], 'noon' => [], 'afternoon' => [], 'late-afternoon' => [], 'evening' => [], 'other' => [] },
    'cool' => { 'morning' => [], 'noon' => [], 'afternoon' => [], 'late-afternoon' => [], 'evening' => [], 'other' => [] },
    'cold' => { 'morning' => [], 'noon' => [], 'afternoon' => [], 'late-afternoon' => [], 'evening' => [], 'other' => [] }
  }
  puts "Simulation on part year until day: #{max_doy}"
  yd = model_run_simulation_on_part_of_year(model, max_doy, num_timesteps_in_hr, epw_path=epw_path)
  if num_timesteps_in_hr != 1 #yd.size > 24*max_doy
    puts("Convert interval to hourly")
    sums = []
    yd.each_slice(yd.size/24/max_doy) do |slice|
      sum = slice.reduce(:+).to_f
      sums << sum
    end
    yd = sums
  end
  selectdays.keys.each do |key|
    selectdays[key].keys.each do |keykey|
      ns = selectdays[key][keykey].length.to_f
      selectdays[key][keykey].each do |doy|
        if ns == 1
          y_seed[key][keykey] = yd[(doy*24-24)..(doy*24-1)]
        elsif ns > 1
          if y_seed[key][keykey] == []
            y_seed[key][keykey] = yd[(doy*24-24)..(doy*24-1)].map { |a| a/ns }
          else
            y_seed[key][keykey] = yd[(doy*24-24)..(doy*24-1)].zip(y_seed[key][keykey]).map { |a, b| (a/ns+b) }
          end
        end
      end
    end
  end
  return y_seed
end

### populate load profile of samples to all days based on bins
def load_prediction_from_sample(model, y_seed, combbins)
  year = model.getYearDescription.calendarYear.to_i
  if leap_year?(year)
    nd = 366
  else
    nd = 365
  end
  annual_load = []
  (0..nd-1).each do |d|
    combbins.each do |key,subbin|
      subbin.each do |keykey,bin|
        if bin.include?(d+1)
          annual_load.concat(y_seed[key][keykey])
        end
      end
    end
  end
  return annual_load
end

### run simulation on full year
def load_prediction_from_full_run(model, num_timesteps_in_hr, epw_path=nil, run_dir = "#{Dir.pwd}/Run")
  ### reference: https://github.com/NREL/openstudio-standards/blob/master/lib/openstudio-standards/utilities/simulation.rb#L187
  # Make the directory if it doesn't exist
  unless Dir.exist?(run_dir)
    FileUtils.mkdir_p(run_dir)
  end

  template = 'ComStock 90.1-2019'
  std = Standard.build(template)
  # Save the model to energyplus idf
  osm_name = 'in.osm'
  osw_name = 'in.osw'
  OpenStudio.logFree(OpenStudio::Debug, 'openstudio.model.Model', "Starting simulation here: #{run_dir}.")
  OpenStudio.logFree(OpenStudio::Info, 'openstudio.model.Model', "Started simulation #{run_dir} at #{Time.now.strftime('%T.%L')}")
  # store original config
  begin_month_orig = model.getRunPeriod.getBeginMonth
  begin_day_orig = model.getRunPeriod.getBeginDayOfMonth
  end_month_orig = model.getRunPeriod.getEndMonth
  end_day_orig = model.getRunPeriod.getEndDayOfMonth
  num_timesteps_in_hr_orig = model.getTimestep.numberOfTimestepsPerHour
  # zonesizing_orig = model.getSimulationControl.doZoneSizingCalculation
  # syssizing_orig = model.getSimulationControl.doSystemSizingCalculation
  # plantsizing_orig = model.getSimulationControl.doPlantSizingCalculation
  ### reference: SetRunPeriod measure on BCL
  model.getRunPeriod.setBeginMonth(1)
  model.getRunPeriod.setBeginDayOfMonth(1)
  model.getRunPeriod.setEndMonth(12)
  model.getRunPeriod.setEndDayOfMonth(31)
  if num_timesteps_in_hr != 4
    model.getTimestep.setNumberOfTimestepsPerHour(num_timesteps_in_hr)
  end
  # model.getSimulationControl.setDoZoneSizingCalculation(false)
  # model.getSimulationControl.setDoSystemSizingCalculation(false)
  # model.getSimulationControl.setDoPlantSizingCalculation(false)
  osm_path = OpenStudio::Path.new("#{run_dir}/#{osm_name}")
  osw_path = OpenStudio::Path.new("#{run_dir}/#{osw_name}")
  model.save(osm_path, true)
  # Set up the simulation
  # Find the weather file
  if epw_path==nil
    # epw_path = OpenstudioStandards::Weather.model_get_full_weather_file_path(model)
    epw_path = model.weatherFile.get.path
    if epw_path.empty?
      return false
    end
    epw_path = epw_path.get
  end
  # close current sql file
  model.resetSqlFile
  # initialize OSW
  begin
    workflow = OpenStudio::WorkflowJSON.new
  rescue NameError
    raise 'Cannot run simulation with OSW approach'
  end
  sql_path = nil
  OpenStudio.logFree(OpenStudio::Debug, 'openstudio.model.Model', 'Running with OS 2.x WorkflowJSON.')
  # Copy the weather file to this directory
  epw_name = 'in.epw'
  begin
    FileUtils.copy(epw_path.to_s, "#{run_dir}/#{epw_name}")
  rescue StandardError
    OpenStudio.logFree(OpenStudio::Error, 'openstudio.model.Model', "Due to limitations on Windows file path lengths, this measure won't work unless your project is located in a directory whose filepath is less than 90 characters long, including slashes.")
    return false
  end
  workflow.setSeedFile(osm_name)
  workflow.setWeatherFile(epw_name)
  workflow.saveAs(File.absolute_path(osw_path.to_s))
  # 'touch' the weather file - for some odd reason this fixes the simulation not running issue we had on openstudio-server.
  # Removed for until further investigation completed.
  # FileUtils.touch("#{run_dir}/#{epw_name}")
  cli_path = OpenStudio.getOpenStudioCLI
  cmd = "\"#{cli_path}\" run -w \"#{osw_path}\""
  puts cmd
  # Run the sizing run
  OpenstudioStandards.run_command(cmd)
  OpenStudio.logFree(OpenStudio::Info, 'openstudio.model.Model', "Finished simulation #{run_dir} at #{Time.now.strftime('%T.%L')}")
  sql_path = OpenStudio::Path.new("#{run_dir}/run/eplusout.sql")
  # get sql
  sqlFile = OpenStudio::SqlFile.new(sql_path)
  # check available timeseries extraction options
  availableEnvPeriods = sqlFile.availableEnvPeriods.to_a
  availableTimeSeries = sqlFile.availableTimeSeries.to_a
  availableReportingFrequencies = []
  availableEnvPeriods.each do |envperiod|
    sqlFile.availableReportingFrequencies(envperiod).to_a.each do |repfreq|
      availableReportingFrequencies << repfreq
    end
  end
  envperiod = nil
  if availableEnvPeriods.size == 1
    envperiod = 'RUN PERIOD 1'
  else
    raise "options for availableEnvPeriods are not just one: #{availableEnvPeriods}"
  end
  timeseriesname = 'Electricity:Facility'
  unless availableEnvPeriods.include?(envperiod)
    raise "envperiod of #{envperiod} not included in available options: #{availableEnvPeriods}"
  end
  unless availableTimeSeries.include?(timeseriesname)
    raise "timeseriesname of #{timeseriesname} not included in available options: #{availableTimeSeries}"
  end
  reportingfrequency = 'Zone Timestep'
  unless availableReportingFrequencies.include?(reportingfrequency)
    puts("Zone Timestep reporting frequency is not available. Use Hourly.")
    reportingfrequency = 'Hourly'
    unless availableReportingFrequencies.include?(reportingfrequency)
      raise "reportingfrequency of #{reportingfrequency} not included in available options: #{availableReportingFrequencies}"
    end
  end
  electricity_results = sqlFile.timeSeries(envperiod,reportingfrequency,timeseriesname)
  vals = []
  electricity_results.each do |electricity_result|
    elec_vals = electricity_result.values
    for i in 0..(elec_vals.size - 1)
      vals << elec_vals[i]
    end
  end
  if vals.empty?
    raise 'load profile for the sample run returned empty'
  end
  # reportingfrequency = 'Hourly' #'Zone Timestep'
  # unless availableReportingFrequencies.include?(reportingfrequency)
  #   puts("Hourly reporting frequency is not available. Use Zone Timestep.")
  #   reportingfrequency = 'Zone Timestep'
  #   unless availableReportingFrequencies.include?(reportingfrequency)
  #     raise "reportingfrequency of #{reportingfrequency} not included in available options: #{availableReportingFrequencies}"
  #   end
  # end
  # electricity_results = sqlFile.timeSeries(envperiod,reportingfrequency,timeseriesname)
  # vals = []
  # electricity_results.each do |electricity_result|
  #   elec_vals = electricity_result.values
  #   for i in 0..(elec_vals.size - 1)
  #     vals << elec_vals[i]
  #   end
  # end
  # # raise if vals is empty
  # if vals.empty?
  #   puts("Hourly reporting frequency return empty data. Use Zone Timestep.")
  #   reportingfrequency = 'Zone Timestep'
  #   unless availableReportingFrequencies.include?(reportingfrequency)
  #     raise "reportingfrequency of #{reportingfrequency} not included in available options: #{availableReportingFrequencies}"
  #   end
  #   electricity_results = sqlFile.timeSeries(envperiod,reportingfrequency,timeseriesname)
  #   vals = []
  #   electricity_results.each do |electricity_result|
  #     elec_vals = electricity_result.values
  #     for i in 0..(elec_vals.size - 1)
  #       vals << elec_vals[i]
  #     end
  #   end
  #   if vals.empty?
  #     raise 'load profile for the sample run returned empty'
  #   end
  # end
  # if (reportingfrequency == 'Zone Timestep') && (vals.size != 8760 || vals.size != 8784)
  #   puts("Convert interval to hourly with size=#{vals.size}")
  #   sums = []
  #   vals.each_slice(num_timesteps_in_hr) do |slice|
  #     sum = slice.reduce(:+).to_f
  #     sums << sum
  #   end
  #   vals = sums
  # end
  # reset model config for upgrade run
  model.getRunPeriod.setBeginMonth(begin_month_orig)
  model.getRunPeriod.setBeginDayOfMonth(begin_day_orig)
  model.getRunPeriod.setEndMonth(end_month_orig)
  model.getRunPeriod.setEndDayOfMonth(end_day_orig)
  model.getTimestep.setNumberOfTimestepsPerHour(num_timesteps_in_hr_orig)
  # model.getSimulationControl.setDoZoneSizingCalculation(zonesizing_orig)
  # model.getSimulationControl.setDoSystemSizingCalculation(syssizing_orig)
  # model.getSimulationControl.setDoPlantSizingCalculation(plantsizing_orig)
  return vals
end

### determine daily peak window based on daily load profile
def find_daily_peak_window(daily_load, peak_len, num_timesteps_in_hr, peak_window_strategy)
  maxload_ind = daily_load.index(daily_load.max)
  # maxload = daily_load.max
  if peak_window_strategy == 'max savings'
    # peak_sum = (0...peak_len).map { |i| load[maxload_ind - i, peak_len].sum }
    peak_sum = (0..peak_len*num_timesteps_in_hr-1).map do |i|
      daily_load[(maxload_ind - i)..(maxload_ind - i + peak_len*num_timesteps_in_hr - 1)].sum
    end
    peak_ind = maxload_ind - peak_sum.index(peak_sum.max)
  elsif peak_window_strategy == 'start with peak'
    if maxload_ind >= 1
      peak_ind = maxload_ind - 1
    else
      peak_ind = maxload_ind
    end
  elsif peak_window_strategy == 'end with peak'
    if maxload_ind >= peak_len*num_timesteps_in_hr - 1
      peak_ind = maxload_ind - peak_len*num_timesteps_in_hr + 1
    else
      peak_ind = 0
    end
  elsif peak_window_strategy == 'center with peak'
    def round_down(number)
      number.floor
    end
    if maxload_ind >= round_down(peak_len*num_timesteps_in_hr/2.0)
      peak_ind = maxload_ind - round_down(peak_len*num_timesteps_in_hr/2.0)
    else
      peak_ind = 0
    end
  else
    raise 'Not supported peak window strategy'
  end
  return peak_ind
end

def seasons
  return {
      'winter' => [-1e9, 55],
      'summer' => [70, 1e9],
      'shoulder' => [55, 70],
      'nonwinter' => [55, 1e9],
      'all' => [-1e9, 1e9]
  }
end

### Generate peak schedule for whole year with rebound option ########################### NEED TO JUSTIFY PUTTING REBOUND OPTION HERE OR IN INDIVIDUAL DF MEASURES
def peak_schedule_generation(annual_load, oat, peak_len, num_timesteps_in_hr, peak_window_strategy, rebound_len=0, prepeak_len=0, season='all')
  if annual_load.size == 8784 || annual_load.size == 35136
<<<<<<< HEAD
    nd = 366
  elsif annual_load.size == 8760 || annual_load.size == 35040
    nd = 365
  else
    raise 'annual load profile not hourly or 15min'
  end
  peak_schedule = Array.new(annual_load.size, 0)
  temperature_range = seasons[season]
  (0..nd-1).each do |d|
    range_start = d * 24 * num_timesteps_in_hr
    range_end = (d+1) * 24 * num_timesteps_in_hr - 1
    temps = oat[d*24..d*24+23]
    avg_temp = temps.inject { |sum, el| sum + el }.to_f / temps.size
    if avg_temp > temperature_range[0] and avg_temp < temperature_range[1]
      peak_ind = find_daily_peak_window(annual_load[range_start..range_end], peak_len, num_timesteps_in_hr, peak_window_strategy)
      # peak and rebound schedule
      if prepeak_len == 0
        peak_schedule[(range_start + peak_ind)..(range_start + peak_ind + peak_len*num_timesteps_in_hr - 1)] = Array.new(peak_len*num_timesteps_in_hr, 1)
        if rebound_len > 0
          range_rebound_start = range_start + peak_ind + peak_len*num_timesteps_in_hr - 1
          range_rebound_end = range_start + peak_ind + (peak_len + rebound_len)*num_timesteps_in_hr
          peak_schedule[range_rebound_start..range_rebound_end] = (0..rebound_len*num_timesteps_in_hr + 1).map { |i| 1.0 - i.to_f / (rebound_len*num_timesteps_in_hr + 1) }
        end
      # prepeak schedule
      else
        if peak_ind >= prepeak_len
          peak_schedule[(range_start + peak_ind - prepeak_len*num_timesteps_in_hr)..(range_start + peak_ind - 1)] = Array.new(prepeak_len*num_timesteps_in_hr, 1)
        else
          peak_schedule[(range_start)..(range_start + peak_ind - 1)] = Array.new(peak_ind, 1)
        end
      end
    end
  end
  if peak_schedule.size < annual_load.size
    peak_schedule.fill(0, peak_schedule.size..annual_load.size-1)
  else
    peak_schedule = peak_schedule.take(annual_load.size)
  end
  return peak_schedule
end

def peak_window_fix_based_on_climate_zone
  return {
    '2A'=> {
      'wint_start'=> 18,
      'wint_end'=> 21,
      'wint_peak'=> 20,
      'sum_start'=> 17,
      'sum_end'=> 20,
      'sum_peak'=> 19,
    },
    '2B'=> {
      'wint_start'=> 18,
      'wint_end'=> 21,
      'wint_peak'=> 19,
      'sum_start'=> 16,
      'sum_end'=> 19,
      'sum_peak'=> 17,
    },
    '3A'=> {
      'wint_start'=> 17,
      'wint_end'=> 20,
      'wint_peak'=> 19,
      'sum_start'=> 18,
      'sum_end'=> 21,
      'sum_peak'=> 19,
    },
    '3B'=> {
      'wint_start'=> 18,
      'wint_end'=> 21,
      'wint_peak'=> 20,
      'sum_start'=> 17,
      'sum_end'=> 20,
      'sum_peak'=> 19,
    },
    '3C'=> {
      'wint_start'=> 17,
      'wint_end'=> 20,
      'wint_peak'=> 19,
      'sum_start'=> 18,
      'sum_end'=> 21,
      'sum_peak'=> 21,
    },
    '4A'=> {
      'wint_start'=> 17,
      'wint_end'=> 20,
      'wint_peak'=> 18,
      'sum_start'=> 13,
      'sum_end'=> 16,
      'sum_peak'=> 14,
    },
    '4B'=> {
      'wint_start'=> 18,
      'wint_end'=> 21,
      'wint_peak'=> 19,
      'sum_start'=> 16,
      'sum_end'=> 19,
      'sum_peak'=> 17,
    },
    '4C'=> {
      'wint_start'=> 17,
      'wint_end'=> 20,
      'wint_peak'=> 18,
      'sum_start'=> 16,
      'sum_end'=> 19,
      'sum_peak'=> 17,
    },
    '5A'=> {
      'wint_start'=> 17,
      'wint_end'=> 20,
      'wint_peak'=> 19,
      'sum_start'=> 17,
      'sum_end'=> 20,
      'sum_peak'=> 18,
    },
    '5B'=> {
      'wint_start'=> 17,
      'wint_end'=> 20,
      'wint_peak'=> 19,
      'sum_start'=> 16,
      'sum_end'=> 19,
      'sum_peak'=> 17,
    },
    '5C'=> {
      'wint_start'=> 17,
      'wint_end'=> 20,
      'wint_peak'=> 18,
      'sum_start'=> 16,
      'sum_end'=> 19,
      'sum_peak'=> 17,
    },
    '6A'=> {
      'wint_start'=> 17,
      'wint_end'=> 20,
      'wint_peak'=> 19,
      'sum_start'=> 15,
      'sum_end'=> 18,
      'sum_peak'=> 17,
    },
    '6B'=> {
      'wint_start'=> 17,
      'wint_end'=> 20,
      'wint_peak'=> 18,
      'sum_start'=> 16,
      'sum_end'=> 19,
      'sum_peak'=> 17,
    },
    '7'=> {
      'wint_start'=> 17,
      'wint_end'=> 20,
      'wint_peak'=> 19,
      'sum_start'=> 15,
      'sum_end'=> 18,
      'sum_peak'=> 17,
    },
  }
end

def map_cec_to_iecc
  return {
    1=>"4B",
    2=>"3C",
    3=>"3C",
    4=>"3C",
    5=>"3C",
    6=>"3C",
    7=>"3B",
    8=>"3B",
    9=>"3B",
    10=>"3B",
    11=>"3B",
    12=>"3B",
    13=>"3B",
    14=>"3B",
    15=>"2B",
    16=>"5B"
  }
end

### Generate fixed peak schedules (cooling and heating respectively) for whole year with rebound option
def peak_schedule_generation_fix(cz, oat, rebound_len=0, prepeak_len=0, season='all')
  if oat.size == 8784
    nd = 366
=======
    nd = 366
  elsif annual_load.size == 8760 || annual_load.size == 35040
    nd = 365
  else
    raise 'annual load profile not hourly or 15min'
  end
  peak_schedule = Array.new(annual_load.size, 0)
  temperature_range = seasons[season]
  (0..nd-1).each do |d|
    range_start = d * 24 * num_timesteps_in_hr
    range_end = (d+1) * 24 * num_timesteps_in_hr - 1
    temps = oat[d*24..d*24+23]
    avg_temp = temps.inject { |sum, el| sum + el }.to_f / temps.size
    if avg_temp > temperature_range[0] and avg_temp < temperature_range[1]
      peak_ind = find_daily_peak_window(annual_load[range_start..range_end], peak_len, num_timesteps_in_hr, peak_window_strategy)
      # peak and rebound schedule
      if prepeak_len == 0
        peak_schedule[(range_start + peak_ind)..(range_start + peak_ind + peak_len*num_timesteps_in_hr - 1)] = Array.new(peak_len*num_timesteps_in_hr, 1)
        if rebound_len > 0
          range_rebound_start = range_start + peak_ind + peak_len*num_timesteps_in_hr - 1
          range_rebound_end = range_start + peak_ind + (peak_len + rebound_len)*num_timesteps_in_hr
          peak_schedule[range_rebound_start..range_rebound_end] = (0..rebound_len*num_timesteps_in_hr + 1).map { |i| 1.0 - i.to_f / (rebound_len*num_timesteps_in_hr + 1) }
        end
      # prepeak schedule
      else
        if peak_ind >= prepeak_len
          peak_schedule[(range_start + peak_ind - prepeak_len*num_timesteps_in_hr)..(range_start + peak_ind - 1)] = Array.new(prepeak_len*num_timesteps_in_hr, 1)
        else
          peak_schedule[(range_start)..(range_start + peak_ind - 1)] = Array.new(peak_ind, 1)
        end
      end
    end
  end
  peak_schedule.each_index do |i|
    peak_schedule[i] = 0 if peak_schedule[i].nil?
  end
  if peak_schedule.size < annual_load.size
    peak_schedule.fill(0, peak_schedule.size..annual_load.size-1)
  else
    peak_schedule = peak_schedule.take(annual_load.size)
  end
  return peak_schedule
end

def peak_window_fix_based_on_climate_zone
  return {
    '2A'=> {
      'wint_start'=> 18,
      'wint_end'=> 21,
      'wint_peak'=> 20,
      'sum_start'=> 17,
      'sum_end'=> 20,
      'sum_peak'=> 19,
    },
    '2B'=> {
      'wint_start'=> 18,
      'wint_end'=> 21,
      'wint_peak'=> 19,
      'sum_start'=> 16,
      'sum_end'=> 19,
      'sum_peak'=> 17,
    },
    '3A'=> {
      'wint_start'=> 17,
      'wint_end'=> 20,
      'wint_peak'=> 19,
      'sum_start'=> 18,
      'sum_end'=> 21,
      'sum_peak'=> 19,
    },
    '3B'=> {
      'wint_start'=> 18,
      'wint_end'=> 21,
      'wint_peak'=> 20,
      'sum_start'=> 17,
      'sum_end'=> 20,
      'sum_peak'=> 19,
    },
    '3C'=> {
      'wint_start'=> 17,
      'wint_end'=> 20,
      'wint_peak'=> 19,
      'sum_start'=> 18,
      'sum_end'=> 21,
      'sum_peak'=> 21,
    },
    '4A'=> {
      'wint_start'=> 17,
      'wint_end'=> 20,
      'wint_peak'=> 18,
      'sum_start'=> 13,
      'sum_end'=> 16,
      'sum_peak'=> 14,
    },
    '4B'=> {
      'wint_start'=> 18,
      'wint_end'=> 21,
      'wint_peak'=> 19,
      'sum_start'=> 16,
      'sum_end'=> 19,
      'sum_peak'=> 17,
    },
    '4C'=> {
      'wint_start'=> 17,
      'wint_end'=> 20,
      'wint_peak'=> 18,
      'sum_start'=> 16,
      'sum_end'=> 19,
      'sum_peak'=> 17,
    },
    '5A'=> {
      'wint_start'=> 17,
      'wint_end'=> 20,
      'wint_peak'=> 19,
      'sum_start'=> 17,
      'sum_end'=> 20,
      'sum_peak'=> 18,
    },
    '5B'=> {
      'wint_start'=> 17,
      'wint_end'=> 20,
      'wint_peak'=> 19,
      'sum_start'=> 16,
      'sum_end'=> 19,
      'sum_peak'=> 17,
    },
    '5C'=> {
      'wint_start'=> 17,
      'wint_end'=> 20,
      'wint_peak'=> 18,
      'sum_start'=> 16,
      'sum_end'=> 19,
      'sum_peak'=> 17,
    },
    '6A'=> {
      'wint_start'=> 17,
      'wint_end'=> 20,
      'wint_peak'=> 19,
      'sum_start'=> 15,
      'sum_end'=> 18,
      'sum_peak'=> 17,
    },
    '6B'=> {
      'wint_start'=> 17,
      'wint_end'=> 20,
      'wint_peak'=> 18,
      'sum_start'=> 16,
      'sum_end'=> 19,
      'sum_peak'=> 17,
    },
    '7'=> {
      'wint_start'=> 17,
      'wint_end'=> 20,
      'wint_peak'=> 19,
      'sum_start'=> 15,
      'sum_end'=> 18,
      'sum_peak'=> 17,
    },
  }
end

def map_cec_to_iecc
  return {
    1=>"4B",
    2=>"3C",
    3=>"3C",
    4=>"3C",
    5=>"3C",
    6=>"3C",
    7=>"3B",
    8=>"3B",
    9=>"3B",
    10=>"3B",
    11=>"3B",
    12=>"3B",
    13=>"3B",
    14=>"3B",
    15=>"2B",
    16=>"5B"
  }
end

### Generate fixed peak schedules (cooling and heating respectively) for whole year with rebound option
def peak_schedule_generation_fix(cz, oat, rebound_len=0, prepeak_len=0, season='all')
  if oat.size == 8784
    nd = 366
>>>>>>> 507ef3dc
  elsif oat.size == 8760
    nd = 365
  else
    raise 'annual load profile not hourly'
  end
  peak_schedule_clg = Array.new(nd * 24, 0)
  peak_schedule_htg = Array.new(nd * 24, 0)
  temperature_range = seasons[season]
  peak_start_clg = peak_window_fix_based_on_climate_zone[cz]['sum_start']-1
  peak_end_clg = peak_window_fix_based_on_climate_zone[cz]['sum_end']-1
  peak_start_htg = peak_window_fix_based_on_climate_zone[cz]['wint_start']-1
  peak_end_htg = peak_window_fix_based_on_climate_zone[cz]['wint_end']-1
  (0..nd-1).each do |d|
    range_start = d * 24
    range_end = d * 24 + 23
    temps = oat[range_start..range_end]
    avg_temp = temps.inject { |sum, el| sum + el }.to_f / temps.size
    if avg_temp > temperature_range[0] and avg_temp < temperature_range[1]
      # peak and rebound schedule
      if prepeak_len == 0
        peak_schedule_clg[(range_start + peak_start_clg)..(range_start + peak_end_clg)] = Array.new(peak_end_clg-peak_start_clg+1, 1)
        peak_schedule_htg[(range_start + peak_start_htg)..(range_start + peak_end_htg)] = Array.new(peak_end_htg-peak_start_htg+1, 1)
        if rebound_len > 0
          range_rebound_start_clg = range_start + peak_end_clg
          range_rebound_end_clg = range_start + peak_end_clg + 1 + rebound_len
          peak_schedule_clg[range_rebound_start_clg..range_rebound_end_clg] = (0..rebound_len + 1).map { |i| 1.0 - i.to_f / (rebound_len + 1) }
          range_rebound_start_htg = range_start + peak_end_htg
          range_rebound_end_htg = range_start + peak_end_htg + 1 + rebound_len
          peak_schedule_htg[range_rebound_start_htg..range_rebound_end_htg] = (0..rebound_len + 1).map { |i| 1.0 - i.to_f / (rebound_len + 1) }
        end
      # prepeak schedule
      else
        if peak_start_clg >= prepeak_len
          peak_schedule_clg[(range_start + peak_start_clg - prepeak_len)..(range_start + peak_start_clg - 1)] = Array.new(prepeak_len, 1)
        else
          peak_schedule_clg[(range_start)..(range_start + peak_start_clg - 1)] = Array.new(peak_start_clg, 1)
        end
        if peak_start_htg >= prepeak_len
          peak_schedule_htg[(range_start + peak_start_htg - prepeak_len)..(range_start + peak_start_htg - 1)] = Array.new(prepeak_len, 1)
        else
          peak_schedule_htg[(range_start)..(range_start + peak_start_htg - 1)] = Array.new(peak_start_htg, 1)
        end
      end
    end
  end
  peak_schedule_clg = peak_schedule_clg.take(nd * 24)
  peak_schedule_htg = peak_schedule_htg.take(nd * 24)
  return peak_schedule_clg, peak_schedule_htg
end

### determine daily peak window based on daily temperature profile
def find_daily_peak_window_based_on_oat(daily_temp, peak_len, peak_lag)
  tmp = daily_temp.each_cons(peak_len).map { |slice| slice.sum }
  peak_ind_clg = tmp.index(tmp.max) + peak_lag
  peak_ind_htg = tmp.index(tmp.min) + peak_lag
  return peak_ind_clg, peak_ind_htg
end

### Generate peak schedule for whole year with rebound option based on temperature
def peak_schedule_generation_oat(oat, peak_len, peak_lag=0, rebound_len=0, prepeak_len=0, season='all')
  if oat.size == 8784
    nd = 366
  elsif oat.size == 8760
    nd = 365
  else
    raise 'annual load profile not hourly'
  end
  peak_schedule_clg = Array.new(nd * 24, 0)
  peak_schedule_htg = Array.new(nd * 24, 0)
  temperature_range = seasons[season]
  (0..nd-1).each do |d|
    range_start = d * 24
    range_end = d * 24 + 23
    temps = oat[range_start..range_end]
    avg_temp = temps.inject { |sum, el| sum + el }.to_f / temps.size
    if avg_temp > temperature_range[0] and avg_temp < temperature_range[1]
      peak_start_clg, peak_start_htg = find_daily_peak_window_based_on_oat(oat[range_start..range_end], peak_len, peak_lag)
      peak_end_clg = peak_start_clg + peak_len - 1
      peak_end_htg = peak_start_htg + peak_len - 1
      # peak and rebound schedule
      if prepeak_len == 0
        peak_schedule_clg[(range_start + peak_start_clg)..(range_start + peak_end_clg)] = Array.new(peak_len, 1)
        peak_schedule_htg[(range_start + peak_start_htg)..(range_start + peak_end_htg)] = Array.new(peak_len, 1)
        if rebound_len > 0
          range_rebound_start_clg = range_start + peak_end_clg
          range_rebound_end_clg = range_start + peak_end_clg + 1 + rebound_len
          peak_schedule_clg[range_rebound_start_clg..range_rebound_end_clg] = (0..rebound_len + 1).map { |i| 1.0 - i.to_f / (rebound_len + 1) }
          range_rebound_start_htg = range_start + peak_end_htg
          range_rebound_end_htg = range_start + peak_end_htg + 1 + rebound_len
          peak_schedule_htg[range_rebound_start_htg..range_rebound_end_htg] = (0..rebound_len + 1).map { |i| 1.0 - i.to_f / (rebound_len + 1) }
        end
      # prepeak schedule
      else
        if peak_start_clg >= prepeak_len
          peak_schedule_clg[(range_start + peak_start_clg - prepeak_len)..(range_start + peak_start_clg - 1)] = Array.new(prepeak_len, 1)
        else
          peak_schedule_clg[(range_start)..(range_start + peak_start_clg - 1)] = Array.new(peak_start_clg, 1)
        end
        if peak_start_htg >= prepeak_len
          peak_schedule_htg[(range_start + peak_start_htg - prepeak_len)..(range_start + peak_start_htg - 1)] = Array.new(prepeak_len, 1)
        else
          peak_schedule_htg[(range_start)..(range_start + peak_start_htg - 1)] = Array.new(peak_start_htg, 1)
        end
      end
    end
  end
  peak_schedule_clg = peak_schedule_clg.take(nd * 24)
  peak_schedule_htg = peak_schedule_htg.take(nd * 24)
  return peak_schedule_clg, peak_schedule_htg
end<|MERGE_RESOLUTION|>--- conflicted
+++ resolved
@@ -893,7 +893,6 @@
 ### Generate peak schedule for whole year with rebound option ########################### NEED TO JUSTIFY PUTTING REBOUND OPTION HERE OR IN INDIVIDUAL DF MEASURES
 def peak_schedule_generation(annual_load, oat, peak_len, num_timesteps_in_hr, peak_window_strategy, rebound_len=0, prepeak_len=0, season='all')
   if annual_load.size == 8784 || annual_load.size == 35136
-<<<<<<< HEAD
     nd = 366
   elsif annual_load.size == 8760 || annual_load.size == 35040
     nd = 365
@@ -926,6 +925,9 @@
         end
       end
     end
+  end
+  peak_schedule.each_index do |i|
+    peak_schedule[i] = 0 if peak_schedule[i].nil?
   end
   if peak_schedule.size < annual_load.size
     peak_schedule.fill(0, peak_schedule.size..annual_load.size-1)
@@ -1077,194 +1079,6 @@
 def peak_schedule_generation_fix(cz, oat, rebound_len=0, prepeak_len=0, season='all')
   if oat.size == 8784
     nd = 366
-=======
-    nd = 366
-  elsif annual_load.size == 8760 || annual_load.size == 35040
-    nd = 365
-  else
-    raise 'annual load profile not hourly or 15min'
-  end
-  peak_schedule = Array.new(annual_load.size, 0)
-  temperature_range = seasons[season]
-  (0..nd-1).each do |d|
-    range_start = d * 24 * num_timesteps_in_hr
-    range_end = (d+1) * 24 * num_timesteps_in_hr - 1
-    temps = oat[d*24..d*24+23]
-    avg_temp = temps.inject { |sum, el| sum + el }.to_f / temps.size
-    if avg_temp > temperature_range[0] and avg_temp < temperature_range[1]
-      peak_ind = find_daily_peak_window(annual_load[range_start..range_end], peak_len, num_timesteps_in_hr, peak_window_strategy)
-      # peak and rebound schedule
-      if prepeak_len == 0
-        peak_schedule[(range_start + peak_ind)..(range_start + peak_ind + peak_len*num_timesteps_in_hr - 1)] = Array.new(peak_len*num_timesteps_in_hr, 1)
-        if rebound_len > 0
-          range_rebound_start = range_start + peak_ind + peak_len*num_timesteps_in_hr - 1
-          range_rebound_end = range_start + peak_ind + (peak_len + rebound_len)*num_timesteps_in_hr
-          peak_schedule[range_rebound_start..range_rebound_end] = (0..rebound_len*num_timesteps_in_hr + 1).map { |i| 1.0 - i.to_f / (rebound_len*num_timesteps_in_hr + 1) }
-        end
-      # prepeak schedule
-      else
-        if peak_ind >= prepeak_len
-          peak_schedule[(range_start + peak_ind - prepeak_len*num_timesteps_in_hr)..(range_start + peak_ind - 1)] = Array.new(prepeak_len*num_timesteps_in_hr, 1)
-        else
-          peak_schedule[(range_start)..(range_start + peak_ind - 1)] = Array.new(peak_ind, 1)
-        end
-      end
-    end
-  end
-  peak_schedule.each_index do |i|
-    peak_schedule[i] = 0 if peak_schedule[i].nil?
-  end
-  if peak_schedule.size < annual_load.size
-    peak_schedule.fill(0, peak_schedule.size..annual_load.size-1)
-  else
-    peak_schedule = peak_schedule.take(annual_load.size)
-  end
-  return peak_schedule
-end
-
-def peak_window_fix_based_on_climate_zone
-  return {
-    '2A'=> {
-      'wint_start'=> 18,
-      'wint_end'=> 21,
-      'wint_peak'=> 20,
-      'sum_start'=> 17,
-      'sum_end'=> 20,
-      'sum_peak'=> 19,
-    },
-    '2B'=> {
-      'wint_start'=> 18,
-      'wint_end'=> 21,
-      'wint_peak'=> 19,
-      'sum_start'=> 16,
-      'sum_end'=> 19,
-      'sum_peak'=> 17,
-    },
-    '3A'=> {
-      'wint_start'=> 17,
-      'wint_end'=> 20,
-      'wint_peak'=> 19,
-      'sum_start'=> 18,
-      'sum_end'=> 21,
-      'sum_peak'=> 19,
-    },
-    '3B'=> {
-      'wint_start'=> 18,
-      'wint_end'=> 21,
-      'wint_peak'=> 20,
-      'sum_start'=> 17,
-      'sum_end'=> 20,
-      'sum_peak'=> 19,
-    },
-    '3C'=> {
-      'wint_start'=> 17,
-      'wint_end'=> 20,
-      'wint_peak'=> 19,
-      'sum_start'=> 18,
-      'sum_end'=> 21,
-      'sum_peak'=> 21,
-    },
-    '4A'=> {
-      'wint_start'=> 17,
-      'wint_end'=> 20,
-      'wint_peak'=> 18,
-      'sum_start'=> 13,
-      'sum_end'=> 16,
-      'sum_peak'=> 14,
-    },
-    '4B'=> {
-      'wint_start'=> 18,
-      'wint_end'=> 21,
-      'wint_peak'=> 19,
-      'sum_start'=> 16,
-      'sum_end'=> 19,
-      'sum_peak'=> 17,
-    },
-    '4C'=> {
-      'wint_start'=> 17,
-      'wint_end'=> 20,
-      'wint_peak'=> 18,
-      'sum_start'=> 16,
-      'sum_end'=> 19,
-      'sum_peak'=> 17,
-    },
-    '5A'=> {
-      'wint_start'=> 17,
-      'wint_end'=> 20,
-      'wint_peak'=> 19,
-      'sum_start'=> 17,
-      'sum_end'=> 20,
-      'sum_peak'=> 18,
-    },
-    '5B'=> {
-      'wint_start'=> 17,
-      'wint_end'=> 20,
-      'wint_peak'=> 19,
-      'sum_start'=> 16,
-      'sum_end'=> 19,
-      'sum_peak'=> 17,
-    },
-    '5C'=> {
-      'wint_start'=> 17,
-      'wint_end'=> 20,
-      'wint_peak'=> 18,
-      'sum_start'=> 16,
-      'sum_end'=> 19,
-      'sum_peak'=> 17,
-    },
-    '6A'=> {
-      'wint_start'=> 17,
-      'wint_end'=> 20,
-      'wint_peak'=> 19,
-      'sum_start'=> 15,
-      'sum_end'=> 18,
-      'sum_peak'=> 17,
-    },
-    '6B'=> {
-      'wint_start'=> 17,
-      'wint_end'=> 20,
-      'wint_peak'=> 18,
-      'sum_start'=> 16,
-      'sum_end'=> 19,
-      'sum_peak'=> 17,
-    },
-    '7'=> {
-      'wint_start'=> 17,
-      'wint_end'=> 20,
-      'wint_peak'=> 19,
-      'sum_start'=> 15,
-      'sum_end'=> 18,
-      'sum_peak'=> 17,
-    },
-  }
-end
-
-def map_cec_to_iecc
-  return {
-    1=>"4B",
-    2=>"3C",
-    3=>"3C",
-    4=>"3C",
-    5=>"3C",
-    6=>"3C",
-    7=>"3B",
-    8=>"3B",
-    9=>"3B",
-    10=>"3B",
-    11=>"3B",
-    12=>"3B",
-    13=>"3B",
-    14=>"3B",
-    15=>"2B",
-    16=>"5B"
-  }
-end
-
-### Generate fixed peak schedules (cooling and heating respectively) for whole year with rebound option
-def peak_schedule_generation_fix(cz, oat, rebound_len=0, prepeak_len=0, season='all')
-  if oat.size == 8784
-    nd = 366
->>>>>>> 507ef3dc
   elsif oat.size == 8760
     nd = 365
   else
