--- conflicted
+++ resolved
@@ -706,12 +706,8 @@
   # Set up the simulation
   # Find the weather file
   if epw_path==nil
-<<<<<<< HEAD
-    # epw_path = std.model_get_full_weather_file_path(model)
+    # epw_path = OpenstudioStandards::Weather.model_get_full_weather_file_path(model)
     epw_path = model.weatherFile.get.path
-=======
-    epw_path = OpenstudioStandards::Weather.model_get_full_weather_file_path(model)
->>>>>>> 91c48925
     if epw_path.empty?
       return false
     end
