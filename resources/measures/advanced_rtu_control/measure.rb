# ComStock™, Copyright (c) 2023 Alliance for Sustainable Energy, LLC. All rights reserved.
# See top level LICENSE.txt file for license terms.

class AdvancedRTUControl < OpenStudio::Measure::ModelMeasure

require 'openstudio-standards'
  # human readable name
  def name
    # Measure name should be the title case of the class name.
    return 'Advanced RTU Control'
  end

  # human readable description
  def description
    return 'This measure implements advanced RTU controls, including a variable-speed fan, with options for economizing and demand-controlled ventilation.'
  end

  # human readable description of modeling approach
  def modeler_description
    return 'This measure iterates through airloops, and, where applicable, replaces constant speed fans with variable speed fans, and replaces the existing zone terminal.'
  end

  # define the arguments that the user will input
  def arguments(model)
    args = OpenStudio::Measure::OSArgumentVector.new

	#economizer option
    add_econo = OpenStudio::Measure::OSArgument.makeBoolArgument('add_econo', true)
    add_econo.setDisplayName('Economizer to be added?')
    add_econo.setDescription('Add economizer (true) or not (false)')
    args << add_econo

	#dcv option
	add_dcv = OpenStudio::Measure::OSArgument.makeBoolArgument('add_dcv', true)
    add_dcv.setDisplayName('DCV to be added?')
    add_dcv.setDescription('Add DCV (true) or not (false)')
    args << add_dcv

    return args
  end

  def air_loop_hvac_unitary_system?(air_loop_hvac)
    is_unitary_system = false
    air_loop_hvac.supplyComponents.each do |component|
      obj_type = component.iddObjectType.valueName.to_s
      case obj_type
      when 'OS_AirLoopHVAC_UnitarySystem', 'OS_AirLoopHVAC_UnitaryHeatPump_AirToAir', 'OS_AirLoopHVAC_UnitaryHeatPump_AirToAir_MultiSpeed', 'OS_AirLoopHVAC_UnitaryHeatCool_VAVChangeoverBypass'
        is_unitary_system = true
      end
    end
    return is_unitary_system
  end

  def air_loop_res?(air_loop_hvac)
    is_res_system = true
    air_loop_hvac.supplyComponents.each do |component|
      obj_type = component.iddObjectType.valueName.to_s
      case obj_type
      when 'OS_AirLoopHVAC_OutdoorAirSystem'
        is_res_system = false
      end
    end
    return is_res_system
  end

  # Determine if is evaporative cooler
  def air_loop_evaporative_cooler?(air_loop_hvac)
    is_evap = false
    air_loop_hvac.supplyComponents.each do |component|
      obj_type = component.iddObjectType.valueName.to_s
      case obj_type
      when 'OS_EvaporativeCooler_Direct_ResearchSpecial', 'OS_EvaporativeCooler_Indirect_ResearchSpecial', 'OS_EvaporativeFluidCooler_SingleSpeed', 'OS_EvaporativeFluidCooler_TwoSpeed'
        is_evap = true
      end
    end
    return is_evap
  end

   #slightly modified from OS standards to adjust log messages
  def thermal_zone_outdoor_airflow_rate(thermal_zone)
    tot_oa_flow_rate = 0.0

    spaces = thermal_zone.spaces.sort

    sum_floor_area = 0.0
    sum_number_of_people = 0.0
    sum_volume = 0.0

    # Variables for merging outdoor air
    any_max_oa_method = false
    sum_oa_for_people = 0.0
    sum_oa_for_floor_area = 0.0
    sum_oa_rate = 0.0
    sum_oa_for_volume = 0.0

    # Find common variables for the new space
    spaces.each do |space|
      floor_area = space.floorArea
      sum_floor_area += floor_area

      number_of_people = space.numberOfPeople
      sum_number_of_people += number_of_people

      volume = space.volume
      sum_volume += volume

      dsn_oa = space.designSpecificationOutdoorAir
      next if dsn_oa.empty?

      dsn_oa = dsn_oa.get

      # compute outdoor air rates in case we need them
      oa_for_people = number_of_people * dsn_oa.outdoorAirFlowperPerson
      oa_for_floor_area = floor_area * dsn_oa.outdoorAirFlowperFloorArea
      oa_rate = dsn_oa.outdoorAirFlowRate
      oa_for_volume = volume * dsn_oa.outdoorAirFlowAirChangesperHour / 3600

      # First check if this space uses the Maximum method and other spaces do not
      if dsn_oa.outdoorAirMethod == 'Maximum'
        sum_oa_rate += [oa_for_people, oa_for_floor_area, oa_rate, oa_for_volume].max
      elsif dsn_oa.outdoorAirMethod == 'Sum'
        sum_oa_for_people += oa_for_people
        sum_oa_for_floor_area += oa_for_floor_area
        sum_oa_rate += oa_rate
        sum_oa_for_volume += oa_for_volume
      end
    end

    tot_oa_flow_rate += sum_oa_for_people
    tot_oa_flow_rate += sum_oa_for_floor_area
    tot_oa_flow_rate += sum_oa_rate
    tot_oa_flow_rate += sum_oa_for_volume

    return tot_oa_flow_rate
  end

  def vav_terminals?(air_loop_hvac)
    air_loop_hvac.thermalZones.each do |thermal_zone| #iterate thru thermal zones and modify zone-level terminal units
	  thermal_zone.equipment.each do |equip|
	    if equip.to_AirTerminalSingleDuctVAVHeatAndCoolNoReheat.is_initialized
          return true
		elsif equip.to_AirTerminalSingleDuctVAVHeatAndCoolReheat.is_initialized
          return true
		elsif equip.to_AirTerminalSingleDuctVAVReheat.is_initialized
          return true
		elsif equip.to_AirTerminalSingleDuctVAVNoReheat.is_initialized
          return true
	    elsif equip.to_AirTerminalDualDuctVAV.is_initialized
	      return true
		elsif equip.to_AirTerminalDualDuctVAVOutdoorAir.is_initialized
		  return true
		else
		  next
		end
	    end
	end
	  return false #if no VAV terminals found on the air loop
  end
def no_DCV_zones?(air_loop_hvac)
	selected_air_loops = []
	space_types_no_dcv = [
      'Kitchen',
      'kitchen',
      'PatRm',
      'PatRoom',
      'Lab',
      'Exam',
      'PatCorridor',
      'BioHazard',
      'Exam',
      'OR',
      'PreOp',
      'Soil Work',
      'Trauma',
      'Triage',
      'PhysTherapy',
      'Data Center',
      'CorridorStairway',
      'Corridor',
      'Mechanical',
      'Restroom',
      'Entry',
      'Dining',
      'IT_Room',
      'LockerRoom',
      'Stair',
      'Toilet',
      'MechElecRoom',
    ]

    oa_system = air_loop_hvac.airLoopHVACOutdoorAirSystem
    if oa_system.is_initialized
      oa_system = oa_system.get
      else
	    return true
    end

    # check if airloop is DOAS; skip if true
    sizing_system = air_loop_hvac.sizingSystem
    type_of_load = sizing_system.typeofLoadtoSizeOn
    if type_of_load == 'VentilationRequirement'
      return true
    end

    # Check for ERV. If the air loop has an ERV, air loop is not applicable for DCV measure.
    erv_components = []
    air_loop_hvac.oaComponents.each do |component|
      component_name = component.name.to_s
      next if component_name.include? "Node"
      if component_name.include? "ERV"
        erv_components << component
      end
    end
    if erv_components.any?
      return true
    end

    # check to see if airloop has existing DCV
    # TODO - if it does have DCV, check to see if all zones are getting DCV
    controller_oa = oa_system.getControllerOutdoorAir
    controller_mv = controller_oa.controllerMechanicalVentilation
    if controller_mv.demandControlledVentilation
      return true
    end

    # check to see if airloop has applicable space types
    # these space types are often ventilation driven, or generally do not use ventilation rates per person
    # exclude these space types: kitchens, laboratories, patient care rooms
    # TODO - add functionality to add DCV to multizone systems to applicable zones only
    space_no_dcv = 0
    space_dcv = 0
    air_loop_hvac.thermalZones.sort.each do |zone|
      zone.spaces.each do |space|
        if space_types_no_dcv.any? { |i| space.spaceType.get.name.to_s.include? i }
          space_no_dcv += 1
        else
          space_dcv += 1
        end
      end
    end
    if space_no_dcv >= 1
      return true
    end
	return false
end

def air_loop_doas?(air_loop_hvac)
    is_doas = false
    sizing_system = air_loop_hvac.sizingSystem
    if sizing_system.allOutdoorAirinCooling && sizing_system.allOutdoorAirinHeating && (air_loop_res?(air_loop_hvac) == false) && (air_loop_hvac.name.to_s.include?("DOAS") || air_loop_hvac.name.to_s.include?("doas"))
      is_doas = true
    end
    return is_doas
end

  # define what happens when the measure is run
def run(model, runner, user_arguments)
    super(model, runner, user_arguments)  # Do **NOT** remove this line

    # use the built-in error checking
    if !runner.validateUserArguments(arguments(model), user_arguments)
      return false
    end
	#read in arguments
	add_econo = runner.getBoolArgumentValue('add_econo', user_arguments)
	add_dcv = runner.getBoolArgumentValue('add_dcv', user_arguments)


	#set airflow design ratio
	min_flow = 0.4 	#Based on Catalyst

	min_flow_fraction = 0.67 #30% power for non-inverter driven motors, this is applied to flow, so roughly 30% power with cubic fan curve

	#Setting up OS standards
	standard = Standard.build('90.1-2013')
	standard_new_motor = Standard.build('90.1-2019') #to reflect new motors

	#Set up for economizer implementation for checking applicability
    no_outdoor_air_loops = 0
    doas_loops = 0
    existing_economizer_loops = 0
    selected_air_loops = []
	added_economizers = 0

  if model.sqlFile.empty?
	  #runner.registerInfo('Model had no sizing values--running size run')
	  if standard.model_run_sizing_run(model, "#{Dir.pwd}/advanced_rtu_control") == false
		  runner.registerError('Sizing run for Hardsize model failed, cannot hard-size model.')
		  return false
     end
	 model.applySizingValues
  end

	if add_econo #if adding economizing, set high level params
	  # build standard to access methods
	  template = 'ComStock 90.1-2019'
	  std = Standard.build(template)
	  # get climate zone
	  climate_zone = std.model_standards_climate_zone(model)
	  #runner.registerInfo("initial read of climate zone = #{climate_zone}")
	  if climate_zone.empty?
	    runner.registerError('Unable to determine climate zone for model. Cannot apply economizer without climate zone information.')
	  end
	  # check climate zone name validity
	  # this happens to example model but maybe not during ComStock model creation?
	  substring_count = climate_zone.scan(/ASHRAE 169-2013-/).length
	  if substring_count > 1
	    #runner.registerInfo("climate zone name includes repeated substring of 'ASHRAE 169-2013-'")
		climate_zone = climate_zone.sub(/ASHRAE 169-2013-/, '')
		#runner.registerInfo("revised climate zone name = #{climate_zone}")
	  end
	  # determine economizer type
	   economizer_type = std.model_economizer_type(model, climate_zone)
	   #runner.registerInfo("economizer type for the climate zone = #{economizer_type}")
	end

	#Identify suitable loops for applying the measure
	overall_sel_air_loops =[]

	model.getAirLoopHVACs.sort.each do |air_loop_hvac|
	  next if ((air_loop_hvac.thermalZones.length() > 1) || air_loop_res?(air_loop_hvac) || air_loop_evaporative_cooler?(air_loop_hvac)|| (air_loop_hvac.name.to_s.include?("DOAS")) || (air_loop_hvac.name.to_s.include?("doas"))) || air_loop_doas?(air_loop_hvac)
	  #skip based on residential being in name, or if a DOAS
	  sizing_system = air_loop_hvac.sizingSystem
	  next if ((air_loop_hvac.name.to_s.include?("residential")) || (air_loop_hvac.name.to_s.include?("Residential")) || (sizing_system.allOutdoorAirinCooling && sizing_system.allOutdoorAirinHeating))
	  #skip VAV systems
	  next if ['VAV', 'PVAV'].any? { |word| (air_loop_hvac.name.get).include?(word) } || vav_terminals?(air_loop_hvac)
	  next if !(air_loop_hvac_unitary_system?(air_loop_hvac)) #select unitary systems only
	  overall_sel_air_loops << air_loop_hvac
	end

	#register na if no applicable air loops
	if overall_sel_air_loops.length() == 0
	  runner.registerAsNotApplicable('No applicable air loops found in model')
	end


	overall_sel_air_loops.sort.each do |air_loop_hvac| #iterating thru air loops in the model to identify ones suitable for VAV conversion
	  #set control type
	  air_loop_hvac.supplyComponents.sort.each do |component|#identifying unitary systems
	    obj_type = component.iddObjectType.valueName.to_s
	    case obj_type
        when 'OS_AirLoopHVAC_UnitarySystem'
		  component = component.to_AirLoopHVACUnitarySystem.get
		  component.setControlType('SingleZoneVAV')
		  #Set overall flow rates for air loop
		  if air_loop_hvac.autosizedDesignSupplyAirFlowRate.is_initialized #change supply air flow design parameters to match VAV conversion
		    des_supply_airflow = air_loop_hvac.autosizedDesignSupplyAirFlowRate.get #handle autosized
			component.setSupplyAirFlowRateDuringCoolingOperation(des_supply_airflow) #Set the same as before
			component.setSupplyAirFlowRateDuringHeatingOperation(des_supply_airflow) #Set same as before
			component.setSupplyAirFlowRateWhenNoCoolingorHeatingisRequired(min_flow*des_supply_airflow) #Set min based on limit after retrofit
		  elsif air_loop_hvac.designSupplyAirFlowRate.is_initialized #handle hard-sized
		    des_supply_airflow = air_loop_hvac.designSupplyAirFlowRate.get
			component.setSupplyAirFlowRateDuringCoolingOperation(des_supply_airflow)
			component.setSupplyAirFlowRateDuringHeatingOperation(des_supply_airflow)
			component.setSupplyAirFlowRateWhenNoCoolingorHeatingisRequired(min_flow*des_supply_airflow)
		  end
		  sup_fan = component.supplyFan
		  if sup_fan.is_initialized #Replace constant speed with variable speed fan objects
		    sup_fan = sup_fan.get
			#handle fan on off objects; replace FanOnOff with FanVariableVolume
            if sup_fan.to_FanOnOff.is_initialized
			  sup_fan = sup_fan.to_FanOnOff.get
			  pressure_rise = sup_fan.pressureRise()
			  motor_hp = standard.fan_motor_horsepower(sup_fan)
			  fan_eff = standard.fan_baseline_impeller_efficiency(sup_fan)
			  if sup_fan.autosizedMaximumFlowRate.is_initialized
			    fan_flow = sup_fan.autosizedMaximumFlowRate.get
			  elsif sup_fan.maximumFlowRate.is_initialized
			    fan_flow = sup_fan.maximumFlowRate.get
			  end
			  #ASHRAE 90.1 2019 version of the standard to reflect motor replacement
			  fan_motor_eff = standard_new_motor.fan_standard_minimum_motor_efficiency_and_size(sup_fan, motor_hp)[0] #calculate fan motor eff per Standards
			end
			#handle constant speed fan objects; replace FanConstantVolume with FanVariableVolume
			if sup_fan.to_FanConstantVolume.is_initialized
			  sup_fan = sup_fan.to_FanConstantVolume.get
			  pressure_rise = sup_fan.pressureRise()
			  motor_hp = standard.fan_motor_horsepower(sup_fan)
			  fan_eff = standard.fan_baseline_impeller_efficiency(sup_fan)
			  if sup_fan.autosizedMaximumFlowRate.is_initialized
			    fan_flow = sup_fan.autosizedMaximumFlowRate.get
			  elsif sup_fan.maximumFlowRate.is_initialized
			    fan_flow = sup_fan.maximumFlowRate.get
			  end
			  #ASHRAE 90.1 2019 version of the standard to reflect motor replacement
			  fan_motor_eff = standard_new_motor.fan_standard_minimum_motor_efficiency_and_size(sup_fan, motor_hp)[0] #calculate fan motor eff per Standards
			end
			#create new VS fan
			fan = OpenStudio::Model::FanVariableVolume.new(model)
			fan.setName("#{air_loop_hvac.name} Fan")
			fan.setFanPowerMinimumFlowRateInputMethod("Fraction")
			fan.setPressureRise(pressure_rise)#keep it the same as the existing fan, since the balance of systems is the same
			fan.setMotorEfficiency(fan_motor_eff)
			fan.setMaximumFlowRate(fan_flow) #keep it the same as the existing fan, since the fan itself will be the same
			fan.setFanTotalEfficiency(fan_motor_eff * fan_eff)
			#set fan curve coefficients
			standard.fan_variable_volume_set_control_type(fan, 'Single Zone VAV Fan ')
			fan.setFanPowerMinimumFlowFraction(min_flow_fraction) #resetting minimum flow fraction to be appropriate for retrofit as opposed to 10% in method above
			#Add it to the unitary sys
			component.setSupplyFan(fan)
		  end
		end
	  end
	  air_loop_hvac.thermalZones.each do |thermal_zone| #iterate thru thermal zones and modify zone-level terminal units
	    min_oa_flow_rate_cont = 0
        #See if a minimum OA flow rate is already set
	    if air_loop_hvac.airLoopHVACOutdoorAirSystem.is_initialized
		  oa_system = air_loop_hvac.airLoopHVACOutdoorAirSystem.get
		  controller_oa = oa_system.getControllerOutdoorAir
		    if controller_oa.autosizedMinimumOutdoorAirFlowRate.is_initialized
			  min_oa_flow_rate_cont = controller_oa.autosizedMinimumOutdoorAirFlowRate.get
<<<<<<< HEAD
		    elsif controller_oa.minimumOutdoorAirFlowRate.is_initialized?
=======
		    elsif controller_oa.minimumOutdoorAirFlowRate.is_initialized
>>>>>>> 26ee03f8
		      min_oa_flow_rate_cont = controller_oa.minimumOutdoorAirFlowRate.get
			end
		end
		#if min OA flow rate is 0, or if it isn't set, calculate it
		if min_oa_flow_rate_cont == 0
		    min_oa_flow_rate = thermal_zone_outdoor_airflow_rate(thermal_zone)
		elsif
		   min_oa_flow_rate = min_oa_flow_rate_cont
		end
		thermal_zone.equipment.each do |equip|
		  if equip.to_AirTerminalSingleDuctConstantVolumeNoReheat.is_initialized
		    term = equip.to_AirTerminalSingleDuctConstantVolumeNoReheat.get
			new_term = OpenStudio::Model::AirTerminalSingleDuctVAVHeatAndCoolNoReheat.new(model) #create new terminal unit
			if term.autosizedMaximumAirFlowRate.is_initialized
			  des_airflow_rate = term.autosizedMaximumAirFlowRate.get
			  new_term.setMaximumAirFlowRate(des_airflow_rate) #same as before
			  #set minimum based on max of 40% of max flow, or min ventilation level req'd
			  new_term.setZoneMinimumAirFlowFraction([min_flow, min_oa_flow_rate/des_airflow_rate].max)
			elsif term.maximumAirFlowRate.is_initialized
			  des_airflow_rate = term.maximumAirFlowRate.get
			  new_term.setMaximumAirFlowRate(des_airflow_rate) #same as before
			  #set minimum based on max of 40% of max flow, or min ventilation level req'd
			  new_term.setZoneMinimumAirFlowFraction([min_flow, min_oa_flow_rate/des_airflow_rate].max)
		    end
			air_loop_hvac.removeBranchForZone(thermal_zone)
			air_loop_hvac.addBranchForZone(thermal_zone, new_term)
		  end
		end
	  end
	end
	#handle DCV in appropriate air loops, after screening out those that aren't suitable
	if add_dcv
	  overall_sel_air_loops.sort.each do |air_loop_hvac|
	  unless(no_DCV_zones?(air_loop_hvac))
	    oa_system = air_loop_hvac.airLoopHVACOutdoorAirSystem.get
		controller_oa = oa_system.getControllerOutdoorAir
		controller_mv = controller_oa.controllerMechanicalVentilation
		controller_mv.setDemandControlledVentilation(true)
		air_loop_hvac.thermalZones.each do |thermal_zone|
		#Set design OA object attributes
		thermal_zone.spaces.each do |space|
			dsn_oa = space.designSpecificationOutdoorAir
			next if dsn_oa.empty?
			dsn_oa = dsn_oa.get
			# set design specification outdoor air objects to sum
			dsn_oa.setOutdoorAirMethod('Sum')
			# Get the space properties
			floor_area = space.floorArea
			number_of_people = space.numberOfPeople
			people_per_m2 = space.peoplePerFloorArea

			# Sum up the total OA from all sources
			oa_for_people_per_m2 = people_per_m2 * dsn_oa.outdoorAirFlowperPerson
			oa_for_floor_area_per_m2 = dsn_oa.outdoorAirFlowperFloorArea
			tot_oa_per_m2 = oa_for_people_per_m2 + oa_for_floor_area_per_m2
			tot_oa_cfm_per_ft2 = OpenStudio.convert(OpenStudio.convert(tot_oa_per_m2, 'm^3/s', 'cfm').get, '1/m^2', '1/ft^2').get
			tot_oa_cfm = floor_area * tot_oa_cfm_per_ft2

			# if both per-area and per-person are present, does not need to be modified
			if !dsn_oa.outdoorAirFlowperPerson.zero? && !dsn_oa.outdoorAirFlowperFloorArea.zero?
			next

			# if both are zero, skip space
			elsif dsn_oa.outdoorAirFlowperPerson.zero? && dsn_oa.outdoorAirFlowperFloorArea.zero?
			#runner.registerInfo("Space '#{space.name}' has 0 outdoor air per-person and per-area rates. DCV may be still be applied to this air loop, but it will not function on this space.")
			next

			# if per-person or per-area values are zero, set to 10 cfm / person and allocate the rest to per-area
			elsif dsn_oa.outdoorAirFlowperPerson.zero? || dsn_oa.outdoorAirFlowperFloorArea.zero?

			if dsn_oa.outdoorAirFlowperPerson.zero?
				#runner.registerInfo("Space '#{space.name}' per-person outdoor air rate is 0. Using a minimum of 10 cfm / person and assigning the remaining space outdoor air requirement to per-area.")
			elsif dsn_oa.outdoorAirFlowperFloorArea.zero?
				#runner.registerInfo("Space '#{space.name}' per-area outdoor air rate is 0. Using a minimum of 10 cfm / person and assigning the remaining space outdoor air requirement to per-area.")
			end

			# default ventilation is 10 cfm / person
			per_person_ventilation_rate = OpenStudio.convert(10, 'ft^3/min', 'm^3/s').get

			# assign remaining oa to per-area
			new_oa_for_people_per_m2 = people_per_m2 * per_person_ventilation_rate
			new_oa_for_people_cfm_per_f2 = OpenStudio.convert(OpenStudio.convert(new_oa_for_people_per_m2, 'm^3/s', 'cfm').get, '1/m^2', '1/ft^2').get
			new_oa_for_people_cfm = number_of_people * new_oa_for_people_cfm_per_f2
			remaining_oa_per_m2 = tot_oa_per_m2 - new_oa_for_people_per_m2
			if remaining_oa_per_m2 <= 0
				#runner.registerInfo("Space '#{space.name}' has #{number_of_people.round(1)} people which corresponds to a ventilation minimum requirement of #{new_oa_for_people_cfm.round(0)} cfm at 10 cfm / person, but total zone outdoor air is only #{tot_oa_cfm.round(0)} cfm. Setting all outdoor air as per-person.")
				per_person_ventilation_rate = tot_oa_per_m2 / people_per_m2
				dsn_oa.setOutdoorAirFlowperFloorArea(0.0)
			else
				oa_per_area_per_m2 = remaining_oa_per_m2
				dsn_oa.setOutdoorAirFlowperFloorArea(oa_per_area_per_m2)
			end
			dsn_oa.setOutdoorAirFlowperPerson(per_person_ventilation_rate)
			end
		end
		end
        standard.air_loop_hvac_enable_demand_control_ventilation(air_loop_hvac, '')
	  end
	  end
	end
	if add_econo #handle economizing if implementing it
	  overall_sel_air_loops.sort.each do |air_loop_hvac|
	    oa_system = air_loop_hvac.airLoopHVACOutdoorAirSystem
		if oa_system.is_initialized
		  oa_system = oa_system.get
		else
		  #runner.registerInfo("Air loop #{air_loop_hvac.name} does not have outdoor air and cannot economize.")
		  next
		end
		sizing_system = air_loop_hvac.sizingSystem
		type_of_load = sizing_system.typeofLoadtoSizeOn
		if type_of_load == 'VentilationRequirement'
			#runner.registerInfo("Air loop #{air_loop_hvac.name} is a DOAS system and cannot economize.")
			next
		end
		oa_controller = oa_system.getControllerOutdoorAir
		current_economizer_type = oa_controller.getEconomizerControlType
		if current_economizer_type == 'NoEconomizer'
			#runner.registerInfo("Air loop #{air_loop_hvac.name} does not have an existing economizer.  This measure will add an economizer.")
			selected_air_loops << air_loop_hvac
		else
			#runner.registerInfo("Air loop #{air_loop_hvac.name} has an existing #{current_economizer_type} economizer.")
			next
		end
		# get airLoopHVACOutdoorAirSystem
		oa_sys = air_loop_hvac.airLoopHVACOutdoorAirSystem
		if oa_sys.is_initialized
			oa_sys = oa_sys.get
		else
			OpenStudio.logFree(OpenStudio::Error, 'openstudio.prototype.Model', "#{air_loop.name} is required to have an economizer, but it has no OA system.")
			next
		end
		# get controller:outdoorair
		oa_control = oa_sys.getControllerOutdoorAir
		oa_control.setEconomizerControlType(economizer_type)
		if oa_control.getEconomizerControlType != economizer_type
			##runner.registerInfo("--- adding economizer to air loop hvac = #{air_loop_hvac.name}")
			oa_control.setEconomizerControlType(economizer_type)
		end
		# get economizer limits
		limits = std.air_loop_hvac_economizer_limits(air_loop_hvac, climate_zone) # in IP unit
		# #runner.registerInfo("--- economizer limits [db max|enthal max|dewpoint max] for the climate zone = #{limits}")
			# implement limits for each control type
		case economizer_type
		when 'FixedDryBulb'
		if oa_control.getEconomizerMaximumLimitDryBulbTemperature.is_initialized
			##runner.registerInfo("--- economizer limit for #{economizer_type} before: #{oa_control.getEconomizerMaximumLimitDryBulbTemperature.get}")
		end
		drybulb_limit_c = OpenStudio.convert(limits[0], 'F', 'C').get
		oa_control.resetEconomizerMaximumLimitDryBulbTemperature
		oa_control.setEconomizerMaximumLimitDryBulbTemperature(drybulb_limit_c)
		# #runner.registerInfo("--- economizer limit for #{economizer_type} new: #{oa_control.getEconomizerMaximumLimitDryBulbTemperature.get}")
		when 'FixedEnthalpy'
		if oa_control.getEconomizerMaximumLimitEnthalpy.is_initialized
			##runner.registerInfo("--- economizer limit for #{economizer_type} before: #{oa_control.getEconomizerMaximumLimitEnthalpy.get}")
		end
		enthalpy_limit_j_per_kg = OpenStudio.convert(limits[1], 'Btu/lb', 'J/kg').get
		oa_control.resetEconomizerMaximumLimitEnthalpy
		oa_control.setEconomizerMaximumLimitEnthalpy(enthalpy_limit_j_per_kg)
		# #runner.registerInfo("--- economizer limit for #{economizer_type} new: #{oa_control.getEconomizerMaximumLimitEnthalpy.get}")
		when 'FixedDewPointAndDryBulb'
		if oa_control.getEconomizerMaximumLimitDewpointTemperature.is_initialized
			##runner.registerInfo("--- economizer limit for #{economizer_type} before: #{oa_control.getEconomizerMaximumLimitDewpointTemperature.get}")
		end
		drybulb_limit_f = 75
		dewpoint_limit_f = 55
		drybulb_limit_c = OpenStudio.convert(drybulb_limit_f, 'F', 'C').get
		dewpoint_limit_c = OpenStudio.convert(dewpoint_limit_f, 'F', 'C').get
		oa_control.resetEconomizerMaximumLimitDryBulbTemperature
		oa_control.resetEconomizerMaximumLimitDewpointTemperature
		oa_control.setEconomizerMaximumLimitDryBulbTemperature(drybulb_limit_c)
		oa_control.setEconomizerMaximumLimitDewpointTemperature(dewpoint_limit_c)
		# #runner.registerInfo("--- economizer limit (max db T) for #{economizer_type} new: #{oa_control.getEconomizerMaximumLimitDryBulbTemperature.get}")
		# #runner.registerInfo("--- economizer limit (max dp T) for #{economizer_type} new: #{oa_control.getEconomizerMaximumLimitDewpointTemperature.get}")
		end
		# change/check settings: lockout type
		# #runner.registerInfo("--- economizer lockout type before: #{oa_control.getLockoutType}")
		if oa_control.getLockoutType != "LockoutWithHeating"
		oa_control.setLockoutType("LockoutWithHeating") # integrated economizer
		end
		# #runner.registerInfo("--- economizer lockout type new: #{oa_control.getLockoutType}")

		# calc statistics
		added_economizers += 1
		end
	end

	if selected_air_loops.size.zero? && add_econo
			#runner.registerInfo('Model contains no air loops eligible for adding an outdoor air economizer.')
	end
	#deal with economizer controls
	if add_econo
	  # #runner.registerInfo("### implement EMS for economizing only when cooling")
	  # ----------------------------------------------------
	  # for ems output variables
	  li_ems_clg_coil_rate = []
	  li_ems_sens_econ_status = []
	  li_ems_sens_min_flow = []
	  li_ems_act_oa_flow = []

	  # loop through air loops
	  overall_sel_air_loops.each do |air_loop_hvac|

	  # get OA system
	  oa_system = air_loop_hvac.airLoopHVACOutdoorAirSystem
	  if oa_system.is_initialized
		oa_system = oa_system.get
	  else
		#runner.registerInfo("Air loop #{air_loop_hvac.name} does not have outdoor air and cannot economize.")
		next
	  end

	  # get economizer from OA controller
	  oa_controller = oa_system.getControllerOutdoorAir
	  # oa_controller.setName(oa_controller.name.to_s.gsub("-", ""))
	  economizer_type = oa_controller.getEconomizerControlType
	  next unless economizer_type != 'NoEconomizer'

	  # get zones
	  zone = air_loop_hvac.thermalZones[0]
	  # zone.setName(zone.name.to_s.gsub("-", ""))

	  # get main cooling coil from air loop
	  # this is used to determine if there is a cooling load on the air loop
	  clg_coil=nil
	  air_loop_hvac.supplyComponents.each do |component|
		# Get the object type
		obj_type = component.iddObjectType.valueName.to_s
		case obj_type
		when 'OS_Coil_Cooling_DX_SingleSpeed'
		  clg_coil = component.to_CoilCoolingDXSingleSpeed.get
		when 'OS_Coil_Cooling_DX_TwoSpeed'
		  clg_coil = component.to_CoilCoolingDXTwoSpeed.get
		when 'OS_Coil_Cooling_DX_MultiSpeed'
		  clg_coil = component.to_CoilCoolingDXMultiSpeed.get
		when 'OS_Coil_Cooling_DX_VariableSpeed'
		  clg_coil = component.to_CoilCoolingDXVariableSpeed.get
		when 'OS_Coil_Cooling_Water'
		  clg_coil = component.to_CoilCoolingWater.get
		when 'OS_Coil_Cooling_WaterToAirHeatPumpEquationFit'
		  clg_coil = component.to_CoilCoolingWatertoAirHeatPumpEquationFit.get
		when 'OS_AirLoopHVAC_UnitarySystem'
		  unitary_sys = component.to_AirLoopHVACUnitarySystem.get
		  if unitary_sys.coolingCoil.is_initialized
			clg_coil = unitary_sys.coolingCoil.get
		  end
		when 'OS_AirLoopHVAC_UnitaryHeatPump_AirToAir'
		  unitary_sys = component.to_AirLoopHVACUnitaryHeatPumpAirToAir.get
		  if unitary_sys.coolingCoil.is_initialized
			clg_coil = unitary_sys.coolingCoil.get
		  end
		when 'OS_AirLoopHVAC_UnitaryHeatPump_AirToAir_MultiSpeed'
		  unitary_sys = component.to_AirLoopHVACUnitaryHeatPumpAirToAirMultiSpeed.get
		  if unitary_sys.coolingCoil.is_initialized
			clg_coil = unitary_sys.coolingCoil.get
		  end
		when 'OS_AirLoopHVAC_UnitaryHeatCool_VAVChangeoverBypass'
		  unitary_sys = component.to_AirLoopHVACUnitaryHeatPumpAirToAirMultiSpeed.get
		  if unitary_sys.coolingCoil.is_initialized
			clg_coil = unitary_sys.coolingCoil.get
		  end
		end
	  end

	  # set sensor for zone cooling load from cooling coil cooling rate
	  sens_clg_coil_rate = OpenStudio::Model::EnergyManagementSystemSensor.new(model, 'Cooling Coil Total Cooling Rate')
	  sens_clg_coil_rate.setName("sens_zn_clg_rate_#{std.ems_friendly_name(zone.name.get.to_s)}")
	  sens_clg_coil_rate.setKeyName("#{clg_coil.name.get}")
	  # EMS variables are added to lists for export
	  li_ems_clg_coil_rate << sens_clg_coil_rate

	  # set sensor - Outdoor Air Controller Minimum Mass Flow Rate
	  # TODO need to confirm if this variable is reliable
	  sens_min_oa_rate = OpenStudio::Model::EnergyManagementSystemSensor.new(model, 'Air System Outdoor Air Mechanical Ventilation Requested Mass Flow Rate')
	  sens_min_oa_rate.setName("sens_min_oa_flow_#{std.ems_friendly_name(oa_controller.name.get.to_s)}")
	  sens_min_oa_rate.setKeyName("#{air_loop_hvac.name.get}")

	  li_ems_sens_min_flow << sens_min_oa_rate

	  # set sensor - Air System Outdoor Air Economizer Status
	  sens_econ_status = OpenStudio::Model::EnergyManagementSystemSensor.new(model, 'Air System Outdoor Air Economizer Status')
	  sens_econ_status.setName("sens_econ_status_#{std.ems_friendly_name(oa_controller.name.get.to_s)}")
	  sens_econ_status.setKeyName("#{air_loop_hvac.name.get}")
	  li_ems_sens_econ_status << sens_econ_status

	  #### Actuators #####
	  # set actuator - oa controller air mass flow rate
	  act_oa_flow = OpenStudio::Model::EnergyManagementSystemActuator.new(oa_controller,'Outdoor Air Controller', 'Air Mass Flow Rate')
	  act_oa_flow.setName("act_oa_flow_#{std.ems_friendly_name(air_loop_hvac.name.get.to_s)}")
	  li_ems_act_oa_flow << act_oa_flow

	  #### Program #####
	  # reset OA to min OA if there is a call for economizer but no cooling load
	  prgrm_econ_override = model.getEnergyManagementSystemTrendVariableByName('econ_override')
	  unless prgrm_econ_override.is_initialized
	    prgrm_econ_override = OpenStudio::Model::EnergyManagementSystemProgram.new(model)
		prgrm_econ_override.setName("#{std.ems_friendly_name(air_loop_hvac.name.get.to_s)}_program")
		prgrm_econ_override_body = <<-EMS
		SET #{act_oa_flow.name} = #{act_oa_flow.name},
		SET sens_zn_clg_rate = #{sens_clg_coil_rate.name},
		SET sens_min_oa_rate = #{sens_min_oa_rate.name},
		SET sens_econ_status = #{sens_econ_status.name},
		IF ((sens_econ_status > 0) && (sens_zn_clg_rate <= 0)),
		SET #{act_oa_flow.name} = sens_min_oa_rate,
		ELSE,
		SET #{act_oa_flow.name} = Null,
		ENDIF
		EMS
		prgrm_econ_override.setBody(prgrm_econ_override_body)
	  end
	  programs_at_beginning_of_timestep = OpenStudio::Model::EnergyManagementSystemProgramCallingManager.new(model)
	  programs_at_beginning_of_timestep.setName("#{std.ems_friendly_name(air_loop_hvac.name.get.to_s)}_Programs_At_Beginning_Of_Timestep")
	  programs_at_beginning_of_timestep.setCallingPoint('InsideHVACSystemIterationLoop')
	  programs_at_beginning_of_timestep.addProgram(prgrm_econ_override)
	  end
    end
 return true
end
end
# register the measure to be used by the application
AdvancedRTUControl.new.registerWithApplication<|MERGE_RESOLUTION|>--- conflicted
+++ resolved
@@ -409,11 +409,7 @@
 		  controller_oa = oa_system.getControllerOutdoorAir
 		    if controller_oa.autosizedMinimumOutdoorAirFlowRate.is_initialized
 			  min_oa_flow_rate_cont = controller_oa.autosizedMinimumOutdoorAirFlowRate.get
-<<<<<<< HEAD
-		    elsif controller_oa.minimumOutdoorAirFlowRate.is_initialized?
-=======
 		    elsif controller_oa.minimumOutdoorAirFlowRate.is_initialized
->>>>>>> 26ee03f8
 		      min_oa_flow_rate_cont = controller_oa.minimumOutdoorAirFlowRate.get
 			end
 		end
