--- conflicted
+++ resolved
@@ -3,13 +3,8 @@
   <schema_version>3.1</schema_version>
   <name>prototype_space_type_assignment</name>
   <uid>8369efbb-e4c7-4171-b817-d7bbc860b085</uid>
-<<<<<<< HEAD
-  <version_id>0d44b165-27dc-427e-a650-03d3600bee2b</version_id>
-  <version_modified>2025-05-29T16:08:33Z</version_modified>
-=======
   <version_id>daa10a89-942c-4f5f-b5df-04ef04868de9</version_id>
   <version_modified>2025-07-23T23:00:25Z</version_modified>
->>>>>>> 19822302
   <xml_checksum>FB7988E1</xml_checksum>
   <class_name>PrototypeSpaceTypeAssignment</class_name>
   <display_name>Prototype Space Type Assignment</display_name>
@@ -64,7 +59,7 @@
       <filename>prototype_space_type_lookup.csv</filename>
       <filetype>csv</filetype>
       <usage_type>resource</usage_type>
-      <checksum>79185866</checksum>
+      <checksum>8AABD0D0</checksum>
     </file>
     <file>
       <filename>prototype_space_type_properties_lookup.csv</filename>
