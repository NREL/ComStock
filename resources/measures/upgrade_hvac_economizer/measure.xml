<?xml version="1.0"?>
<measure>
  <schema_version>3.1</schema_version>
  <name>hvac_economizer</name>
  <uid>8781f87a-daa2-4712-a567-6206a340efa7</uid>
<<<<<<< HEAD
  <version_id>f7587f6d-0945-4612-91d0-475fd9976874</version_id>
  <version_modified>2024-01-22T23:13:38Z</version_modified>
=======
  <version_id>dd86969d-f482-4111-9658-1e75a9dfc0e2</version_id>
  <version_modified>2024-02-12T16:38:35Z</version_modified>
>>>>>>> b2576ce1
  <xml_checksum>356BE47F</xml_checksum>
  <class_name>HVACEconomizer</class_name>
  <display_name>HVACEconomizer</display_name>
  <description>This measure enables air-side economizing in an air system if not already present.</description>
  <modeler_description>This measure enables dry-bulb or enthalpy-based air-side economizing depending on climate zone in the controller outdoor air object.</modeler_description>
  <arguments />
  <outputs />
  <provenances />
  <tags>
    <tag>HVAC.HVAC Controls</tag>
  </tags>
  <attributes>
    <attribute>
      <name>Measure Type</name>
      <value>ModelMeasure</value>
      <datatype>string</datatype>
    </attribute>
    <attribute>
      <name>Intended Software Tool</name>
      <value>Apply Measure Now</value>
      <datatype>string</datatype>
    </attribute>
    <attribute>
      <name>Intended Software Tool</name>
      <value>OpenStudio Application</value>
      <datatype>string</datatype>
    </attribute>
    <attribute>
      <name>Intended Software Tool</name>
      <value>Parametric Analysis Tool</value>
      <datatype>string</datatype>
    </attribute>
  </attributes>
  <files>
    <file>
      <filename>README.md</filename>
      <filetype>md</filetype>
      <usage_type>readme</usage_type>
      <checksum>054AB4D3</checksum>
    </file>
    <file>
      <filename>README.md.erb</filename>
      <filetype>erb</filetype>
      <usage_type>readmeerb</usage_type>
      <checksum>703C9964</checksum>
    </file>
    <file>
      <version>
        <software_program>OpenStudio</software_program>
        <identifier>2.8.0</identifier>
        <min_compatible>2.8.0</min_compatible>
      </version>
      <filename>measure.rb</filename>
      <filetype>rb</filetype>
      <usage_type>script</usage_type>
<<<<<<< HEAD
      <checksum>53B78FC6</checksum>
=======
      <checksum>1F8A19C4</checksum>
>>>>>>> b2576ce1
    </file>
    <file>
      <filename>hvac_economizer_test.rb</filename>
      <filetype>rb</filetype>
      <usage_type>test</usage_type>
<<<<<<< HEAD
      <checksum>18F58A3E</checksum>
=======
      <checksum>6DDABDB9</checksum>
>>>>>>> b2576ce1
    </file>
  </files>
</measure><|MERGE_RESOLUTION|>--- conflicted
+++ resolved
@@ -3,13 +3,8 @@
   <schema_version>3.1</schema_version>
   <name>hvac_economizer</name>
   <uid>8781f87a-daa2-4712-a567-6206a340efa7</uid>
-<<<<<<< HEAD
-  <version_id>f7587f6d-0945-4612-91d0-475fd9976874</version_id>
-  <version_modified>2024-01-22T23:13:38Z</version_modified>
-=======
   <version_id>dd86969d-f482-4111-9658-1e75a9dfc0e2</version_id>
   <version_modified>2024-02-12T16:38:35Z</version_modified>
->>>>>>> b2576ce1
   <xml_checksum>356BE47F</xml_checksum>
   <class_name>HVACEconomizer</class_name>
   <display_name>HVACEconomizer</display_name>
@@ -65,21 +60,13 @@
       <filename>measure.rb</filename>
       <filetype>rb</filetype>
       <usage_type>script</usage_type>
-<<<<<<< HEAD
-      <checksum>53B78FC6</checksum>
-=======
       <checksum>1F8A19C4</checksum>
->>>>>>> b2576ce1
     </file>
     <file>
       <filename>hvac_economizer_test.rb</filename>
       <filetype>rb</filetype>
       <usage_type>test</usage_type>
-<<<<<<< HEAD
-      <checksum>18F58A3E</checksum>
-=======
       <checksum>6DDABDB9</checksum>
->>>>>>> b2576ce1
     </file>
   </files>
 </measure>