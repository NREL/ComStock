--- conflicted
+++ resolved
@@ -243,16 +243,10 @@
     li_ems_sens_econ_status = []
     li_ems_sens_min_flow = []
     li_ems_act_oa_flow = []
-<<<<<<< HEAD
-
-    # loop through air loops
-    model.getAirLoopHVACs.each do |air_loop_hvac|
-=======
     li_ems_ref = []
 
     # loop through air loops
     selected_air_loops.each do |air_loop_hvac|
->>>>>>> b2576ce1
 
       # get OA system
       oa_system = air_loop_hvac.airLoopHVACOutdoorAirSystem
@@ -266,11 +260,6 @@
       economizer_type = oa_controller.getEconomizerControlType
       next unless economizer_type != 'NoEconomizer'
 
-<<<<<<< HEAD
-      # get zones
-      zone = air_loop_hvac.thermalZones[0]
-      # zone.setName(zone.name.to_s.gsub("-", ""))
-=======
       # check zone exhaust fan availability
       zone_fan_exhaust_available = false
       zone_fan_exhaust_names = []
@@ -283,7 +272,6 @@
           end
         end
       end
->>>>>>> b2576ce1
 
       # get main cooling coil from air loop
       # this is used to determine if there is a cooling load on the air loop
@@ -327,21 +315,6 @@
         end
       end
 
-<<<<<<< HEAD
-      # set sensor for zone cooling load from cooling coil cooling rate
-      sens_clg_coil_rate = OpenStudio::Model::EnergyManagementSystemSensor.new(model, 'Cooling Coil Total Cooling Rate')
-      sens_clg_coil_rate.setName("sens_zn_clg_rate_#{std.ems_friendly_name(zone.name.get.to_s)}") 
-      sens_clg_coil_rate.setKeyName("#{clg_coil.name.get}")
-      # EMS variables are added to lists for export
-      li_ems_clg_coil_rate << sens_clg_coil_rate
-
-      # set sensor - Outdoor Air Controller Minimum Mass Flow Rate
-      # TODO need to confirm if this variable is reliable
-      sens_min_oa_rate = OpenStudio::Model::EnergyManagementSystemSensor.new(model, 'Air System Outdoor Air Mechanical Ventilation Requested Mass Flow Rate')
-      sens_min_oa_rate.setName("sens_min_oa_flow_#{std.ems_friendly_name(oa_controller.name.get.to_s)}") 
-      sens_min_oa_rate.setKeyName("#{air_loop_hvac.name.get}")
-
-=======
       # get minimum outdoor air flow rate
       # if the measure is applied on an autosized model, then this part will result in incorrect EMS application.
       min_oa_flow_m_3_per_sec = 0
@@ -375,17 +348,10 @@
       sens_min_oa_rate = OpenStudio::Model::EnergyManagementSystemSensor.new(model, 'Air System Outdoor Air Mechanical Ventilation Requested Mass Flow Rate')
       sens_min_oa_rate.setName("sens_min_oa_flow_#{std.ems_friendly_name(air_loop_hvac.name.get.to_s)}") 
       sens_min_oa_rate.setKeyName("#{air_loop_hvac.name.get}")
->>>>>>> b2576ce1
       li_ems_sens_min_flow << sens_min_oa_rate
 
       # set sensor - Air System Outdoor Air Economizer Status
       sens_econ_status = OpenStudio::Model::EnergyManagementSystemSensor.new(model, 'Air System Outdoor Air Economizer Status')
-<<<<<<< HEAD
-      sens_econ_status.setName("sens_econ_status_#{std.ems_friendly_name(oa_controller.name.get.to_s)}") 
-      sens_econ_status.setKeyName("#{air_loop_hvac.name.get}")
-      li_ems_sens_econ_status << sens_econ_status
-
-=======
       sens_econ_status.setName("sens_econ_status_#{std.ems_friendly_name(air_loop_hvac.name.get.to_s)}") 
       sens_econ_status.setKeyName("#{air_loop_hvac.name.get}")
       li_ems_sens_econ_status << sens_econ_status
@@ -409,7 +375,6 @@
       dummy_debugging = OpenStudio::Model::EnergyManagementSystemGlobalVariable.new(model, "dummy_debugging_#{std.ems_friendly_name(air_loop_hvac.name.get.to_s)}")
       li_ems_ref << dummy_debugging
 
->>>>>>> b2576ce1
       #### Actuators #####
       # set actuator - oa controller air mass flow rate
       act_oa_flow = OpenStudio::Model::EnergyManagementSystemActuator.new(oa_controller,
@@ -421,46 +386,17 @@
       li_ems_act_oa_flow << act_oa_flow
 
       #### Program #####
-<<<<<<< HEAD
-      # reset OA to min OA if there is a call for economizer but no cooling load
-=======
       # reset OA to min OA
       # economizer only when (1) economizing is favorable and (2) cooling load is present
       # when not economizing, if controlleroutdoorair min OA is higher than requested OA, then use controlleroutdoorair min OA
       # when not economizing, actuate to min OA only when nighttime var sch is non-zero
       # if there is any zone level exhaust fan, change "cooling load" variable to exhaust fan power 
       # dummy_debugging parameter: 0 = ems not actuated | 1 = ems actuated (i.e., forced to minimum)
->>>>>>> b2576ce1
       prgrm_econ_override = model.getEnergyManagementSystemTrendVariableByName('econ_override')
       
       unless prgrm_econ_override.is_initialized
         prgrm_econ_override = OpenStudio::Model::EnergyManagementSystemProgram.new(model)
         prgrm_econ_override.setName("#{std.ems_friendly_name(air_loop_hvac.name.get.to_s)}_program")
-<<<<<<< HEAD
-        prgrm_econ_override_body = <<-EMS
-        SET #{act_oa_flow.name} = #{act_oa_flow.name},
-        SET sens_zn_clg_rate = #{sens_clg_coil_rate.name},
-        SET sens_min_oa_rate = #{sens_min_oa_rate.name},
-        SET sens_econ_status = #{sens_econ_status.name},
-        IF ((sens_econ_status > 0) && (sens_zn_clg_rate <= 0)), 
-          SET #{act_oa_flow.name} = sens_min_oa_rate,
-        ELSE,
-          SET #{act_oa_flow.name} = Null,
-        ENDIF
-        EMS
-        prgrm_econ_override.setBody(prgrm_econ_override_body)
-      end
-        programs_at_beginning_of_timestep = OpenStudio::Model::EnergyManagementSystemProgramCallingManager.new(model)
-        programs_at_beginning_of_timestep.setName("#{std.ems_friendly_name(air_loop_hvac.name.get.to_s)}_Programs_At_Beginning_Of_Timestep")
-        programs_at_beginning_of_timestep.setCallingPoint('InsideHVACSystemIterationLoop')
-        programs_at_beginning_of_timestep.addProgram(prgrm_econ_override)
-
-    end
-
-    # ----------------------------------------------------  
-    # puts("### adding output variables (for debugging)")
-    # ----------------------------------------------------  
-=======
         prgrm_econ_override.addLine("SET #{act_oa_flow.name} = #{act_oa_flow.name}")
         if zone_fan_exhaust_available
           cmd_ex_fan = ''
@@ -501,7 +437,6 @@
     # # ----------------------------------------------------  
     # # puts("### adding output variables (for debugging)")
     # # ----------------------------------------------------  
->>>>>>> b2576ce1
     # out_vars = [
     #   'Air System Outdoor Air Economizer Status', 
     #   'Air System Outdoor Air Flow Fraction',
@@ -564,8 +499,6 @@
     #   ems_act_oa_flow.setUnits('kg/s')
     #   ems_output_variable_list << ems_act_oa_flow.name.to_s
     # end
-<<<<<<< HEAD
-=======
 
     # # li_ems_ref
     # li_ems_ref.each do |act|
@@ -575,7 +508,6 @@
     #   ems_act_oa_flow.setName("#{name}_ems_outvar")
     #   ems_output_variable_list << ems_act_oa_flow.name.to_s
     # end
->>>>>>> b2576ce1
   
     # # iterate list to call output variables
     # ems_output_variable_list.each do |variable|
