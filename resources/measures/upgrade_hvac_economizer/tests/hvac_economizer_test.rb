# ComStock™, Copyright (c) 2023 Alliance for Sustainable Energy, LLC. All rights reserved.
# See top level LICENSE.txt file for license terms.

# *******************************************************************************
# OpenStudio(R), Copyright (c) 2008-2018, Alliance for Sustainable Energy, LLC.
# All rights reserved.
# Redistribution and use in source and binary forms, with or without
# modification, are permitted provided that the following conditions are met:
#
# (1) Redistributions of source code must retain the above copyright notice,
# this list of conditions and the following disclaimer.
#
# (2) Redistributions in binary form must reproduce the above copyright notice,
# this list of conditions and the following disclaimer in the documentation
# and/or other materials provided with the distribution.
#
# (3) Neither the name of the copyright holder nor the names of any contributors
# may be used to endorse or promote products derived from this software without
# specific prior written permission from the respective party.
#
# (4) Other than as required in clauses (1) and (2), distributions in any form
# of modifications or other derivative works may not use the "OpenStudio"
# trademark, "OS", "os", or any other confusingly similar designation without
# specific prior written permission from Alliance for Sustainable Energy, LLC.
#
# THIS SOFTWARE IS PROVIDED BY THE COPYRIGHT HOLDER(S) AND ANY CONTRIBUTORS
# "AS IS" AND ANY EXPRESS OR IMPLIED WARRANTIES, INCLUDING, BUT NOT LIMITED TO,
# THE IMPLIED WARRANTIES OF MERCHANTABILITY AND FITNESS FOR A PARTICULAR PURPOSE
# ARE DISCLAIMED. IN NO EVENT SHALL THE COPYRIGHT HOLDER(S), ANY CONTRIBUTORS, THE
# UNITED STATES GOVERNMENT, OR THE UNITED STATES DEPARTMENT OF ENERGY, NOR ANY OF
# THEIR EMPLOYEES, BE LIABLE FOR ANY DIRECT, INDIRECT, INCIDENTAL, SPECIAL,
# EXEMPLARY, OR CONSEQUENTIAL DAMAGES (INCLUDING, BUT NOT LIMITED TO, PROCUREMENT
# OF SUBSTITUTE GOODS OR SERVICES; LOSS OF USE, DATA, OR PROFITS; OR BUSINESS
# INTERRUPTION) HOWEVER CAUSED AND ON ANY THEORY OF LIABILITY, WHETHER IN CONTRACT,
# STRICT LIABILITY, OR TORT (INCLUDING NEGLIGENCE OR OTHERWISE) ARISING IN ANY WAY
# OUT OF THE USE OF THIS SOFTWARE, EVEN IF ADVISED OF THE POSSIBILITY OF SUCH DAMAGE.
# *******************************************************************************

# dependencies
require 'openstudio'
require 'openstudio-standards'
require 'openstudio/measure/ShowRunnerOutput'
require 'fileutils'
require 'minitest/autorun'
require_relative '../measure.rb'
require 'csv'
require_relative '../../../../test/helpers/minitest_helper'

class HVACEconomizer_Test < Minitest::Test

  def test_number_of_arguments_and_argument_names
    # this test ensures that the current test is matched to the measure inputs
    test_name = 'test_number_of_arguments_and_argument_names'
    puts "\n######\nTEST:#{test_name}\n######\n"

    # create an instance of the measure
    measure = HVACEconomizer.new

    # make an empty model
    model = OpenStudio::Model::Model.new

    # Get arguments and test that they are what we are expecting
    arguments = measure.arguments(model)
    assert_equal(1, arguments.size)
    assert_equal('apply_measure', arguments[0].name)
  end

  # return file paths to test models in test directory
  def models_for_tests
    paths = Dir.glob(File.join(File.dirname(__FILE__), '../../../tests/models/*.osm'))
    paths = paths.map { |path| File.expand_path(path) }
    return paths
  end

  # return file paths to epw files in test directory
  def epws_for_tests
    paths = Dir.glob(File.join(File.dirname(__FILE__), '../../../tests/weather/*.epw'))
    paths = paths.map { |path| File.expand_path(path) }
    return paths
  end

  def load_model(osm_path)
    translator = OpenStudio::OSVersion::VersionTranslator.new
    model = translator.loadModel(OpenStudio::Path.new(osm_path))
    assert(!model.empty?)
    model = model.get
    return model
  end

  def run_dir(test_name)
    # always generate test output in specially named 'output' directory so result files are not made part of the measure
    return "#{File.dirname(__FILE__)}/output/#{test_name}"
  end

  def model_output_path(test_name)
    return "#{run_dir(test_name)}/#{test_name}.osm"
  end

  def sql_path(test_name)
    return "#{run_dir(test_name)}/run/eplusout.sql"
  end

  def report_path(test_name)
    return "#{run_dir(test_name)}/reports/eplustbl.html"
  end

  # applies the measure and then runs the model
  def apply_measure_and_run(test_name, measure, argument_map, osm_path, epw_path, run_model: false)
    assert(File.exist?(osm_path))
    assert(File.exist?(epw_path))

    # create run directory if it does not exist
    if !File.exist?(run_dir(test_name))
      FileUtils.mkdir_p(run_dir(test_name))
    end
    assert(File.exist?(run_dir(test_name)))

    # change into run directory for tests
    start_dir = Dir.pwd
    Dir.chdir run_dir(test_name)

    # remove prior runs if they exist
    if File.exist?(model_output_path(test_name))
      FileUtils.rm(model_output_path(test_name))
    end
    if File.exist?(report_path(test_name))
      FileUtils.rm(report_path(test_name))
    end

    # copy the osm and epw to the test directory
    new_osm_path = "#{run_dir(test_name)}/#{File.basename(osm_path)}"
    FileUtils.cp(osm_path, new_osm_path)
    new_epw_path = "#{run_dir(test_name)}/#{File.basename(epw_path)}"
    FileUtils.cp(epw_path, new_epw_path)
    # create an instance of a runner
    runner = OpenStudio::Measure::OSRunner.new(OpenStudio::WorkflowJSON.new)

    # load the test model
    model = load_model(new_osm_path)

    # set model weather file
    epw_file = OpenStudio::EpwFile.new(OpenStudio::Path.new(new_epw_path))
    OpenStudio::Model::WeatherFile.setWeatherFile(model, epw_file)
    assert(model.weatherFile.is_initialized)

    # run the measure
    puts "\nAPPLYING MEASURE..."
    measure.run(model, runner, argument_map)
    result = runner.result
    result_success = result.value.valueName == 'Success'

    # show the output
    show_output(result)

    # save model
    model.save(model_output_path(test_name), true)

    if run_model && result_success
      puts "\nRUNNING MODEL..."

      std = Standard.build('ComStock DEER 2020')
      std.model_run_simulation_and_log_errors(model, run_dir(test_name))

      # check that the model ran successfully
      assert(File.exist?(sql_path(test_name)))
    end

    # change back directory
    Dir.chdir(start_dir)

    return result
  end

<<<<<<< HEAD
  def get_design_oa_flow_rates(model)
    hash_oa_design_rates = {}
    # get OA design rates prior to measure implementation
    model.getControllerOutdoorAirs.each do |ctrloa|

      # get related airloophvac
      name_ctrloa = ctrloa.name.to_s

      # get design OA flow rate
      min_oa_rate = nil
      if ctrloa.autosizedMinimumOutdoorAirFlowRate.is_initialized
        min_oa_rate = ctrloa.autosizedMinimumOutdoorAirFlowRate.get
      elsif ctrloa.minimumOutdoorAirFlowRate.is_initialized
        min_oa_rate = ctrloa.minimumOutdoorAirFlowRate.get
      else
        raise 'no design OA flow rate found'
      end
      if min_oa_rate == 0.0
        puts("### DEBUGGING: min_oa_rate is zero so skipping this outdoor air system for comparison.")
      else
        puts("### DEBUGGING: name_ctrloa = #{name_ctrloa} | min_oa_rate = #{min_oa_rate}")
        # add key (airloop name) and value (design OA rate)
        hash_oa_design_rates[name_ctrloa] = min_oa_rate.round(6)
      end

    end

    return hash_oa_design_rates
  end

=======
>>>>>>> b2576ce1
  def economizer_available(model)
    economizer_availability = []
    model.getAirLoopHVACs.each do |air_loop_hvac|
      # get airLoopHVACOutdoorAirSystem
      oa_sys = air_loop_hvac.airLoopHVACOutdoorAirSystem
      if oa_sys.is_initialized
        oa_sys = oa_sys.get
      else
        OpenStudio.logFree(OpenStudio::Error, 'openstudio.prototype.Model', "#{air_loop.name} is required to have an economizer, but it has no OA system.")
        next
      end
      # get controller:outdoorair
      oa_control = oa_sys.getControllerOutdoorAir
      # change/check settings: control type
      if oa_control.getEconomizerControlType != 'NoEconomizer'
        economizer_availability << true
      else
        economizer_availability << false
      end
    end
<<<<<<< HEAD
    return economizer_availability
  end

  def models_to_test_design_oa_rates
    test_sets = []
    # test_sets << { model: 'PVAV_gas_heat_electric_reheat_4A', weather: 'CA_LOS-ANGELES-DOWNTOWN-USC_722874S_16', result: 'Success' }
    # test_sets << { model: 'PSZ-AC_with_gas_coil_heat_3B', weather: 'CA_LOS-ANGELES-DOWNTOWN-USC_722874S_16', result: 'Success' }
    test_sets << { model: '361_Warehouse_PVAV_2a', weather: 'CA_LOS-ANGELES-DOWNTOWN-USC_722874S_16', result: 'Success' }
    # test_sets << { model: 'LargeOffice_VAV_chiller_boiler', weather: 'CA_LOS-ANGELES-DOWNTOWN-USC_722874S_16', result: 'Success' }
    # test_sets << { model: 'LargeOffice_VAV_district_chw_hw', weather: 'CA_LOS-ANGELES-DOWNTOWN-USC_722874S_16', result: 'Success' }
    # test_sets << { model: 'Outpatient_VAV_chiller_PFP_boxes', weather: 'CA_LOS-ANGELES-DOWNTOWN-USC_722874S_16', result: 'Success' }
    # test_sets << { model: 'Retail_PVAV_gas_ht_elec_rht', weather: 'CA_LOS-ANGELES-DOWNTOWN-USC_722874S_16', result: 'Success' }
    # test_sets << { model: 'VAV_chiller_boiler_4A', weather: 'CA_LOS-ANGELES-DOWNTOWN-USC_722874S_16', result: 'Success' }
    # test_sets << { model: 'VAV_with_reheat_3B', weather: 'CA_LOS-ANGELES-DOWNTOWN-USC_722874S_16', result: 'Success' }
    return test_sets
  end

  def test_design_oa_rates
    # Define test name
    test_name = 'test_design_oa_rates'
    puts "\n######\nTEST:#{test_name}\n######\n"

    # loop through each model from models_to_test_design_oa_rates and conduct test
    models_to_test_design_oa_rates.each do |set|
=======
    return economizer_availability.count(true)
  end

  def day_of_year_to_date(year, day_of_year)
    date = Date.new(year, 1, 1) + day_of_year - 1
    month = date.month
    day = date.day
    return month, day
  end

  def run_simulation_and_get_timeseries(model, year, max_doy, num_timesteps_in_hr, timeseriesnames, epw_path=nil, run_dir = "#{Dir.pwd}/output")

    # Make the directory if it doesn't exist
    unless Dir.exist?(run_dir)
      FileUtils.mkdir_p(run_dir)
    end

    # Load template
    template = 'ComStock 90.1-2019'
    std = Standard.build(template)

    # Initialize runperiod
    begin_month, begin_day = day_of_year_to_date(year, 1)
    end_month, end_day = day_of_year_to_date(year, max_doy)

    # Set runperiod
    model.getYearDescription.setCalendarYear(year)
    model.getRunPeriod.setBeginMonth(begin_month)
    model.getRunPeriod.setBeginDayOfMonth(begin_day)
    model.getRunPeriod.setEndMonth(end_month)
    model.getRunPeriod.setEndDayOfMonth(end_day)
    if num_timesteps_in_hr != 4
      model.getTimestep.setNumberOfTimestepsPerHour(num_timesteps_in_hr)
    end
    model.getSimulationControl.setDoZoneSizingCalculation(false)
    model.getSimulationControl.setDoSystemSizingCalculation(false)
    model.getSimulationControl.setDoPlantSizingCalculation(false)

    # Save model
    osm_name = 'in.osm'
    osw_name = 'in.osw'
    OpenStudio.logFree(OpenStudio::Debug, 'openstudio.model.Model', "Starting simulation here: #{run_dir}.")
    OpenStudio.logFree(OpenStudio::Info, 'openstudio.model.Model', "Started simulation #{run_dir} at #{Time.now.strftime('%T.%L')}")
    osm_path = OpenStudio::Path.new("#{run_dir}/#{osm_name}")
    osw_path = OpenStudio::Path.new("#{run_dir}/#{osw_name}")
    model.save(osm_path, true)

    # Find the weather file
    if epw_path==nil
      epw_path = std.model_get_full_weather_file_path(model)
      if epw_path.empty?
        return false
      end
      epw_path = epw_path.get
      # puts epw_path
    end

    # Close current sql file
    model.resetSqlFile
    sql_path = nil

    # Initialize OSW
    begin
      workflow = OpenStudio::WorkflowJSON.new
    rescue NameError
      raise 'Cannot run simulation with OSW approach'
    end

    # Copy the weather file to this directory
    epw_name = 'in.epw'
    begin
      FileUtils.copy(epw_path.to_s, "#{run_dir}/#{epw_name}")
    rescue StandardError
      OpenStudio.logFree(OpenStudio::Error, 'openstudio.model.Model', "Due to limitations on Windows file path lengths, this measure won't work unless your project is located in a directory whose filepath is less than 90 characters long, including slashes.")
      return false
    end

    # Set OSW
    workflow.setSeedFile(osm_name)
    workflow.setWeatherFile(epw_name)
    workflow.saveAs(File.absolute_path(osw_path.to_s))

    # Run simulation
    cli_path = OpenStudio.getOpenStudioCLI
    cmd = "\"#{cli_path}\" run -w \"#{osw_path}\""
    puts cmd
    OpenstudioStandards.run_command(cmd)
    OpenStudio.logFree(OpenStudio::Info, 'openstudio.model.Model', "Finished simulation #{run_dir} at #{Time.now.strftime('%T.%L')}")
    sql_path = OpenStudio::Path.new("#{run_dir}/run/eplusout.sql")

    # Get sql
    sqlFile = OpenStudio::SqlFile.new(sql_path)

    # Check available options
    availableEnvPeriods = sqlFile.availableEnvPeriods.to_a
    availableTimeSeries = sqlFile.availableTimeSeries.to_a
    availableReportingFrequencies = []
    availableEnvPeriods.each do |envperiod|
      sqlFile.availableReportingFrequencies(envperiod).to_a.each do |repfreq|
        availableReportingFrequencies << repfreq
      end
    end

    # Hard-code: run period set to 'RUN PERIOD 1'
    envperiod = nil
    if availableEnvPeriods.size == 1
      envperiod = 'RUN PERIOD 1'
    else
      raise "options for availableEnvPeriods are not just one: #{availableEnvPeriods}"
    end

    # Hard-code: reporting frequency to zone timestep
    reportingfrequency = 'Zone Timestep' #'Zone Timestep'
    unless availableReportingFrequencies.include?(reportingfrequency)
      # puts("### Debugging: Hourly reporting frequency is not available. Use Zone Timestep.")
      reportingfrequency = 'Zone Timestep'
      unless availableReportingFrequencies.include?(reportingfrequency)
        raise "reportingfrequency of #{reportingfrequency} not included in available options: #{availableReportingFrequencies}"
      end
    end    

    # Check if timeseries name is available in sql
    timeseriesnames.each do |timeseriesname|
      unless availableEnvPeriods.include?(envperiod) 
        raise "envperiod of #{envperiod} not included in available options: #{availableEnvPeriods}"
      end
      # puts("### DEBUGGING: availableTimeSeries = #{availableTimeSeries}")
      unless availableTimeSeries.include?(timeseriesname) 
        raise "timeseriesname of #{timeseriesname} not included in available options: #{availableTimeSeries}"
      end
    end

    # Extract timeseries data
    timeseries_results_combined = {}
    
    timeseriesnames.each do |timeseriesname|
      availableKeyValues = sqlFile.availableKeyValues(envperiod,reportingfrequency,timeseriesname).to_a

      # puts("### ------------------------------------------------")
      # puts("### DEBUGGING: timeseriesname = #{timeseriesname}")
      # puts("### DEBUGGING: availableKeyValues = #{availableKeyValues}")

      availableKeyValues.each do |key_value|
        unless timeseries_results_combined.key?(key_value)
          timeseries_results_combined[key_value] = {}
        end
        timeseries_result = sqlFile.timeSeries(envperiod,reportingfrequency,timeseriesname,key_value).get     
        vals = []
        elec_vals = timeseries_result.values
        for i in 0..(elec_vals.size - 1)
          vals << elec_vals[i].round(6)
        end
        # raise if vals is empty
        if vals.empty?
          raise 'load profile for the sample run returned empty'
        end
        timeseries_results_combined[key_value][timeseriesname] = vals
      end
    end
    
    return timeseries_results_combined
  end

  def models_to_test_final_oa_rates
    # suggestion: test all of these models locally but only include one model that can test quickly since the test requires simulation run.
    test_sets = []
    test_sets << { model: 'Outpatient_VAV_economizer_test', weather: 'G4201010', result: 'Success' }
    return test_sets
  end

  def compare_arrays_with_tolerance(array1, array2, tolerance1, tolerance2)

    # raise if array sizes are different
    return false if array1.length != array2.length
  
    # Count values that violate tolerance 1
    violations_count = array1.zip(array2).count { |a, b| (a - b).abs > (tolerance1 / 100.0) * a }

    # puts("#################################################################")
    # array1.zip(array2).each do |row|
    #   puts row.join(', ')
    # end
    # puts("#################################################################")
  
    # Check if the ratio of violations to the total count is within tolerance 2
    violations_ratio = violations_count.to_f / array1.length
    violation_final = violations_ratio > tolerance2 / 100.0

    # Report stats
    puts("### DEBUGGING: violations count = #{violations_count} based on #{tolerance1}% tolerance")
    puts("### DEBUGGING: violations % = #{(violations_ratio*100).round(3)}% from total of #{array1.length} values")
    puts("### DEBUGGING: violation decision = #{violation_final} based on #{tolerance2}% tolerance")

    return violation_final
  end

  def test_final_oa_rates
    # Define test name
    test_name = 'test_final_oa_rates'
    puts "\n######\nTEST:#{test_name}\n######\n"

    number_of_days_to_test = 365
    number_of_timesteps_in_an_hr_test = 1
    viloation_results = []

    # loop through each model from models_to_test_final_oa_rates and conduct test
    models_to_test_final_oa_rates.each do |set|
>>>>>>> b2576ce1
      instance_test_name = set[:model]
      puts "instance test name: #{instance_test_name}"
      osm_path = models_for_tests.select { |x| set[:model] == File.basename(x, '.osm') }
      epw_path = epws_for_tests.select { |x| set[:weather] == File.basename(x, '.epw') }
      assert(!osm_path.empty?)
      assert(!epw_path.empty?)
      osm_path = osm_path[0]
      epw_path = epw_path[0]

<<<<<<< HEAD
      # Initialize hash
      oa_design_rates_before = {}
      oa_design_rates_after = {}
=======
      # Initialize variables
      timeseries_results_combined = {}
>>>>>>> b2576ce1

      # Create an instance of the measure
      measure = HVACEconomizer.new

      # Load the model; only used here for populating arguments
      model = load_model(osm_path)
      arguments = measure.arguments(model)
      argument_map = OpenStudio::Measure::OSArgumentMap.new
<<<<<<< HEAD
      apply_measure = arguments[0].clone
      assert(apply_measure.setValue(true))
      argument_map['apply_measure'] = apply_measure
=======
>>>>>>> b2576ce1

      # Set weather
      epw_file = OpenStudio::EpwFile.new(OpenStudio::Path.new(epw_path))
      OpenStudio::Model::WeatherFile.setWeatherFile(model, epw_file)

<<<<<<< HEAD
      # Hardsize model
      puts("### DEBUGGING: first hardsize")
      standard = Standard.build('ComStock DOE Ref Pre-1980')
      if standard.model_run_sizing_run(model, "#{File.dirname(__FILE__)}/output/#{instance_test_name}/SR1") == false
        puts("Sizing run for Hardsize model failed, cannot hard-size model.")
        return false
      end
      model.applySizingValues

      # Check economizer availability and see if original model does not include economizer
      economizer_availability_before = economizer_available(model)
      puts("### DEBUGGING: economizer available before measure = #{economizer_availability_before}")
      assert(economizer_availability_before.include?(false))

      # Get OA rates before applying measure
      oa_design_rates_before = get_design_oa_flow_rates(model)

      # Apply the measure to the model and optionally run the model
      result = apply_measure_and_run(instance_test_name, measure, argument_map, osm_path, epw_path, run_model: false)
      model = load_model(model_output_path(instance_test_name))
      puts("### DEBUGGING: result = #{result}")

      # Hardsize model
      puts("### DEBUGGING: second hardsize")
      standard = Standard.build('ComStock DOE Ref Pre-1980')
      if standard.model_run_sizing_run(model, "#{File.dirname(__FILE__)}/output/#{instance_test_name}/SR2") == false
        puts("Sizing run for Hardsize model failed, cannot hard-size model.")
        return false
      end
      model.applySizingValues

      # Check economizer availability and see if updated model includes economizer
      economizer_availability_after = economizer_available(model)
      puts("### DEBUGGING: economizer available after measure = #{economizer_availability_after}")
      assert(economizer_availability_after.include?(true))

      # Get OA rates after applying measure
      oa_design_rates_after = get_design_oa_flow_rates(model)
      puts("### DEBUGGING: oa_design_rates_before = #{oa_design_rates_before}")
      puts("### DEBUGGING: oa_design_rates_after = #{oa_design_rates_after}")

      # Check if OA rates are the same before and after the measure implementation
      assert(oa_design_rates_before == oa_design_rates_after)
=======
      # Define output vars for simulation before measure implementation
      timeseriesnames = [
        'Air System Outdoor Air Mechanical Ventilation Requested Mass Flow Rate',
        "Air System Outdoor Air Mass Flow Rate",
      ]

      # Add output vars for simulation before measure implementation
      timeseriesnames.each do |out_var_name|
        ov = OpenStudio::Model::OutputVariable.new('ov', model)
        ov.setKeyValue('*')
        ov.setReportingFrequency('timestep')
        ov.setVariableName(out_var_name)
      end

      # Check economizer availability
      economizer_count_before = economizer_available(model)

      # Run simulation prior to measure application
      puts("### DEBUGGING: first simulation prior to measure application")      
      timeseries_results_combined_before = run_simulation_and_get_timeseries(model, 2016, number_of_days_to_test, number_of_timesteps_in_an_hr_test, timeseriesnames, epw_path=epw_path, run_dir = run_dir(instance_test_name)+'/beforemeasure')
      timeseries_results_combined['before'] = timeseries_results_combined_before

      # puts("### ##########################################################")
      # puts("### DEBUGGING: timeseries_results_combine = #{timeseries_results_combined}")
      # puts("### ##########################################################")

      # Apply the measure to the model
      result = apply_measure_and_run(instance_test_name, measure, argument_map, osm_path, epw_path, run_model: false)
      model = load_model(model_output_path(instance_test_name))

      # Check economizer availability
      economizer_count_after = economizer_available(model)
      assert(economizer_count_after > economizer_count_before)

      # Get EMS variables created by the measure
      li_ems_act_oa_flow = []
      model.getEnergyManagementSystemActuators.each do |ems_actuator|
        li_ems_act_oa_flow << ems_actuator
      end
      model.getEnergyManagementSystemGlobalVariables.each do |glo_var|
        li_ems_act_oa_flow << glo_var
      end

      # Create OutputEnergyManagementSystem object (a 'unique' object) and configure to allow EMS reporting
      output_EMS = model.getOutputEnergyManagementSystem
      output_EMS.setInternalVariableAvailabilityDictionaryReporting('Verbose')
      output_EMS.setEMSRuntimeLanguageDebugOutputLevel('Verbose')
      output_EMS.setActuatorAvailabilityDictionaryReporting('Verbose')

      # Create output var for EMS variables
      ems_output_variable_list = []
      li_ems_act_oa_flow.each do |act|
        name = act.name
        ems_act_oa_flow = OpenStudio::Model::EnergyManagementSystemOutputVariable.new(model, act)
        ems_act_oa_flow.setUpdateFrequency('Timestep')
        ems_act_oa_flow.setName("#{name}_ems_outvar")
        ems_output_variable_list << ems_act_oa_flow.name.to_s
      end

      # Add EMS output variables to regular output variables
      ems_output_variable_list.each do |variable|
        output = OpenStudio::Model::OutputVariable.new(variable,model)
        output.setKeyValue("*")
        output.setReportingFrequency('Timestep')
        timeseriesnames << variable
      end

      # Add output vars for simulation after measure implementation
      timeseriesnames.each do |out_var_name|
        ov = OpenStudio::Model::OutputVariable.new('ov', model)
        ov.setKeyValue('*')
        ov.setReportingFrequency('timestep')
        ov.setVariableName(out_var_name)
      end

      # Run simulation after measure application
      puts("### DEBUGGING: second simulation after measure application")
      timeseries_results_combined_after = run_simulation_and_get_timeseries(model, 2016, number_of_days_to_test, number_of_timesteps_in_an_hr_test, timeseriesnames, epw_path=epw_path, run_dir = run_dir(instance_test_name)+'/aftermeasure')
      timeseries_results_combined['after'] = timeseries_results_combined_after

      # puts("### ----------------------------------------------------------------------------")
      # puts("### DEBUGGING: timeseries_results_combined = #{timeseries_results_combined}")
      # puts("### ----------------------------------------------------------------------------")

      # Get unique identifier names
      unique_identifiers = timeseries_results_combined.values.flat_map(&:keys).uniq

      # Define interested output var name
      output_var_name = 'Air System Outdoor Air Mass Flow Rate'

      # Compare output var results before and after the measure
      unique_identifiers.each do |identifier|

        # skip if the output var key is EMS
        next if identifier == "EMS"

        puts("### ----------------------------------------------------------------------------")
        puts("### DEBUGGING: identifier = #{identifier}")

        # get reference string for string match
        identifier_lowercase = identifier.gsub(' ', '_').downcase

        # get output var timeseries
        timeseries_outputvar_before = []
        timeseries_outputvar_after = []
        unless identifier == "EMS"
          timeseries_outputvar_before = timeseries_results_combined['before'][identifier][output_var_name]
          timeseries_outputvar_after = timeseries_results_combined['after'][identifier][output_var_name]
        end

        # get reference (ems actuator) timeseries
        timeseries_reference = []
        timeseries_outputvar_ems_actuator = []
        timeseries_results_combined['after']['EMS'].keys.each do |output_var_ems|
          output_var_ems_lowercase = output_var_ems.downcase
          if (output_var_ems_lowercase.include?(identifier_lowercase)) & (output_var_ems_lowercase.include?('dummy_debugging'))
            timeseries_reference = timeseries_results_combined['after']['EMS'][output_var_ems]
          end
          if (output_var_ems_lowercase.include?(identifier_lowercase)) & (output_var_ems_lowercase.include?('act_oa_flow_'))
            timeseries_outputvar_ems_actuator = timeseries_results_combined['after']['EMS'][output_var_ems]
          end
        end
        puts("### DEBUGGING: length before applying measure | #{output_var_name} = #{timeseries_outputvar_before.size}")
        puts("### DEBUGGING: length after applying measure | #{output_var_name} = #{timeseries_outputvar_after.size}")
        puts("### DEBUGGING: length ems actuator = #{timeseries_outputvar_ems_actuator.size}")
        puts("### DEBUGGING: length dummy reference = #{timeseries_reference.size}")

        # Get indices of interest (when OA is forced to minimum)
        indices_of_interest = timeseries_reference.each_index.select { |i| timeseries_reference[i] == 1 } # 0 = ems not actuated | 1 = ems actuated (i.e., forced to minimum)
        puts("### DEBUGGING: number of times actuator override (= disable economizing) = #{indices_of_interest.size}")

        # Get filtered output vars
        timeseries_outputvar_before = timeseries_outputvar_before.values_at(*indices_of_interest)
        timeseries_outputvar_after = timeseries_outputvar_after.values_at(*indices_of_interest)
        timeseries_outputvar_ems_actuator = timeseries_outputvar_ems_actuator.values_at(*indices_of_interest)
        timeseries_reference = timeseries_reference.values_at(*indices_of_interest)
        puts("### DEBUGGING: length before applying measure | #{output_var_name} (filtered) = #{timeseries_outputvar_before.size}")
        puts("### DEBUGGING: length after applying measure | #{output_var_name} (filtered) = #{timeseries_outputvar_after.size}")
        puts("### DEBUGGING: length ems actuator (filtered) = #{timeseries_outputvar_ems_actuator.size}")
        puts("### DEBUGGING: length dummy reference (filtered) = #{timeseries_reference.size}")
        combined_pairs = timeseries_outputvar_before.zip(timeseries_outputvar_ems_actuator, timeseries_reference).map { |elements| elements.join(', ') }
        puts("### DEBUGGING: unique pairs (filtered) [timeseries_outputvar_before, timeseries_outputvar_ems_actuator, timeseries_reference] = #{combined_pairs.uniq}")

        # check violation with tolerance
        viloation_results << compare_arrays_with_tolerance(timeseries_outputvar_before, timeseries_outputvar_ems_actuator, 0.5, 1)
      end
      puts("### ----------------------------------------------------------------------------")
      puts("### DEBUGGING: viloation_results = #{viloation_results}")
      puts("### ----------------------------------------------------------------------------")
      assert(viloation_results.include?(true) == false)
>>>>>>> b2576ce1
    end
  end

  # create an array of hashes with model name, weather, and expected result
  def models_to_test
    test_sets = []
<<<<<<< HEAD
    test_sets << { model: 'PVAV_gas_heat_electric_reheat_4A', weather: 'VA_MANASSAS_724036_12', result: 'Success' }
=======
    test_sets << { model: 'PVAV_gas_heat_electric_reheat_4A', weather: 'CA_LOS-ANGELES-DOWNTOWN-USC_722874S_16', result: 'Success' }
>>>>>>> b2576ce1
    test_sets << { model: 'Baseboard_electric_heat_3B', weather: 'CA_LOS-ANGELES-DOWNTOWN-USC_722874S_16', result: 'NA' }
    test_sets << { model: 'PSZ-AC_with_gas_coil_heat_3B', weather: 'CA_LOS-ANGELES-DOWNTOWN-USC_722874S_16', result: 'Success' }
    test_sets << { model: 'Residential_AC_with_electric_baseboard_heat_3B', weather: 'CA_LOS-ANGELES-DOWNTOWN-USC_722874S_16', result: 'NA' }
    test_sets << { model: 'Residential_heat_pump_3B', weather: 'CA_LOS-ANGELES-DOWNTOWN-USC_722874S_16', result: 'NA' }
    test_sets << { model: 'DOAS_wshp_gshp_3A', weather: 'CA_LOS-ANGELES-DOWNTOWN-USC_722874S_16', result: 'NA' }
    test_sets << { model: 'Outpatient_VAV_chiller_PFP_boxes', weather: 'CA_LOS-ANGELES-DOWNTOWN-USC_722874S_16', result: 'Success' }
    return test_sets
  end

  def test_models
    test_name = 'test_models'
    puts "\n######\nTEST:#{test_name}\n######\n"

    models_to_test.each do |set|
      instance_test_name = set[:model]
      puts "instance test name: #{instance_test_name}"
      osm_path = models_for_tests.select { |x| set[:model] == File.basename(x, '.osm') }
      epw_path = epws_for_tests.select { |x| set[:weather] == File.basename(x, '.epw') }
      assert(!osm_path.empty?)
      assert(!epw_path.empty?)
      osm_path = osm_path[0]
      epw_path = epw_path[0]

      # create an instance of the measure
      measure = HVACEconomizer.new

      # load the model; only used here for populating arguments
      model = load_model(osm_path)

      # set arguments here; will vary by measure
      arguments = measure.arguments(model)
      argument_map = OpenStudio::Measure::OSArgumentMap.new

<<<<<<< HEAD
      # set arguments: choice of economizer
      apply_measure = arguments[0].clone
      assert(apply_measure.setValue(true))
      argument_map['apply_measure'] = apply_measure

      # apply the measure to the model and optionally run the model
      result = apply_measure_and_run(instance_test_name, measure, argument_map, osm_path, epw_path, run_model: false)
=======
      # Set weather
      epw_file = OpenStudio::EpwFile.new(OpenStudio::Path.new(epw_path))
      OpenStudio::Model::WeatherFile.setWeatherFile(model, epw_file)
>>>>>>> b2576ce1

      # Apply the measure to the model and optionally run the model
      result = apply_measure_and_run(instance_test_name, measure, argument_map, osm_path, epw_path, run_model: false)
      
      # check the measure result; result values will equal Success, Fail, or Not Applicable
      # also check the amount of warnings, info, and error messages
      # use if or case statements to change expected assertion depending on model characteristics
      assert(result.value.valueName == set[:result])
    end
  end
end<|MERGE_RESOLUTION|>--- conflicted
+++ resolved
@@ -61,8 +61,7 @@
 
     # Get arguments and test that they are what we are expecting
     arguments = measure.arguments(model)
-    assert_equal(1, arguments.size)
-    assert_equal('apply_measure', arguments[0].name)
+    assert_equal(0, arguments.size)
   end
 
   # return file paths to test models in test directory
@@ -171,39 +170,6 @@
     return result
   end
 
-<<<<<<< HEAD
-  def get_design_oa_flow_rates(model)
-    hash_oa_design_rates = {}
-    # get OA design rates prior to measure implementation
-    model.getControllerOutdoorAirs.each do |ctrloa|
-
-      # get related airloophvac
-      name_ctrloa = ctrloa.name.to_s
-
-      # get design OA flow rate
-      min_oa_rate = nil
-      if ctrloa.autosizedMinimumOutdoorAirFlowRate.is_initialized
-        min_oa_rate = ctrloa.autosizedMinimumOutdoorAirFlowRate.get
-      elsif ctrloa.minimumOutdoorAirFlowRate.is_initialized
-        min_oa_rate = ctrloa.minimumOutdoorAirFlowRate.get
-      else
-        raise 'no design OA flow rate found'
-      end
-      if min_oa_rate == 0.0
-        puts("### DEBUGGING: min_oa_rate is zero so skipping this outdoor air system for comparison.")
-      else
-        puts("### DEBUGGING: name_ctrloa = #{name_ctrloa} | min_oa_rate = #{min_oa_rate}")
-        # add key (airloop name) and value (design OA rate)
-        hash_oa_design_rates[name_ctrloa] = min_oa_rate.round(6)
-      end
-
-    end
-
-    return hash_oa_design_rates
-  end
-
-=======
->>>>>>> b2576ce1
   def economizer_available(model)
     economizer_availability = []
     model.getAirLoopHVACs.each do |air_loop_hvac|
@@ -224,32 +190,6 @@
         economizer_availability << false
       end
     end
-<<<<<<< HEAD
-    return economizer_availability
-  end
-
-  def models_to_test_design_oa_rates
-    test_sets = []
-    # test_sets << { model: 'PVAV_gas_heat_electric_reheat_4A', weather: 'CA_LOS-ANGELES-DOWNTOWN-USC_722874S_16', result: 'Success' }
-    # test_sets << { model: 'PSZ-AC_with_gas_coil_heat_3B', weather: 'CA_LOS-ANGELES-DOWNTOWN-USC_722874S_16', result: 'Success' }
-    test_sets << { model: '361_Warehouse_PVAV_2a', weather: 'CA_LOS-ANGELES-DOWNTOWN-USC_722874S_16', result: 'Success' }
-    # test_sets << { model: 'LargeOffice_VAV_chiller_boiler', weather: 'CA_LOS-ANGELES-DOWNTOWN-USC_722874S_16', result: 'Success' }
-    # test_sets << { model: 'LargeOffice_VAV_district_chw_hw', weather: 'CA_LOS-ANGELES-DOWNTOWN-USC_722874S_16', result: 'Success' }
-    # test_sets << { model: 'Outpatient_VAV_chiller_PFP_boxes', weather: 'CA_LOS-ANGELES-DOWNTOWN-USC_722874S_16', result: 'Success' }
-    # test_sets << { model: 'Retail_PVAV_gas_ht_elec_rht', weather: 'CA_LOS-ANGELES-DOWNTOWN-USC_722874S_16', result: 'Success' }
-    # test_sets << { model: 'VAV_chiller_boiler_4A', weather: 'CA_LOS-ANGELES-DOWNTOWN-USC_722874S_16', result: 'Success' }
-    # test_sets << { model: 'VAV_with_reheat_3B', weather: 'CA_LOS-ANGELES-DOWNTOWN-USC_722874S_16', result: 'Success' }
-    return test_sets
-  end
-
-  def test_design_oa_rates
-    # Define test name
-    test_name = 'test_design_oa_rates'
-    puts "\n######\nTEST:#{test_name}\n######\n"
-
-    # loop through each model from models_to_test_design_oa_rates and conduct test
-    models_to_test_design_oa_rates.each do |set|
-=======
     return economizer_availability.count(true)
   end
 
@@ -457,7 +397,6 @@
 
     # loop through each model from models_to_test_final_oa_rates and conduct test
     models_to_test_final_oa_rates.each do |set|
->>>>>>> b2576ce1
       instance_test_name = set[:model]
       puts "instance test name: #{instance_test_name}"
       osm_path = models_for_tests.select { |x| set[:model] == File.basename(x, '.osm') }
@@ -467,14 +406,8 @@
       osm_path = osm_path[0]
       epw_path = epw_path[0]
 
-<<<<<<< HEAD
-      # Initialize hash
-      oa_design_rates_before = {}
-      oa_design_rates_after = {}
-=======
       # Initialize variables
       timeseries_results_combined = {}
->>>>>>> b2576ce1
 
       # Create an instance of the measure
       measure = HVACEconomizer.new
@@ -483,62 +416,11 @@
       model = load_model(osm_path)
       arguments = measure.arguments(model)
       argument_map = OpenStudio::Measure::OSArgumentMap.new
-<<<<<<< HEAD
-      apply_measure = arguments[0].clone
-      assert(apply_measure.setValue(true))
-      argument_map['apply_measure'] = apply_measure
-=======
->>>>>>> b2576ce1
 
       # Set weather
       epw_file = OpenStudio::EpwFile.new(OpenStudio::Path.new(epw_path))
       OpenStudio::Model::WeatherFile.setWeatherFile(model, epw_file)
 
-<<<<<<< HEAD
-      # Hardsize model
-      puts("### DEBUGGING: first hardsize")
-      standard = Standard.build('ComStock DOE Ref Pre-1980')
-      if standard.model_run_sizing_run(model, "#{File.dirname(__FILE__)}/output/#{instance_test_name}/SR1") == false
-        puts("Sizing run for Hardsize model failed, cannot hard-size model.")
-        return false
-      end
-      model.applySizingValues
-
-      # Check economizer availability and see if original model does not include economizer
-      economizer_availability_before = economizer_available(model)
-      puts("### DEBUGGING: economizer available before measure = #{economizer_availability_before}")
-      assert(economizer_availability_before.include?(false))
-
-      # Get OA rates before applying measure
-      oa_design_rates_before = get_design_oa_flow_rates(model)
-
-      # Apply the measure to the model and optionally run the model
-      result = apply_measure_and_run(instance_test_name, measure, argument_map, osm_path, epw_path, run_model: false)
-      model = load_model(model_output_path(instance_test_name))
-      puts("### DEBUGGING: result = #{result}")
-
-      # Hardsize model
-      puts("### DEBUGGING: second hardsize")
-      standard = Standard.build('ComStock DOE Ref Pre-1980')
-      if standard.model_run_sizing_run(model, "#{File.dirname(__FILE__)}/output/#{instance_test_name}/SR2") == false
-        puts("Sizing run for Hardsize model failed, cannot hard-size model.")
-        return false
-      end
-      model.applySizingValues
-
-      # Check economizer availability and see if updated model includes economizer
-      economizer_availability_after = economizer_available(model)
-      puts("### DEBUGGING: economizer available after measure = #{economizer_availability_after}")
-      assert(economizer_availability_after.include?(true))
-
-      # Get OA rates after applying measure
-      oa_design_rates_after = get_design_oa_flow_rates(model)
-      puts("### DEBUGGING: oa_design_rates_before = #{oa_design_rates_before}")
-      puts("### DEBUGGING: oa_design_rates_after = #{oa_design_rates_after}")
-
-      # Check if OA rates are the same before and after the measure implementation
-      assert(oa_design_rates_before == oa_design_rates_after)
-=======
       # Define output vars for simulation before measure implementation
       timeseriesnames = [
         'Air System Outdoor Air Mechanical Ventilation Requested Mass Flow Rate',
@@ -689,18 +571,13 @@
       puts("### DEBUGGING: viloation_results = #{viloation_results}")
       puts("### ----------------------------------------------------------------------------")
       assert(viloation_results.include?(true) == false)
->>>>>>> b2576ce1
     end
   end
 
   # create an array of hashes with model name, weather, and expected result
   def models_to_test
     test_sets = []
-<<<<<<< HEAD
-    test_sets << { model: 'PVAV_gas_heat_electric_reheat_4A', weather: 'VA_MANASSAS_724036_12', result: 'Success' }
-=======
     test_sets << { model: 'PVAV_gas_heat_electric_reheat_4A', weather: 'CA_LOS-ANGELES-DOWNTOWN-USC_722874S_16', result: 'Success' }
->>>>>>> b2576ce1
     test_sets << { model: 'Baseboard_electric_heat_3B', weather: 'CA_LOS-ANGELES-DOWNTOWN-USC_722874S_16', result: 'NA' }
     test_sets << { model: 'PSZ-AC_with_gas_coil_heat_3B', weather: 'CA_LOS-ANGELES-DOWNTOWN-USC_722874S_16', result: 'Success' }
     test_sets << { model: 'Residential_AC_with_electric_baseboard_heat_3B', weather: 'CA_LOS-ANGELES-DOWNTOWN-USC_722874S_16', result: 'NA' }
@@ -734,19 +611,9 @@
       arguments = measure.arguments(model)
       argument_map = OpenStudio::Measure::OSArgumentMap.new
 
-<<<<<<< HEAD
-      # set arguments: choice of economizer
-      apply_measure = arguments[0].clone
-      assert(apply_measure.setValue(true))
-      argument_map['apply_measure'] = apply_measure
-
-      # apply the measure to the model and optionally run the model
-      result = apply_measure_and_run(instance_test_name, measure, argument_map, osm_path, epw_path, run_model: false)
-=======
       # Set weather
       epw_file = OpenStudio::EpwFile.new(OpenStudio::Path.new(epw_path))
       OpenStudio::Model::WeatherFile.setWeatherFile(model, epw_file)
->>>>>>> b2576ce1
 
       # Apply the measure to the model and optionally run the model
       result = apply_measure_and_run(instance_test_name, measure, argument_map, osm_path, epw_path, run_model: false)
