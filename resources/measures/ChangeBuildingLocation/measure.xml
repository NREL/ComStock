--- conflicted
+++ resolved
@@ -3,13 +3,8 @@
   <schema_version>3.1</schema_version>
   <name>change_building_location</name>
   <uid>d4db4971-f5ba-11e3-a3ac-0800200c9a66</uid>
-<<<<<<< HEAD
-  <version_id>81b41c7e-bb1f-4ae9-8593-fc0705c32cc4</version_id>
-  <version_modified>2023-12-04T22:53:45Z</version_modified>
-=======
   <version_id>b2127c2c-d32e-48c2-98e6-1974815395ca</version_id>
   <version_modified>2024-01-26T03:26:16Z</version_modified>
->>>>>>> eea3ae03
   <xml_checksum>057E8D9D</xml_checksum>
   <class_name>ChangeBuildingLocation</class_name>
   <display_name>ChangeBuildingLocation</display_name>
@@ -31,6 +26,7 @@
       <type>String</type>
       <required>true</required>
       <model_dependent>false</model_dependent>
+      <default_value>2018</default_value>
     </argument>
     <argument>
       <name>climate_zone</name>
@@ -339,11 +335,7 @@
       <filename>measure.rb</filename>
       <filetype>rb</filetype>
       <usage_type>script</usage_type>
-<<<<<<< HEAD
-      <checksum>F7BA7BFB</checksum>
-=======
       <checksum>680AE904</checksum>
->>>>>>> eea3ae03
     </file>
     <file>
       <filename>epw.rb</filename>
@@ -439,11 +431,7 @@
       <filename>change_building_location_test.rb</filename>
       <filetype>rb</filetype>
       <usage_type>test</usage_type>
-<<<<<<< HEAD
-      <checksum>38A17E21</checksum>
-=======
       <checksum>290BBD22</checksum>
->>>>>>> eea3ae03
     </file>
     <file>
       <filename>multiyear.ddy</filename>
