# *******************************************************************************
# OpenStudio(R), Copyright (c) 2008-2021, Alliance for Sustainable Energy, LLC.
# All rights reserved.
# Redistribution and use in source and binary forms, with or without
# modification, are permitted provided that the following conditions are met:
#
# (1) Redistributions of source code must retain the above copyright notice,
# this list of conditions and the following disclaimer.
#
# (2) Redistributions in binary form must reproduce the above copyright notice,
# this list of conditions and the following disclaimer in the documentation
# and/or other materials provided with the distribution.
#
# (3) Neither the name of the copyright holder nor the names of any contributors
# may be used to endorse or promote products derived from this software without
# specific prior written permission from the respective party.
#
# (4) Other than as required in clauses (1) and (2), distributions in any form
# of modifications or other derivative works may not use the "OpenStudio"
# trademark, "OS", "os", or any other confusingly similar designation without
# specific prior written permission from Alliance for Sustainable Energy, LLC.
#
# THIS SOFTWARE IS PROVIDED BY THE COPYRIGHT HOLDER(S) AND ANY CONTRIBUTORS
# "AS IS" AND ANY EXPRESS OR IMPLIED WARRANTIES, INCLUDING, BUT NOT LIMITED TO,
# THE IMPLIED WARRANTIES OF MERCHANTABILITY AND FITNESS FOR A PARTICULAR PURPOSE
# ARE DISCLAIMED. IN NO EVENT SHALL THE COPYRIGHT HOLDER(S), ANY CONTRIBUTORS, THE
# UNITED STATES GOVERNMENT, OR THE UNITED STATES DEPARTMENT OF ENERGY, NOR ANY OF
# THEIR EMPLOYEES, BE LIABLE FOR ANY DIRECT, INDIRECT, INCIDENTAL, SPECIAL,
# EXEMPLARY, OR CONSEQUENTIAL DAMAGES (INCLUDING, BUT NOT LIMITED TO, PROCUREMENT
# OF SUBSTITUTE GOODS OR SERVICES; LOSS OF USE, DATA, OR PROFITS; OR BUSINESS
# INTERRUPTION) HOWEVER CAUSED AND ON ANY THEORY OF LIABILITY, WHETHER IN CONTRACT,
# STRICT LIABILITY, OR TORT (INCLUDING NEGLIGENCE OR OTHERWISE) ARISING IN ANY WAY
# OUT OF THE USE OF THIS SOFTWARE, EVEN IF ADVISED OF THE POSSIBILITY OF SUCH DAMAGE.
# *******************************************************************************

# Measure distributed under NREL Copyright terms, see LICENSE.md file.

# Author: Amy Allen, Marley Praprost, Andrew Parker
# Date: Nov 2022 - Dec 2022

# References:
# EnergyPlus InputOutput Reference, Sections:
# https://www.nrcan.gc.ca/sites/nrcan/files/canmetenergy/pdf/ASHP%20Sizing%20and%20Selection%20Guide%20(EN).pdf

# require all .rb files in resources folder
Dir[File.dirname(__FILE__) + '/resources/*.rb'].each { |file| require file }  

# resource file modules
include Make_Performance_Curves

# start the measure
class HVACHydronicGSHP < OpenStudio::Measure::ModelMeasure
  require 'openstudio-standards'
  require 'json'
  require 'open3'
  require 'csv'
  require 'time'

  # human readable name
  def name
    # Measure name should be the title case of the class name.
    'Replace Boiler and Chiller with Hydronic GSHP'
  end

  # human readable description
  def description
    'This measure replaces an exising natural gas boiler with a water source heat pump. An electric resister element or the existing boiler could be used as a back up heater.'\
    'The heat pump could be sized to handle the entire heating load or a percentage of the heating load with a back up system handling the rest. '
  end

  # human readable description of modeling approach
  def modeler_description
    'This measure replaces an exising natural gas boiler with a water source heat pump. An electric resister element or the existing boiler could be used as a back up heater.'\
            'The heat pump could be sized to handle the entire heating load or a percentage of the heating load with a back up system handling the rest.'
  end

  # define the arguments that the user will input
  def arguments(model)
    args = OpenStudio::Measure::OSArgumentVector.new

    # Create argument for keeping the hot water loop temperature setpoint
    keep_setpoint = OpenStudio::Measure::OSArgument.makeBoolArgument('keep_setpoint', true)
    keep_setpoint.setDisplayName('Keep existing hot water loop setpoint?')
    keep_setpoint.setDescription('')
    keep_setpoint.setDefaultValue(false)
    args << keep_setpoint

    # Create argument to modify the hot water loop temperature setpoint
    hw_setpoint_F = OpenStudio::Measure::OSArgument.makeDoubleArgument('hw_setpoint_F', true)
    hw_setpoint_F.setDisplayName('Hot water setpoint')
    hw_setpoint_F.setUnits('F')
    hw_setpoint_F.setDescription('Applicable only if user chooses to change the existing hot water setpoint')
    hw_setpoint_F.setDefaultValue(140)
    args << hw_setpoint_F


    chw_setpoint_F = OpenStudio::Measure::OSArgument.makeDoubleArgument('chw_setpoint_F', true)
    chw_setpoint_F.setDisplayName('Chilled water setpoint')
    chw_setpoint_F.setUnits('F')
    chw_setpoint_F.setDescription('Chilled water temperature setpoint')
    chw_setpoint_F.setDefaultValue(44)
    args << chw_setpoint_F

    # Create argument for re-sizing heating coils
    autosize_hc = OpenStudio::Measure::OSArgument.makeBoolArgument('autosize_hc', true)
    autosize_hc.setDisplayName('Autosize heating coils?')
    autosize_hc.setDescription('Applicable only if user chooses to change the hot water setpoint')
    autosize_hc.setDefaultValue(true)
    args << autosize_hc


    # Max design heat pump capacity at the design condition.
    # Default is 1500MBH (439kW) based on Trane Ascend air-to-water heat pump series
    hp_des_cap_htg = OpenStudio::Measure::OSArgument.makeDoubleArgument('hp_des_cap_htg', true)
    hp_des_cap_htg.setDisplayName('Rated capacity per heating heat pump--maximum')
    hp_des_cap_htg.setUnits('kW')
    hp_des_cap_htg.setDescription('Rated capacity per heat pump used for heating')
    hp_des_cap_htg.setDefaultValue(40.0) # TODO: change this for GTHP
    args << hp_des_cap_htg


    hp_des_cap_clg = OpenStudio::Measure::OSArgument.makeDoubleArgument('hp_des_cap_clg', true)
    hp_des_cap_clg.setDisplayName('Rated capacity per cooling heat pump--maximum')
    hp_des_cap_clg.setUnits('kW')
    hp_des_cap_clg.setDescription('Rated capacity per heat pump used for cooling')
    hp_des_cap_clg.setDefaultValue(40.0) # TODO: change this for GTHP
    args << hp_des_cap_clg

    # create argument for heat pump rated COP
    cop = OpenStudio::Measure::OSArgument.makeDoubleArgument('cop', true)
    cop.setDisplayName('Set heat pump rated COP (heating)')
    cop.setDescription('Applicable if Custom Performance Data is selected')
    cop.setDefaultValue(2.85)
    args << cop

    args
  end
  
   def vav_terminals?(air_loop_hvac)
	air_loop_hvac.thermalZones.each do |thermal_zone| #iterate thru thermal zones and modify zone-level terminal units 
		thermal_zone.equipment.each do |equip|
			if equip.to_AirTerminalSingleDuctVAVHeatAndCoolNoReheat.is_initialized
               return true
			elsif equip.to_AirTerminalSingleDuctVAVHeatAndCoolReheat.is_initialized
               return true
			elsif equip.to_AirTerminalSingleDuctVAVReheat.is_initialized
               return true
		    elsif equip.to_AirTerminalSingleDuctVAVNoReheat.is_initialized
               return true
			elsif equip.to_AirTerminalDualDuctVAV.is_initialized
			    return true
			elsif equip.to_AirTerminalDualDuctVAVOutdoorAir.is_initialized
			    return true			
		    else 
			    return false 
			end 
	    end 
	end 
  end
  
  def hhw_reheat?(air_loop_hvac)
	air_loop_hvac.thermalZones.each do |thermal_zone| #iterate thru thermal zones and modify zone-level terminal units 
		thermal_zone.equipment.each do |equip|
			next if equip.to_AirTerminalSingleDuctVAVHeatAndCoolNoReheat.is_initialized
			next if equip.to_AirTerminalSingleDuctVAVNoReheat.is_initialized
			next if equip.to_AirTerminalDualDuctVAV.is_initialized
			next if equip.to_AirTerminalDualDuctVAVOutdoorAir.is_initialized
			if equip.to_AirTerminalSingleDuctVAVHeatAndCoolReheat.is_initialized
               term = equip.to_AirTerminalSingleDuctVAVHeatAndCoolReheat.get
			   if term.reheatCoil.to_CoilHeatingWater.is_initialized
			       return true
			   end 
			elsif equip.to_AirTerminalSingleDuctVAVReheat.is_initialized
               term = equip.to_AirTerminalSingleDuctVAVReheat.get
			   if term.reheatCoil.to_CoilHeatingWater.is_initialized
			       return true
			   end 		
		    else 
			    return false 
			end 
	    end 
	end 
end 

# check if air loop uses district energy
  def air_loop_hvac_served_by_district_energy?(air_loop_hvac)
    served_by_district_energy = false
    thermalzones = air_loop_hvac.thermalZones
    district_energy_types = []
    thermalzones.each do |thermalzone|
      zone_fuels = ''
      htg_fuels = thermalzone.heatingFuelTypes.map(&:valueName)
      if htg_fuels.include?('DistrictHeating')
        zone_fuels = 'DistrictHeating'
        district_energy_types << zone_fuels
      end
      clg_fuels = thermalzone.coolingFuelTypes.map(&:valueName)
      if clg_fuels.include?('DistrictCooling')
        zone_fuels += 'DistrictCooling'
        district_energy_types << zone_fuels
      end
    end
    served_by_district_energy = true unless district_energy_types.empty?
    served_by_district_energy
  end
  # define what happens when the measure is run
  def run(model, runner, user_arguments)
    super(model, runner, user_arguments)

    # Use the built-in error checking
    return false unless runner.validateUserArguments(arguments(model), user_arguments)

    # Report initial condition of model
    hpwh_ic = model.getBoilerHotWaters.size
    runner.registerInitialCondition("The building started with #{hpwh_ic} hot water boilers.")

    # Assign the user inputs to variables
    keep_setpoint = runner.getBoolArgumentValue('keep_setpoint', user_arguments)
    hw_setpoint_F = runner.getDoubleArgumentValue('hw_setpoint_F', user_arguments)
    chw_setpoint_F = runner.getDoubleArgumentValue('chw_setpoint_F', user_arguments)
    autosize_hc = runner.getBoolArgumentValue('autosize_hc', user_arguments)
    hp_des_cap_htg = runner.getDoubleArgumentValue('hp_des_cap_htg', user_arguments)
    hp_des_cap_clg = runner.getDoubleArgumentValue('hp_des_cap_clg', user_arguments)
    cop = runner.getDoubleArgumentValue('cop', user_arguments)

    # Get chw setpoint
    chw_setpoint_c = OpenStudio.convert(chw_setpoint_F, 'F', 'C').get
    hw_setpoint_c = OpenStudio.convert(hw_setpoint_F, 'F', 'C').get

    # unit conversions
    tons_per_watt = 0.000284345
    mcs_per_gpm =  0.00006309019640343866 # m3/s per gpm

    delta_t_coil = 8 # deg C, slightly reduced from OS typical value of 10C for higher HHW supply water temps

    # high level assumptions
    source_side_gpm_per_ton = 2.75 # per Mescher et al


    runner.registerInfo("Start time: #{Time.now} ")

    # check for measure applicability
    # check for different types of chillers in measure as well


    if hw_setpoint_F > 145
      runner.registerWarning("#{hw_setpoint_F}F is above or near the limit of the HP performance curves. If the " \
                            'simulation fails with cooling capacity less than 0, you have exceeded performance ' \
                            'limits. Consider setting max temp to less than 145F.')
    end

    # use openstudio-standards utility methods, choice of standard does not impact results
    std = Standard.build('NREL ZNE Ready 2017')


    hpwh_eir_plr_coefficient1constant = 1.25
    hpwh_eir_plr_coefficient2x = -0.25
    hpwh_eir_plr_coefficient3xPOW2 = 0


    cooling_hp_plr_coeff1constant = 0.5203969
    cooling_hp_plr_coeff2x = -0.77759
    cooling_hp_plr_coeff3xPOW2 = 1.255394



    if keep_setpoint == false
      # sched = OpenStudio::Model::ScheduleRuleset.new(model, hw_setpoint_c)
      # #AA revised to the below for purposes of use in a SetpointManagerScheduled
      sched = OpenStudio::Model::ScheduleConstant.new(model) # , hw_setpoint_c)
      sched.setValue(hw_setpoint_c)
      sched.setName('Heat Pump Heating Temperature Setpoint')
      # sched.defaultDaySchedule.setName('Heat Pump Heating Temperature Setpoint Default')
    end

    # Create offset schedules for intermediate loops

    sched_htg_intermed = OpenStudio::Model::ScheduleConstant.new(model) # , hw_setpoint_c)
    sched_htg_intermed.setValue(hw_setpoint_c + 2)
    sched_htg_intermed.setName('Intermediate Heating Loop Temperature Setpoint')

    sched_clg_intermed = OpenStudio::Model::ScheduleConstant.new(model) # , hw_setpoint_c)
    sched_clg_intermed.setValue(chw_setpoint_c - 2)
    sched_clg_intermed.setName('Intermediate Cooling Loop Temperature Setpoint')


    # Find all hot water loops in the model
    # boilers = []
    hot_water_loops = []
    ch_water_loops = []

    no_ht_pump_htg_coils = model.getCoilHeatingWaterToAirHeatPumpEquationFits.size
    no_ht_pump_clg_coils = model.getCoilCoolingWaterToAirHeatPumpEquationFits.size

    no_boilers = model.getBoilerHotWaters.size
    no_chillers = model.getChillerElectricEIRs.size

    if (no_ht_pump_htg_coils > 0) or (no_ht_pump_clg_coils > 0)
      runner.registerAsNotApplicable('Heat pumps already present in model--measure will not be applied.')
      return true
    end

    # measure not applied if neither a boiler or a chiller
    if (no_boilers == 0) and (no_chillers == 0)
      runner.registerAsNotApplicable('No boilers or chillers in model--measure will not be applied.')
      return true
    end

    no_evap_coolers = model.getEvaporativeCoolerIndirectResearchSpecials.size + model.getEvaporativeCoolerDirectResearchSpecials.size

    if no_evap_coolers > 0
      runner.registerAsNotApplicable('Evaporative coolers in model--measure will not be applied.')
      return true
    end

    no_baseboards = model.getZoneHVACBaseboardConvectiveElectrics.size

    if no_baseboards > 0
      runner.registerAsNotApplicable('Baseboard heaters in model--measure will not be applied.')
      return true
    end
	
<<<<<<< HEAD
	#Screen out PTAC systems 
	if model.getAirLoopHVACs.length == 0
	   runner.registerAsNotApplicable('No air loops in model--measure will not be applied.')
	   return true 
	end 
	
	#Screen out packaged single zone with gas boiler 
    model.getAirLoopHVACs.each do |air_loop_hvac|
	      supply_comp = air_loop_hvac.supplyComponents
		  if air_loop_hvac_served_by_district_energy?(air_loop_hvac)
		     runner.registerAsNotApplicable('HVAC system served by district energy-measure will not be applied.')
			 return true 
	      elsif (air_loop_hvac.thermalZones.length() == 1) && ! vav_terminals?(air_loop_hvac) #identify single zone systems with no VAV terminals
			  if supply_comp.map{ |x| x.iddObjectType.valueName.to_s }.include?('OS_Coil_Heating_Water' && 'OS_Coil_Cooling_DX_SingleSpeed') 
				runner.registerAsNotApplicable('Packaged single zone system with hot water heating--measure will not be applied.')
				return true 
			  end 
		  elsif vav_terminals?(air_loop_hvac)
		       if supply_comp.map{ |x| x.iddObjectType.valueName.to_s }.include?('OS_Coil_Heating_Water' &&  ('OS_Coil_Cooling_DX_TwoSpeed' || 'OS_Coil_Cooling_DX_SingleSpeed' ) ) 
			      if hhw_reheat?(air_loop_hvac)
				  	runner.registerAsNotApplicable('Packaged VAV with hot water reheat system--measure will not be applied.')
				    return true 
				  end 
			   end 
		         
=======
	  #Screen out packaged single zone with gas boiler 
    model.getAirLoopHVACs.each do |air_loop_hvac|
      supply_comp = air_loop_hvac.supplyComponents
      if (air_loop_hvac.thermalZones.length() == 1) && ! vav_terminals?(air_loop_hvac) #identify single zone systems with no VAV terminals
        if supply_comp.map{ |x| x.iddObjectType.valueName.to_s }.include?('OS_Coil_Heating_Water' && 'OS_Coil_Cooling_DX_SingleSpeed') 
          runner.registerAsNotApplicable('Packaged single zone system with hot water heating--measure will not be applied.')
          return true
        end 
>>>>>>> 7a9094aa
		  end 
	  end

    # change to model.getBoilers....
    # runner.registerInfo("Start time of first loop: #{Time.now} ")

    # #AA added this to refactor 7/24

    # runner.registerInfo("end time of first loop: #{Time.now()} ")

    ground_loop_sp_c = 7.5 # deg c #45.5F
    ground_loop_sp_h = 30 # #AA modified for test 8/10 #26.6667 #deg C #80F

    #### unitary systems consideration #####
    # if the model has unitary systems that are autosized without specifying the flow rate method during heating operation, running the 'autosizing' measure will crush with
    # the following error "Blank field not allowed for this coil type when cooling coil air flow rate is not AutoSized". To avoid this, if the flow rate method is blank, a default method
    # called "SupplyAirFlowRate" is assigned

    # runner.registerInfo("looping thru unitary systems: #{Time.now} ")
    model.getAirLoopHVACUnitarySystems.each do |unit|
      flowmethod = unit.supplyAirFlowRateMethodDuringHeatingOperation.get
      # runner.registerInfo("flow method is #{flowmethod} ")
      if flowmethod == ''
        unit.setSupplyAirFlowRateMethodDuringHeatingOperation('SupplyAirFlowRate')
        runner.registerInfo("SupplyAirFlowRateMethodDuringHeatingOperation reset to use 'SupplyAirFlowRate' method")
      end
    end

    # runner.registerInfo("end of looping thru unitary systems: #{Time.now} ")
    #------------------------------------------------

    # Sizing run to calculate boiler capacity if no autosized or hard sized capacities were found
    # #AA commented out to move later on after capacity calculated
    # if tot_blr_cap.zero?
    # # Run a sizing run to determine equipment capacities and flow rates
    standard = Standard.build('ComStock DOE Ref Pre-1980')
    if standard.model_run_sizing_run(model, "#{Dir.pwd}/replace_boiler_with_gthp_SR") == false
      runner.registerError('Sizing run for Hardsize model failed, cannot hard-size model.')
      puts('Sizing run for Hardsize model failed, cannot hard-size model.')
      puts("directory: #{Dir.pwd}")
      return false
    end

    # apply sizing values
    # need this to hard-size chillers and boilers
    model.applySizingValues
    # end

    # # Hard size the equipment based on the sizing run if not already hardsized
    # unless model_already_hardsized
    # model.applySizingValues
    # end

    ## Add new Ground Loop-------------------------------------------------------------------------------
    # Create new loop connecting heat pump and ground heat exchanger.
    # Initially, a PlantLoop:TemperatureSource object will be used.
    # After a GHEDesigner simulation is run the PlantLoop:TemperatureSource
    # object will be replaced with a vertical ground heat exchanger
    # with borehole properties and G-functions per the GHEDesigner output.
    ground_loop = OpenStudio::Model::PlantLoop.new(model)
    # #AA tried moving up
    ground_loop.setFluidType('PropyleneGlycol')
    ground_loop.setGlycolConcentration(20)
    runner.registerInfo('Ground Loop added.')
    ground_loop.setName('Ground Loop')
    ground_loop.setMaximumLoopTemperature(100.0)
    ground_loop.setMinimumLoopTemperature(10.0)
    ground_loop.setLoadDistributionScheme('SequentialLoad')
    ground_loop_sizing = ground_loop.sizingPlant
    ground_loop_sizing.setLoopType('Condenser')
    ground_loop_sizing.setDesignLoopExitTemperature((ground_loop_sp_c + ground_loop_sp_h) / 2) # averaging the range


    # Create and add a pump to the loop
    ground_pump = OpenStudio::Model::PumpConstantSpeed.new(model)
    ground_pump.setName('Ground loop circulation pump')
    ground_pump.setRatedPumpHead(66_955.1) # #Set this based on modified version of example in Table 6.15 in ASHRAE geothermal design guide (subtracted out heat pumps and headers to them)
    ground_pump.addToNode(ground_loop.supplyInletNode)

    # Create a scheduled setpoint manager
    # TODO determine if a schedule that follows the monthly ground temperature
    # would result in significantly different loads
    ground_temp_sch_low = OpenStudio::Model::ScheduleConstant.new(model)
    ground_temp_sch_low.setName('Ground Loop Supply Low Temp Schedule')
    ground_temp_sch_low.setValue(ground_loop_sp_c) # AA updated

    ground_temp_sch_high = OpenStudio::Model::ScheduleConstant.new(model)
    ground_temp_sch_high.setName('Ground Loop Supply High Temp Schedule')
    ground_temp_sch_high.setValue(ground_loop_sp_h) # AA updated

    # ground_setpoint_manager = OpenStudio::Model::SetpointManagerScheduled.new(model, ground_temp_sch)
    ground_setpoint_manager = OpenStudio::Model::SetpointManagerScheduledDualSetpoint.new(model) # , ground_temp_sch)
    ground_setpoint_manager.setHighSetpointSchedule(ground_temp_sch_high)
    ground_setpoint_manager.setLowSetpointSchedule(ground_temp_sch_low)
    ground_setpoint_manager.setName('Ground Loop Supply Temp Setpoint Manager')
    ground_setpoint_manager.addToNode(ground_loop.supplyOutletNode)

    # Create and add a PlantComponent:TemperatureSource object to supply side of ground loop
    ground_temp_source = OpenStudio::Model::PlantComponentTemperatureSource.new(model)
    ground_temp_source.setName('Ground Loop Temperature Source (Ground Heat Exchanger Placeholder)')
    ground_temp_source.autosizeDesignVolumeFlowRate
    ground_temp_source.setTemperatureSpecificationType('Constant')
    ground_temp_source.setSourceTemperature((ground_loop_sp_c + ground_loop_sp_h) / 2) # average of temp range of loop

    # Add temp source to the supply side of the ground loop
    ground_loop.addSupplyBranchForComponent(ground_temp_source)

    # Set sp values
    cond_loop_setpoint_low = 6 # deg C #43F
    cond_loop_setpoint_high = 35 # deg C, 95F

    # AA moved this chunk up from after the boiler inlet outlet node
    ### Creating Heat Pump Loop #######
    # Add HX to connect secondary and primary loop
    heat_exchanger = OpenStudio::Model::HeatExchangerFluidToFluid.new(model)
    heat_exchanger.setName('HX for heat pump')
    heat_exchanger.setHeatExchangeModelType('Ideal')
    heat_exchanger.setControlType('UncontrolledOn')
    heat_exchanger.setHeatTransferMeteringEndUseType('LoopToLoop')
    # heat_exchanger.addToNode(inlet) ##AA commented this out and added line below 7/12
    ground_loop.addDemandBranchForComponent(heat_exchanger) # #AA added this 7/13

    # create a scheduled setpoint manager
    # print out time before and after each loop
    # check if optional is empty--is(object)initialized, use instead of not
    # AA commented out
    cond_loop_temp_sch_low = OpenStudio::Model::ScheduleConstant.new(model)
    cond_loop_temp_sch_low.setName('Cond Loop Supply Temp Schedule Low')
    cond_loop_temp_sch_low.setValue(cond_loop_setpoint_low)

    cond_loop_temp_sch_high = OpenStudio::Model::ScheduleConstant.new(model)
    cond_loop_temp_sch_high.setName('Cond Loop Supply Temp Schedule High')
    cond_loop_temp_sch_high.setValue(cond_loop_setpoint_high)

    # #AA added this
    # create a condenser loop for the heat pumps
    cond_loop = OpenStudio::Model::PlantLoop.new(model)
    runner.registerInfo('Condenser Loop added.')
    cond_loop.setName('Condenser Loop')
    cond_loop.setMaximumLoopTemperature(100.0)
    cond_loop.setMinimumLoopTemperature(10.0)
    # cond_loop.setLoadDistributionScheme('SequentialLoad') ##AA need to revisit this
    cond_loop_sizing = cond_loop.sizingPlant
    cond_loop_sizing.setLoopType('Condenser Loop')
    cond_loop_sizing.setDesignLoopExitTemperature((cond_loop_setpoint_high + cond_loop_setpoint_low) / 2) # #AA updated this, averaging the range
    cond_loop.addSupplyBranchForComponent(heat_exchanger) # #AA will need to refine this
    cond_loop_setpoint_manager = OpenStudio::Model::SetpointManagerScheduledDualSetpoint.new(model) # , cond_loop_temp_sch)

    cond_loop_setpoint_manager.setHighSetpointSchedule(cond_loop_temp_sch_high)
    cond_loop_setpoint_manager.setLowSetpointSchedule(cond_loop_temp_sch_low)
    cond_loop_setpoint_manager.setName('Condenser Loop Supply Temp Setpoint Manager')
    cond_loop_setpoint_manager.addToNode(cond_loop.supplyOutletNode)

    # #Add intermediate heating condenser loop
    intermed_htg_cond_loop = OpenStudio::Model::PlantLoop.new(model)
    runner.registerInfo('Intermediate Condenser Loop added.')
    intermed_htg_cond_loop.setName('Intermediate Htg Condenser Loop')
    intermed_htg_cond_loop.setLoadDistributionScheme('SequentialLoad') # #AA could revisit this, consistent with original approach for hp loop
    intermed_htg_cond_loop.setMaximumLoopTemperature(100.0)
    intermed_htg_cond_loop.setMinimumLoopTemperature(10.0)
    # cond_loop.setLoadDistributionScheme('SequentialLoad') ##AA need to revisit this
    intermed_htg_cond_loop_sizing = intermed_htg_cond_loop.sizingPlant
    intermed_htg_cond_loop_sizing.setLoopType('Heating')
    intermed_htg_cond_loop_sizing.setDesignLoopExitTemperature((hw_setpoint_c + 2)) # #slight offset from heating loop setpoint
    intermed_htg_cond_loop_setpoint_manager = OpenStudio::Model::SetpointManagerScheduled.new(model, sched_htg_intermed) # , sched) #same value as htg loop for now
    # intermed_htg_cond_loop_setpoint_manager.setSchedule(sched)

    intermed_htg_cond_loop_setpoint_manager.setName('Intermediate Htg Cond Loop Supply Temp Setpoint Manager')
    intermed_htg_cond_loop_setpoint_manager.addToNode(intermed_htg_cond_loop.supplyOutletNode)

    # Add HX to connect cond loop and intermediate loop
    inter_htg_heat_exchanger = OpenStudio::Model::HeatExchangerFluidToFluid.new(model)
    inter_htg_heat_exchanger.setName('Intermediate heat ex--htg')
    inter_htg_heat_exchanger.setHeatExchangeModelType('Ideal')
    inter_htg_heat_exchanger.setControlType('UncontrolledOn')
    inter_htg_heat_exchanger.setHeatTransferMeteringEndUseType('LoopToLoop')
    # heat_exchanger.addToNode(inlet) ##AA commented this out and added line below 7/12
    intermed_htg_cond_loop.addDemandBranchForComponent(inter_htg_heat_exchanger) # #AA added this 7/13


    # #Add intermediate cooling condenser loop
    intermed_clg_cond_loop = OpenStudio::Model::PlantLoop.new(model)
    runner.registerInfo('Intermediate Cooling Condenser Loop added.')
    intermed_clg_cond_loop.setName('Intermediate Clg Condenser Loop')
    intermed_clg_cond_loop.setLoadDistributionScheme('SequentialLoad') # #AA could revisit this, consistent with original approach for hp loop
    intermed_clg_cond_loop.setMaximumLoopTemperature(100.0)
    intermed_clg_cond_loop.setMinimumLoopTemperature(3.0) # appropriate for CHW supply temperature
    # cond_loop.setLoadDistributionScheme('SequentialLoad') ##AA need to revisit this
    intermed_clg_cond_loop_sizing = intermed_clg_cond_loop.sizingPlant
    intermed_clg_cond_loop_sizing.setLoopType('Cooling')
    intermed_clg_cond_loop_sizing.setDesignLoopExitTemperature((chw_setpoint_c - 2)) # #slight offset from clg loop setpoint
    intermed_clg_cond_loop_setpoint_manager = OpenStudio::Model::SetpointManagerScheduled.new(model, sched_clg_intermed) # , sched) #same value as htg loop for now
    # intermed_htg_cond_loop_setpoint_manager.setSchedule(sched)

    intermed_clg_cond_loop_setpoint_manager.setName('Intermediate Clg Cond Loop Supply Temp Setpoint Manager')
    intermed_clg_cond_loop_setpoint_manager.addToNode(intermed_clg_cond_loop.supplyOutletNode)


    # Add HX to connect clg loop and intermediate loop
    inter_clg_heat_exchanger = OpenStudio::Model::HeatExchangerFluidToFluid.new(model)
    inter_clg_heat_exchanger.setName('Intermediate heat ex--clg')
    inter_clg_heat_exchanger.setHeatExchangeModelType('Ideal')
    inter_clg_heat_exchanger.setControlType('UncontrolledOn')
    inter_clg_heat_exchanger.setHeatTransferMeteringEndUseType('LoopToLoop')
    # heat_exchanger.addToNode(inlet) ##AA commented this out and added line below 7/12
    intermed_clg_cond_loop.addDemandBranchForComponent(inter_clg_heat_exchanger) # #AA added this 7/13


    # add a pump to the intermediate clg condenser loop
    pump_clg_intermed_loop = OpenStudio::Model::PumpConstantSpeed.new(model)
    # pump = OpenStudio::Model::PumpConstantSpeed.new(model) ##AA trying constant speed pump for now based on HP object
    pump_clg_intermed_loop.setName('Intermediate cooling loop circulation Pump')
    pump_clg_intermed_loop.setRatedPumpHead(100) # setting head to a nominal value since this loop wouldn't actually exist
    # pump.addToNode(hp_loop.supplyInletNode) ##AA commented out
    pump_clg_intermed_loop.addToNode(intermed_clg_cond_loop.supplyInletNode)

    # add a pump to the intermediate htg condenser loop
    pump_htg_intermed_loop = OpenStudio::Model::PumpConstantSpeed.new(model)
    # pump = OpenStudio::Model::PumpConstantSpeed.new(model) ##AA trying constant speed pump for now based on HP object
    pump_htg_intermed_loop.setName('Intermediate heating loop circulation Pump')
    pump_htg_intermed_loop.setRatedPumpHead(100) # setting head to a nominal value since this loop wouldn't actually exist
    # pump.addToNode(hp_loop.supplyInletNode) ##AA commented out
    pump_htg_intermed_loop.addToNode(intermed_htg_cond_loop.supplyInletNode)

    # create and add a pump to the condenser loop
    pump = OpenStudio::Model::PumpVariableSpeed.new(model)
    # pump = OpenStudio::Model::PumpConstantSpeed.new(model) ##AA trying constant speed pump for now based on HP object
    pump.setName('Heat pump circulation Pump')
    pump.setRatedPumpHead(44_834.7) # 15 ftf for primary pump for a primary-secondary system based on Appendix G
    # pump.addToNode(hp_loop.supplyInletNode) ##AA commented out
    pump.addToNode(cond_loop.supplyInletNode)


    # #AA added below for case where no CHW loop present

    chw_loops = []

    model.getPlantLoops.each do |plant_loop|
      next unless plant_loop.name.get.to_s == 'Chilled Water Loop'

      chw_loops.append(plant_loop) # #AA added
    end

    # create schedule for chw loop #AA: make sure this isn't duplicated elsewhere
    chw_loop_setpoint_sched = OpenStudio::Model::ScheduleConstant.new(model) # , hw_setpoint_c)
    chw_loop_setpoint_sched.setValue(chw_setpoint_c)
    chw_loop_setpoint_sched.setName('Chilled Water Loop Setpoint')

    # create CHW loop if one doesn't exist
    if chw_loops.length == 0
      chw_loop = OpenStudio::Model::PlantLoop.new(model) # Create new chw loop
      chw_loop.setName('Chilled Water Loop')

      chw_loop_sizing = chw_loop.sizingPlant
      chw_loop_sizing.setLoopType('Cooling')

      chw_loop_sizing.setDesignLoopExitTemperature(chw_setpoint_c) # #AA updated this, averaging the range
      chw_loop_setpoint_manager = OpenStudio::Model::SetpointManagerScheduled.new(model, chw_loop_setpoint_sched) # , cond_loop_temp_sch)#need to add a schedule here

      chw_loop_setpoint_manager.setName('CHW Loop Supply Temp Setpoint Manager')
      chw_loop_setpoint_manager.addToNode(chw_loop.supplyOutletNode)

      # #add pump to loop

      pump_chw_loop = OpenStudio::Model::PumpConstantSpeed.new(model)
      pump_chw_loop.setName('Chilled Water Loop Pump')
      # pump_clg_intermed_loop.setRatedPumpHead(44834.7) # 15 ftf for primary pump for a primary-secondary system based on Appendix G
      pump_chw_loop.addToNode(chw_loop.supplyInletNode)

    end

    # go thru air loops and replace DX coils with chw coils

    # model.getAirLoopHVACs.each do |air_loop|
    # mixed_air_node = air_loop.mixedAirNode()
    # runner.registerInfo("mixed air node #{mixed_air_node}")
    # end

    cap_coils = 0
    # check for unitary systems
    no_unit_sys = model.getAirLoopHVACUnitarySystems.empty?

    # handling of unitary systems

    # track cooling capacity of unitary systems
    unitary_cap = 0

    if no_unit_sys == false
      # iterate thru unitary sys
      model.getAirLoopHVACUnitarySystems.each do |sys|
        # get sizes of existing equipmetn
        # create CHW and HHW coils and add to loop
        coil = sys.coolingCoil.get
        coil = coil.to_CoilCoolingDXSingleSpeed.get
        # runner.registerInfo("unitary coil class: #{coil.class}")
        # runner.registerInfo("unitary coil: #{coil}")
        # get supplemental htg coil if there is one
        sup_htg_coil = sys.supplementalHeatingCoil.get
        # runner.registerInfo("sup heating coil : #{sup_htg_coil}")
        sup_htg_coil = sup_htg_coil.to_CoilHeatingElectric.get
        sys.resetSupplementalHeatingCoil
        sup_htg_coil.remove
        # deal with clg coil
        if coil.to_CoilCoolingDXSingleSpeed.is_initialized # check for autosized capacity, too--should this be autosized?
          unitary_cap += coil.ratedTotalCoolingCapacity.get.to_f if coil.ratedTotalCoolingCapacity.is_initialized
          if coil.autosizedRatedTotalCoolingCapacity.is_initialized
            unitary_cap += coil.autosizedRatedTotalCoolingCapacity.get.to_f
          end
        end
        # runner.registerInfo("unitary coil capacity: #{unitary_cap}")
        # unitary_cap = unitary_cap + coil_cap
        chw_coil = OpenStudio::Model::CoilCoolingWater.new(model)
        chw_coil.autosizeDesignAirFlowRate
        chw_coil.autosizeDesignWaterFlowRate
        chw_coil.setDesignInletWaterTemperature(chw_setpoint_c)
        chw_loop.addDemandBranchForComponent(chw_coil)
        air_loop = sys.airLoopHVAC.get
        mixed_air_node = air_loop.mixedAirNode.get # didnt work to_Node.get()
        # runner.registerInfo("unitary mixed air node #{mixed_air_node}")
        # remove existing system
        sys.resetCoolingCoil
        coil.remove
        # coil.to_CoilCoolingDXSingleSpeed.remove()##AA this casued an error
        # add coil
        # chw_coil.addToNode(mixed_air_node) ##AA commetning out 9/25 to try the below instead
        sys.setCoolingCoil(chw_coil)
        # autosize components of the air loop
        air_loop.autosizeDesignSupplyAirFlowRate
        air_loop_sizing = air_loop.sizingSystem
        air_loop_sizing.autosizeCoolingDesignCapacity
        air_loop_sizing.autosizeHeatingDesignCapacity
      end
    end

    if no_chillers == 0 and no_unit_sys
      model.getCoilCoolingDXTwoSpeeds.each do |coil|
        # tally up coil capacity
        if coil.autosizedRatedHighSpeedTotalCoolingCapacity.is_initialized # #AA moved up, 7/12
          # runner.registerInfo("coil name:  #{coil.name} and #{coil.autosizedRatedHighSpeedTotalCoolingCapacity.get.to_f}") # boiler capacity #{boiler.nominalCapacity.get.to_f}")
          # runner.registerInfo("#{coil.autosizedRatedHighSpeedTotalCoolingCapacity.get.to_f.class}")
          cap_coils += coil.autosizedRatedHighSpeedTotalCoolingCapacity.get.to_f # sum up capacity across boilers on loop
        end
        # runner.registerInfo("dx coil: #{coil}")
        # inlet_node_name = coil.airInletNodeName()
        # need to get inlet and outlet air side nodes and add CHW coil there
        chw_coil = OpenStudio::Model::CoilCoolingWater.new(model)
        chw_coil.autosizeDesignAirFlowRate
        chw_coil.autosizeDesignWaterFlowRate
        chw_coil.setDesignInletWaterTemperature(chw_setpoint_c)
        chw_loop.addDemandBranchForComponent(chw_coil)
        air_loop = coil.airLoopHVAC.get
        mixed_air_node = air_loop.mixedAirNode.get # didnt work to_Node.get()
        # runner.registerInfo("mixed air node #{mixed_air_node}")
        coil.remove
        chw_coil.addToNode(mixed_air_node)
        # autosize components of the air loop
        air_loop.autosizeDesignSupplyAirFlowRate
        air_loop_sizing = air_loop.sizingSystem
        air_loop_sizing.autosizeCoolingDesignCapacity
        air_loop_sizing.autosizeHeatingDesignCapacity
      end
    end

    cap_coils_comb = cap_coils + unitary_cap


    ### end of additions for no chw loop case
    # get chw coil's air outlet node

    elec_htg_cap = 0 # track elec htg capacity

    if no_boilers == 0
      hhw_loop_setpoint_sched = OpenStudio::Model::ScheduleConstant.new(model) # , hw_setpoint_c)
      hhw_loop_setpoint_sched.setValue(hw_setpoint_c)
      hhw_loop_setpoint_sched.setName('Hot Water Loop Setpoint')
      # Create HHW loop
      hhw_loop = OpenStudio::Model::PlantLoop.new(model)
      hhw_loop.setName('Hot Water Loop')
      hhw_loop_sizing = hhw_loop.sizingPlant
      hhw_loop_sizing.setLoopType('Heating')

      hhw_loop_sizing.setDesignLoopExitTemperature(hw_setpoint_c) # #AA updated this, averaging the range
      hhw_loop_setpoint_manager = OpenStudio::Model::SetpointManagerScheduled.new(model, hhw_loop_setpoint_sched) # , cond_loop_temp_sch)#need to add a schedule here

      hhw_loop_setpoint_manager.setName('HHW Loop Supply Temp Setpoint Manager')
      hhw_loop_setpoint_manager.addToNode(hhw_loop.supplyOutletNode)
      # #add pump to loop
      pump_hhw_loop = OpenStudio::Model::PumpVariableSpeed.new(model)
      pump_hhw_loop.setName('Hot Water Loop Pump')
      # pump_clg_intermed_loop.setRatedPumpHead(44834.7) # 15 ftf for primary pump for a primary-secondary system based on Appendix G
      pump_hhw_loop.addToNode(hhw_loop.supplyInletNode)
      # set design attributes of HHW loop
      htg_loop_sizing = hhw_loop.sizingPlant
      htg_loop_sizing.setDesignLoopExitTemperature(hw_setpoint_c)
      htg_loop_sizing.setLoopDesignTemperatureDifference(11.1) # AA updated this 9/14
      # create HHW coils in main air loops
      model.getCoilCoolingWaters.each do |coil|
        # get sizes of existing equipmetn
        # create CHW and HHW coils and add to loop
        # autosize water and air flow rates
        coil.autosizeDesignWaterFlowRate
        coil.autosizeDesignAirFlowRate
        # runner.registerInfo("coil  #{coil}")
        outlet_node = coil.airOutletModelObject.get.to_Node.get
        # runner.registerInfo("coil outlet node #{outlet_node}")
        hhw_coil = OpenStudio::Model::CoilHeatingWater.new(model)
        # hhw_coil.autosizeDesignAirFlowRate()
        hhw_coil.autosizeMaximumWaterFlowRate
        hhw_coil.autosizeUFactorTimesAreaValue
        hhw_coil.setRatedInletWaterTemperature(hw_setpoint_c)
        hhw_coil.setRatedOutletWaterTemperature(hw_setpoint_c - 10)
        hhw_loop.addDemandBranchForComponent(hhw_coil)
        hhw_coil.addToNode(outlet_node)
      end

      model.getCoilHeatingElectrics.each do |coil|
        elec_htg_cap += coil.nominalCapacity.get.to_f
        coil.remove
      end

      i = 0
      model.getAirTerminalSingleDuctParallelPIUReheats.each do |term|
        i += 1
        hhw_coil = OpenStudio::Model::CoilHeatingWater.new(model)
        hhw_coil.setName('reheat coil' + i.to_s)
        # hhw_coil.autosizeDesignAirFlowRate()
        hhw_coil.autosizeMaximumWaterFlowRate
        hhw_coil.autosizeUFactorTimesAreaValue
        hhw_coil.setRatedInletWaterTemperature(hw_setpoint_c)
        hhw_coil.setRatedOutletWaterTemperature(hw_setpoint_c - 10)
        hhw_loop.addDemandBranchForComponent(hhw_coil)
        term.setReheatCoil(hhw_coil)
        term.autosizeMaximumPrimaryAirFlowRate
        term.autosizeMaximumSecondaryAirFlowRate
        term.autosizeMinimumPrimaryAirFlowFraction
        term.autosizeFanOnFlowFraction
        term.autosizeMaximumHotWaterorSteamFlowRate
        fan = term.fan
        fan = fan.to_FanConstantVolume.get
        fan.autosizeMaximumFlowRate
        # term.setReheatCoilObjectType('Coil:Heating:Water')
      end

      # model.getAirTerminalSingleDuctParallelPIUReheats.each do |term|
      # runner.registerInfo("term #{term}")

      # end
      heating_heatpumps = []


      # calculate # of hps required
      working_des_cap_htg = [hp_des_cap_htg * 1000, elec_htg_cap].max

      if working_des_cap_htg > hp_des_cap_htg
        no_hps = (working_des_cap_htg / (hp_des_cap_htg * 1000)).to_f.ceil
        # no_hps = (working_des_cap/(hp_des_cap_htg*1000)).round(0)
        working_hp_cap_htg = hp_des_cap_htg * 1000
      else
        no_hps = 1
        working_hp_cap_htg = elec_htg_cap
      end


      (1..no_hps).each do |hp| # adding heat pumps to the loop
        # create water source heat pump object
        heatpump = OpenStudio::Model::HeatPumpPlantLoopEIRHeating.new(model)
        heatpump.setName('Heating HeatPump' + hp.to_s)
        # if cooling_heatpumps.length() > 0
        # heatpump.setCompanionCoolingHeatPump(cooling_heatpumps[0])
        # cooling_heatpumps[0].setCompanionHeatingHeatPump(heatpump) ##AA revise this for multiple heat pumps
        # end
        heatpump.autosizeLoadSideReferenceFlowRate
        heatpump.autosizeSourceSideReferenceFlowRate
        # AA added the below to auotsize
        # heatpump.autosizeReferenceCapacity
        # heatpump.setReferenceCapacity(hp_des_cap_htg*1000)
        # setting hp capacity
        heatpump.setReferenceCapacity(working_hp_cap_htg)
        # heatpump.setReferenceCoefficientofPerformance(cop)

        hpwh_eir_plr = OpenStudio::Model::CurveQuadratic.new(model)
        hpwh_eir_plr.setName('HPWH-EIR-PLR')
        hpwh_eir_plr.setCoefficient1Constant(hpwh_eir_plr_coefficient1constant)
        hpwh_eir_plr.setCoefficient2x(hpwh_eir_plr_coefficient2x)
        hpwh_eir_plr.setCoefficient3xPOW2(hpwh_eir_plr_coefficient3xPOW2)

        # assigning performance curves to the heat pump
        # heatpump.setCapacityModifierFunctionofTemperatureCurve(hpwh_cap)
        # heatpump.setElectricInputtoOutputRatioModifierFunctionofTemperatureCurve(hpwh_eir)
        heatpump.setElectricInputtoOutputRatioModifierFunctionofPartLoadRatioCurve(hpwh_eir_plr)
        add_lookup_performance_data(model, heatpump, 'hydronic_gshp', 'Carrier_61WG_Glycol_90kW', runner)


        # adding the heat pump to the supply side of the heat pump loop
        # hp_loop.addSupplyBranchForComponent(heatpump) ##AA commented out
        cond_loop.addDemandBranchForComponent(heatpump) # #AA added
        heatpump.setCondenserType('WaterSource')

        # adding the heat pump to the demand side of the ground loop
        # ground_loop.addDemandBranchForComponent(heatpump) ##AA commented out
        # #AA added the below, can refine this later on
        # htg_loop.addSupplyBranchForComponent(heatpump)  ##AA added, assuming only one HHW loop
        intermed_htg_cond_loop.addSupplyBranchForComponent(heatpump) # add heat pump to intermediate loop
        hhw_loop.addSupplyBranchForComponent(inter_htg_heat_exchanger) # #adding intermediate heat exchanger to supply side of heating loop
        heating_heatpumps.append(heatpump)
        # #AA commented out hte below for now
        # model.getPlantLoops.each do |plant_loop|
        # next unless plant_loop.name.get.to_s == 'Hot Water Loop'
        # plant_loop.addSupplyBranchForComponent(heatpump) ##AA added

        # end
      end
    end
    cooling_heatpumps = []

    # deal with electric VAV coils
    # model.getCoilHeatingElectric.each do |coil|
    # runner.registerInfo("coil outlet node#{coil.get.outletNode}")

    # end




    # if no_chillers == 0 && no_unit_sys == false
    # runner.registerAsNotApplicable('No chillers in model and unitary systems present--measure will not be applied.')
    # return true
    # end

    # no chiller case, calculating # of heat pumps required
    working_des_cap_clg = [hp_des_cap_clg * 1000, cap_coils_comb].max
    # runner.registerInfo("cap coils comb: #{cap_coils_comb}")

    if working_des_cap_clg > hp_des_cap_clg
      no_hps = (working_des_cap_clg / (hp_des_cap_clg * 1000)).to_f.ceil
      # runner.registerInfo("no. hps: #{no_hps}")
      # no_hps = (working_des_cap_clg/(hp_des_cap_clg*1000)).round(0)
      working_hp_cap_clg = hp_des_cap_clg * 1000
    else
      no_hps = 1
      working_hp_cap_clg = cap_coils_comb
    end

    # runner.registerInfo("working_hp_cap_clg: #{working_hp_cap_clg}")
    # runner.registerInfo("no_hps: #{no_hps}")

    if no_chillers == 0 # && no_unit_sys
      # add heat pump to new CHW loop and source side loop
      # AA added the below to auotsize
      # heatpump.autosizeReferenceCapacity
      (1..no_hps).each do |_hp|
        # Set up curves
        heatpump = OpenStudio::Model::HeatPumpPlantLoopEIRCooling.new(model)
        heatpump.setName('Cooling HeatPump') # #AA modify this later on if using more than one +hp.to_s)
        cooling_heatpumps.append(heatpump)
        heatpump_cooling = heatpump
        # heatpump.setCompanionHeatingHeatPump("Heating HeatPump" +hp.to_s)  ##AA comment this back in later
        heatpump.autosizeLoadSideReferenceFlowRate
        heatpump.autosizeSourceSideReferenceFlowRate
        hpwh_eir_plr = OpenStudio::Model::CurveQuadratic.new(model)
        hpwh_eir_plr.setName('HPWH-EIR-PLR')
        hpwh_eir_plr.setCoefficient1Constant(cooling_hp_plr_coeff1constant)
        hpwh_eir_plr.setCoefficient2x(cooling_hp_plr_coeff2x)
        hpwh_eir_plr.setCoefficient3xPOW2(cooling_hp_plr_coeff3xPOW2)
        heatpump.setReferenceCapacity(working_hp_cap_clg) # (working_hp_cap_clg) ##AA revisit this
        heatpump.setElectricInputtoOutputRatioModifierFunctionofPartLoadRatioCurve(hpwh_eir_plr)
        add_lookup_performance_data(model, heatpump, 'hydronic_gshp', 'Carrier_30WG_90kW', runner)
        # adding the heat pump to the supply side of the heat pump loop
        # hp_loop.addSupplyBranchForComponent(heatpump) ##AA commented out
        heatpump.setCondenserType('WaterSource')
        # adding the heat pump to the demand side of the ground loop
        # ground_loop.addDemandBranchForComponent(heatpump) ##AA commented out
        # #AA added the below, can refine this later on
        chw_loop.addSupplyBranchForComponent(inter_clg_heat_exchanger)  # #may need to modify if multiple heat pumps
        intermed_clg_cond_loop.addSupplyBranchForComponent(heatpump)
        # #AA will need to set this later on
        cond_loop.addDemandBranchForComponent(heatpump) # #AA added
      end
    end
    # end

    # iterate thru CHW loops
    # #AA commented out for now to test HHW side

    # #AA modifying this to iterate thru based on chillers
    # ch_water_loops.each do |loop|
    # loop.supplyComponents.each do |c|
    # cooling_heatpumps = [] #commenting out since defining earlier

    # if no_chillers > 0

    model.getChillerElectricEIRs.sort.each do |chiller|
      cap_chiller = 0
      # if not c.to_ChillerElectricEIR.empty?
      # chiller = c.to_ChillerElectricEIR.get
      # if boiler.nominalCapacity.is_initialized ##AA moved up, 7/12
      # runner.registerInfo("nominal name:  #{chiller.name}") # boiler capacity #{boiler.nominalCapacity.get.to_f}")
      # cap_blr += boiler.nominalCapacity.get.to_f #sum up capacity across boilers on loop
      inlet = chiller.supplyInletModelObject.get.to_Node.get # #AA need to modify this approach for multiple boilers
      outlet = chiller.supplyInletModelObject.get.to_Node.get # #AA need to modify this approach for multiple boilers \
      chw_loop = chiller.plantLoop.get
      if chiller.autosizedReferenceCapacity.is_initialized # #AA moved up, 7/12
        # runner.registerInfo("nominal name:  #{chiller.name} and #{chiller.autosizedReferenceCapacity.get.to_f}") # boiler capacity #{boiler.nominalCapacity.get.to_f}")
        # runner.registerInfo("#{chiller.autosizedReferenceCapacity.get.to_f.class}")
        cap_chiller += chiller.autosizedReferenceCapacity.get.to_f # sum up capacity across boilers on loop
        # runner.registerInfo("capacity:  #{cap_chiller}")
      end
      # deal with water-cooled chillers
      # runner.registerInfo("condenser type #{chiller.condenserType}")
      if chiller.condenserType == 'WaterCooled'
        chiller_cond_loop = chiller.condenserWaterLoop.get
        # runner.registerInfo("chiller cond loop#{chiller_cond_loop}")
        chiller_cond_loop.remove
      end
      chiller.remove

      chw_loop.supplyComponents.each do |sup_comp|
        next unless sup_comp.to_PumpConstantSpeed.is_initialized

        pump = sup_comp.to_PumpConstantSpeed.get # may need to adjust this for different pump types
        # runner.registerInfo('at chw pump')
        pump.autosizeRatedFlowRate
        pump.autosizeRatedPowerConsumption
      end


      working_des_cap_clg = [hp_des_cap_clg * 1000, cap_chiller].max
      # runner.registerInfo("cap chiller: #{cap_chiller}")

      if working_des_cap_clg > hp_des_cap_clg
        no_hps = (working_des_cap_clg / (hp_des_cap_clg * 1000)).to_f.ceil
        # runner.registerInfo("no. hps: #{no_hps}")
        # no_hps = (working_des_cap_clg/(hp_des_cap_clg*1000)).round(0)
        working_hp_cap_clg = hp_des_cap_clg * 1000
      else
        no_hps = 1
        working_hp_cap_clg = cap_chiller
      end
      (1..no_hps).each do |hp| # adding heat pumps to the loop
        # create water source heat pump object
        heatpump = OpenStudio::Model::HeatPumpPlantLoopEIRCooling.new(model)
        heatpump.setName('Cooling HeatPump' + hp.to_s)
        cooling_heatpumps.append(heatpump)
        heatpump_cooling = heatpump
        # heatpump.setCompanionHeatingHeatPump("Heating HeatPump" +hp.to_s)
        heatpump.autosizeLoadSideReferenceFlowRate
        heatpump.autosizeSourceSideReferenceFlowRate
        # AA added the below to auotsize
        # heatpump.autosizeReferenceCapacity
        heatpump.setReferenceCapacity(working_hp_cap_clg)
        # heatpump.setReferenceCapacity(hp_des_cap_htg*1000)
        # heatpump.setReferenceCoefficientofPerformance(cop)


        hpwh_eir_plr = OpenStudio::Model::CurveQuadratic.new(model)
        hpwh_eir_plr.setName('HPWH-EIR-PLR')
        hpwh_eir_plr.setCoefficient1Constant(cooling_hp_plr_coeff1constant)
        hpwh_eir_plr.setCoefficient2x(cooling_hp_plr_coeff2x)
        hpwh_eir_plr.setCoefficient3xPOW2(cooling_hp_plr_coeff3xPOW2)

        # assigning performance curves to the heat pump
        # heatpump.setCapacityModifierFunctionofTemperatureCurve(hpwh_cap)
        # heatpump.setElectricInputtoOutputRatioModifierFunctionofTemperatureCurve(hpwh_eir)
        heatpump.setElectricInputtoOutputRatioModifierFunctionofPartLoadRatioCurve(hpwh_eir_plr)
        add_lookup_performance_data(model, heatpump, 'hydronic_gshp', 'Carrier_30WG_90kW', runner)

        # adding the heat pump to the supply side of the heat pump loop
        # hp_loop.addSupplyBranchForComponent(heatpump) ##AA commented out
        cond_loop.addDemandBranchForComponent(heatpump) # #AA added
        heatpump.setCondenserType('WaterSource')

        # adding the heat pump to the demand side of the ground loop
        # ground_loop.addDemandBranchForComponent(heatpump) ##AA commented out
        # #AA added the below, can refine this later on
        chw_loop.addSupplyBranchForComponent(inter_clg_heat_exchanger)  # #may need to modify if multiple heat pumps
        intermed_clg_cond_loop.addSupplyBranchForComponent(heatpump)
      end

      # Add in heat pump
    end

    # end


    model.getBoilerHotWaters.sort.each do |boiler|
      # runner.registerInfo("starting hot water loop #{Time.now}")

      cap_boiler = 0

      # get boilers and then nodes
      # model.getBoilerHotWater.each.do boiler
      # boiler.plantLoop =>optional plant loop
      # runner.registerInfo("inside boiler loop #{Time.now} ")
      inlet = boiler.inletModelObject.get.to_Node.get # #AA need to modify this approach for multiple boilers
      outlet = boiler.outletModelObject.get.to_Node.get # #AA need to modify this approach for multiple boilers
      htg_loop = boiler.plantLoop.get
      htg_loop_sizing = htg_loop.sizingPlant
      htg_loop_sizing.setDesignLoopExitTemperature(hw_setpoint_c)
      htg_loop_sizing.setLoopDesignTemperatureDifference(11.1) # AA updated this 9/14
      # set new setpoint for loop
      htg_loop.supplyOutletNode.setpointManagers.each do |spm|
        spm.to_SetpointManagerScheduled.get.setSchedule(sched)
      end
      if boiler.autosizedNominalCapacity.is_initialized # #AA moved up, 7/12
        # runner.registerInfo("nominal name:  #{boiler.name} and #{boiler.autosizedNominalCapacity.get.to_f}") # boiler capacity #{boiler.nominalCapacity.get.to_f}")
        # runner.registerInfo("#{boiler.autosizedNominalCapacity.get.to_f.class}")
        cap_boiler += boiler.autosizedNominalCapacity.get.to_f # sum up capacity across boilers on loop
        # runner.registerInfo("capacity:  #{cap_boiler}")
      end
      boiler.remove

      # make pump on HHW loop auto-sized

      htg_loop.supplyComponents.each do |sup_comp|
        next unless sup_comp.to_PumpVariableSpeed.is_initialized

        pump = sup_comp.to_PumpVariableSpeed.get
        # runner.registerInfo('at pump')
        pump.autosizeRatedFlowRate
        pump.autosizeRatedPowerConsumption
      end

      # runner.registerInfo("starting hp loop #{Time.now} ")

      working_des_cap_htg = [hp_des_cap_htg * 1000, cap_boiler].max

      if working_des_cap_htg > hp_des_cap_htg
        no_hps = (working_des_cap_htg / (hp_des_cap_htg * 1000)).to_f.ceil
        # no_hps = (working_des_cap/(hp_des_cap_htg*1000)).round(0)
        working_hp_cap_htg = hp_des_cap_htg * 1000
      else
        no_hps = 1
        working_hp_cap_htg = cap_boiler
      end

      # no_hps = 1 ##AA setting it this way for now
      # Ruby time.now() =>print at begining and end of sectoin
      # require Time
      heating_heatpumps = []

      (1..no_hps).each do |hp| # adding heat pumps to the loop
        # create water source heat pump object
        heatpump = OpenStudio::Model::HeatPumpPlantLoopEIRHeating.new(model)
        heatpump.setName('Heating HeatPump' + hp.to_s)
        # if cooling_heatpumps.length() > 0
        # heatpump.setCompanionCoolingHeatPump(cooling_heatpumps[0])
        # cooling_heatpumps[0].setCompanionHeatingHeatPump(heatpump) ##AA revise this for multiple heat pumps
        # end
        heatpump.autosizeLoadSideReferenceFlowRate
        heatpump.autosizeSourceSideReferenceFlowRate
        # AA added the below to auotsize
        # heatpump.autosizeReferenceCapacity
        # heatpump.setReferenceCapacity(hp_des_cap_htg*1000)
        # setting hp capacity
        heatpump.setReferenceCapacity(working_hp_cap_htg)
        # heatpump.setReferenceCoefficientofPerformance(cop)

        hpwh_eir_plr = OpenStudio::Model::CurveQuadratic.new(model)
        hpwh_eir_plr.setName('HPWH-EIR-PLR')
        hpwh_eir_plr.setCoefficient1Constant(hpwh_eir_plr_coefficient1constant)
        hpwh_eir_plr.setCoefficient2x(hpwh_eir_plr_coefficient2x)
        hpwh_eir_plr.setCoefficient3xPOW2(hpwh_eir_plr_coefficient3xPOW2)

        # assigning performance curves to the heat pump
        # heatpump.setCapacityModifierFunctionofTemperatureCurve(hpwh_cap)
        # heatpump.setElectricInputtoOutputRatioModifierFunctionofTemperatureCurve(hpwh_eir)
        heatpump.setElectricInputtoOutputRatioModifierFunctionofPartLoadRatioCurve(hpwh_eir_plr)
        add_lookup_performance_data(model, heatpump, 'hydronic_gshp', 'Carrier_61WG_Glycol_90kW', runner)


        # adding the heat pump to the supply side of the heat pump loop
        # hp_loop.addSupplyBranchForComponent(heatpump) ##AA commented out
        cond_loop.addDemandBranchForComponent(heatpump) # #AA added
        heatpump.setCondenserType('WaterSource')

        # adding the heat pump to the demand side of the ground loop
        # ground_loop.addDemandBranchForComponent(heatpump) ##AA commented out
        # #AA added the below, can refine this later on
        # htg_loop.addSupplyBranchForComponent(heatpump)  ##AA added, assuming only one HHW loop
        intermed_htg_cond_loop.addSupplyBranchForComponent(heatpump) # add heat pump to intermediate loop
        htg_loop.addSupplyBranchForComponent(inter_htg_heat_exchanger) # #adding intermediate heat exchanger to supply side of heating loop
        heating_heatpumps.append(heatpump)
        # #AA commented out hte below for now
        # model.getPlantLoops.each do |plant_loop|
        # next unless plant_loop.name.get.to_s == 'Hot Water Loop'
        # plant_loop.addSupplyBranchForComponent(heatpump) ##AA added

        # end
      end
      # runner.registerInfo("end of hp loop #{Time.now} ")
      # adding availability manager to heat pump loop. This is based on users cut-off temperature input
      # AA commented this out
      # low_temp_off = OpenStudio::Model::AvailabilityManagerLowTemperatureTurnOff.new(model)
      # # low_temp_off.setTemperature(hpwh_cutoff_T)
      # low_temp_off.setSensorNode(oa_nodes[0])
      # hp_loop.addAvailabilityManager(low_temp_off) ##AA commented out

      ## End of creating Heat Pump Loop #######
      # AA commenting out the below to deal with later on

      next unless keep_setpoint != true

      # changing hardsized heating coil values by autosizing

      # AA don't need to repeat for cooling, since only heating temp changing
      # runner.registerInfo("start of autosizing #{Time.now} ")
      next unless autosize_hc == true # only change coil to autosize if user choose to autosize it

      # model.getPlantLoops.each do |plant_loop| ##AA commented out since this is now in a loop thru the heating loops
      htg_loop.demandComponents.each do |dem_comp| # #AA revised since now in a loop of heating loops
        next unless dem_comp.to_CoilHeatingWater.is_initialized

        h_coil = dem_comp.to_CoilHeatingWater.get
        h_coil.setRatedInletWaterTemperature(hw_setpoint_c) # AA added
        h_coil.setRatedOutletWaterTemperature(hw_setpoint_c - delta_t_coil)
        h_coil.autosizeUFactorTimesAreaValue
        h_coil.autosizeMaximumWaterFlowRate
        h_coil.autosizeRatedCapacity # #AA added 8/10
      end
      htg_loop.autosizeMaximumLoopFlowRate # #AA added 8/10
      htg_loop.autocalculatePlantLoopVolume # #AA added 8/10
      # end ##AA commented out, getting rid of this loop
      # end
      # resize flow rates in vav terminal and autosize airflow rates
      # resize flow rates in vav terminal and air loops generally
      # boiler.remove() ##AA added 7/12
    end

    model.getAirLoopHVACs.each do |air_loop|
      # perform autosizing again after changes to coils
      # resize flow rates in vav terminal and air loops generally
      air_loop.autosizeDesignSupplyAirFlowRate
      air_loop_sizing = air_loop.sizingSystem
      air_loop_sizing.autosizeCoolingDesignCapacity
      air_loop_sizing.autosizeHeatingDesignCapacity
      air_loop.supplyComponents.each do |sup_comp|
        if sup_comp.to_FanVariableVolume.is_initialized
          fan = sup_comp.to_FanVariableVolume.get
          fan.autosizeMaximumFlowRate
        end
      end
      air_loop.demandComponents.each do |dem_comp|
        next unless dem_comp.to_AirTerminalSingleDuctVAVReheat.is_initialized

        term = dem_comp.to_AirTerminalSingleDuctVAVReheat.get
        term.autosizeMaximumHotWaterOrSteamFlowRate
        term.autosizeFixedMinimumAirFlowRate
        term.autosizeMaximumAirFlowRate
      end
    end
    # runner.registerInfo("end of autosizing #{Time.now} ")
    # END HARDWARE ----------------------------------------------------------------------------------------------------

    # Register final condition
    # move down
    whs_ic = model.getBoilerHotWaters.size
    hp_ic =  model.getHeatPumpPlantLoopEIRHeatings.size

    # runner.registerInfo("main part of measure done  #{Time.now} ")

    runner.registerFinalCondition("The building finished with #{whs_ic} hot water boilers and " \
                                  "and #{hp_ic} heat pump water heater(s).")

    # add output variable for GHEDesigner
    reporting_frequency = 'Hourly'
    outputVariable = OpenStudio::Model::OutputVariable.new('Plant Temperature Source Component Heat Transfer Rate',
                                                           model)
    outputVariable.setReportingFrequency(reporting_frequency)
    runner.registerInfo("Adding output variable for 'Plant Temperature Source Component Heat Transfer Rate' reporting at the hourly timestep.")

    # retrieve or perform annual run to get hourly thermal loads
    ann_loads_run_dir = "#{Dir.pwd}/AnnualGHELoadsRun"
    ann_loads_sql_path = "#{ann_loads_run_dir}/run/eplusout.sql"
    if File.exist?(ann_loads_sql_path)
      sql_path = OpenStudio::Path.new(ann_loads_sql_path)
      sql = OpenStudio::SqlFile.new(sql_path)
      model.setSqlFile(sql)
    else
      runner.registerInfo('Running an annual simulation to determine thermal loads for ground heat exchanger.')
      if std.model_run_simulation_and_log_errors(model, ann_loads_run_dir) == false
        runner.registerError('Sizing run failed. See errors in sizing run directory or this measure')
        return false
      end
    end

    # get timeseries output variable values
    # check for sql file
    if model.sqlFile.empty?
      runner.registerError('Model did not have an sql file; cannot get loads for ground heat exchanger.')
      return false
    end
    sql = model.sqlFile.get

    # get weather file run period (as opposed to design day run period)
    ann_env_pd = nil
    sql.availableEnvPeriods.each do |env_pd|
      env_type = sql.environmentType(env_pd)
      if env_type.is_initialized && (env_type.get == OpenStudio::EnvironmentType.new('WeatherRunPeriod'))
        ann_env_pd = env_pd
      end
    end

    # add timeseries ground loads to array
    ground_loads_ts = sql.timeSeries(ann_env_pd, 'Hourly', 'Plant Temperature Source Component Heat Transfer Rate',
                                     'Ground Loop Temperature Source (Ground Heat Exchanger Placeholder)')
    runner.registerInfo("Ground loads = #{ground_loads_ts}")
    if ground_loads_ts.is_initialized
      ground_loads = []
      vals = ground_loads_ts.get.values
      for i in 0..(vals.size - 1)
        ground_loads << vals[i]
      end
    end


    # Calculate maximum load on ground loop
    ground_loads_abs = ground_loads.map { |item| item.abs }
    max_ground_loop_load = ground_loads_abs.max

    # Convert to tons
    max_ground_loop_load_tons = tons_per_watt * max_ground_loop_load
    runner.registerInfo("max ground loop load tons: #{max_ground_loop_load_tons}")

    # source flow rate
    source_side_gpm = source_side_gpm_per_ton * max_ground_loop_load_tons
    source_side_mcs = source_side_gpm * mcs_per_gpm

    # #AA commenting this out for now, 9/14

    # for heatpump in heating_heatpumps
    # heatpump.setSourceSideReferenceFlowRate(source_side_mcs)
    # end

    # for heatpump in cooling_heatpumps
    # heatpump.setSourceSideReferenceFlowRate(source_side_mcs)
    # end


    # Make directory for GHEDesigner simulation
    # ghedesigner_run_dir = "C:/Users/mprapros/Desktop/ghedesigner"
    ghedesigner_run_dir = "#{Dir.pwd}/GHEDesigner"
    FileUtils.mkdir_p(ghedesigner_run_dir) unless File.exist?(ghedesigner_run_dir)

    # Make json input file for GHEDesigner
    borefield_defaults_json_path = "#{File.dirname(__FILE__)}/resources/borefield_defaults.json" # #AA updated for this run
    borefield_defaults = JSON.parse(File.read(borefield_defaults_json_path))
    
    # get soil properties from building additional properties and set them in json file
    building = model.getBuilding
    soil_conductivity = building.additionalProperties.getFeatureAsDouble('Soil Conductivity')
    undisturbed_ground_temp = building.additionalProperties.getFeatureAsDouble('Undisturbed Ground Temperature')
    borefield_defaults['soil']['conductivity'] = soil_conductivity.to_f.round(2)
    borefield_defaults['soil']['undisturbed_temp'] = undisturbed_ground_temp.to_f.round(2)
    
    # add timeseries ground loads to json file
    borefield_defaults['loads'] = {}
    borefield_defaults['loads']['ground_loads'] = ground_loads
    ghe_in_path = "#{ghedesigner_run_dir}/ghedesigner_input.json"
    File.write(ghe_in_path, JSON.pretty_generate(borefield_defaults))
    runner.registerInfo('GHEDesigner input JSON file created.')
    runner.registerInfo("ghe in path: #{ghe_in_path}") # #AA added
    runner.registerInfo("ann env pd #{ann_env_pd}") # #AA added

    # Make system call to run GHEDesigner
    start_time = Time.new
    envname = 'base'
    require 'open3'
    require 'etc'
    # TODO: remove conda activate andrew
    # command = "C:/Users/#{Etc.getlogin}/Anaconda3/Scripts/activate.bat && conda activate #{envname} && ghedesigner #{ghe_in_path} #{ghedesigner_run_dir}"
    # command = "conda activate base && ghedesigner '#{ghe_in_path}' '#{ghedesigner_run_dir}'"
    command = "ghedesigner #{ghe_in_path} #{ghedesigner_run_dir}"
    stdout_str, stderr_str, status = Open3.capture3(command, chdir: ghedesigner_run_dir)
    if status.success?
      runner.registerInfo("Successfully ran ghedesigner: #{command}")
    else
      runner.registerError("Error running ghedesigner: #{command}")
      runner.registerError("stdout: #{stdout_str}")
      runner.registerError("stderr: #{stderr_str}")
      return false
    end
    end_time = Time.new
    runner.registerInfo("Running GHEDesigner took #{end_time - start_time} seconds")

    # Get some information from borefield inputs to set GHX param values
    pipe_thermal_conductivity_w_per_m_k = borefield_defaults['pipe']['conductivity']

    # Read GHEDesigner simulation summary file
    # Check unit strings for all numeric values in case GHEDesigner changes units
    sim_summary = JSON.parse(File.read("#{ghedesigner_run_dir}/SimulationSummary.json"))
    ghe_sys = sim_summary['ghe_system']

    number_of_boreholes = ghe_sys['number_of_boreholes']
    runner.registerInfo("Number of boreholes = #{number_of_boreholes}")

    throw 'Unexpected units' unless ghe_sys['fluid_mass_flow_rate_per_borehole']['units'] == 'kg/s'
    fluid_mass_flow_rate_per_borehole_kg_per_s = ghe_sys['fluid_mass_flow_rate_per_borehole']['value']

    throw 'Unexpected units' unless ghe_sys['fluid_density']['units'] == 'kg/m3'
    fluid_density_kg_per_m3 = ghe_sys['fluid_density']['value']
    fluid_vol_flow_rate_per_borehole_m3_per_s = fluid_mass_flow_rate_per_borehole_kg_per_s / fluid_density_kg_per_m3
    fluid_vol_flow_rate_sum_all_boreholes_m3_per_s = fluid_vol_flow_rate_per_borehole_m3_per_s * number_of_boreholes

    throw 'Unexpected units' unless ghe_sys['active_borehole_length']['units'] == 'm'
    active_borehole_length_m = ghe_sys['active_borehole_length']['value']

    throw 'Unexpected units' unless ghe_sys['soil_thermal_conductivity']['units'] == 'W/m-K'
    soil_thermal_conductivity_w_per_m_k = ghe_sys['soil_thermal_conductivity']['value']

    throw 'Unexpected units' unless ghe_sys['soil_volumetric_heat_capacity']['units'] == 'kJ/m3-K'
    soil_volumetric_heat_capacity_kj_per_m3_k = ghe_sys['soil_volumetric_heat_capacity']['value']
    soil_volumetric_heat_capacity_j_per_m3_k = OpenStudio.convert(soil_volumetric_heat_capacity_kj_per_m3_k,
                                                                  'kJ/m^3*K', 'J/m^3*K').get

    throw 'Unexpected units' unless ghe_sys['soil_undisturbed_ground_temp']['units'] == 'C'
    soil_undisturbed_ground_temp_c = ghe_sys['soil_undisturbed_ground_temp']['value']

    # TODO: remove W/mK once https://github.com/BETSRG/GHEDesigner/issues/76 is fixed
    throw 'Unexpected units' unless ['W/mK', 'W/m-K'].include?(ghe_sys['grout_thermal_conductivity']['units'])
    grout_thermal_conductivity_w_per_m_k = ghe_sys['grout_thermal_conductivity']['value']

    throw 'Unexpected units' unless ghe_sys['pipe_geometry']['pipe_outer_diameter']['units'] == 'm'
    pipe_outer_diameter_m = ghe_sys['pipe_geometry']['pipe_outer_diameter']['value']
    throw 'Unexpected units' unless ghe_sys['pipe_geometry']['pipe_inner_diameter']['units'] == 'm'
    pipe_inner_diameter_m = ghe_sys['pipe_geometry']['pipe_inner_diameter']['value']
    pipe_thickness_m = (pipe_outer_diameter_m - pipe_inner_diameter_m) / 2.0

    throw 'Unexpected units' unless ghe_sys['shank_spacing']['units'] == 'm'
    u_tube_shank_spacing_m = ghe_sys['shank_spacing']['value']

    # Create ground heat exchanger and set properties based on GHEDesigner simulation
    ghx = OpenStudio::Model::GroundHeatExchangerVertical.new(model)
    ghx.setDesignFlowRate(fluid_vol_flow_rate_sum_all_boreholes_m3_per_s) # total for borefield m^3/s
    ghx.setNumberofBoreHoles(number_of_boreholes)
    ghx.setBoreHoleLength(active_borehole_length_m) # Depth of 1 borehole ##AA confirm this is correct
    ghx.setGroundThermalConductivity(soil_thermal_conductivity_w_per_m_k) # W/m-K
    ghx.setGroundThermalHeatCapacity(soil_volumetric_heat_capacity_j_per_m3_k) # J/m3-K
    ghx.setGroundTemperature(soil_undisturbed_ground_temp_c) # C
    ghx.setGroutThermalConductivity(grout_thermal_conductivity_w_per_m_k) # W/m-K
    ghx.setPipeThermalConductivity(pipe_thermal_conductivity_w_per_m_k) # W/m-K
    ghx.setPipeOutDiameter(pipe_outer_diameter_m) # m
    ghx.setUTubeDistance(u_tube_shank_spacing_m) # m
    ghx.setPipeThickness(pipe_thickness_m) # m
    reference_ratio = ghe_sys['borehole_diameter']['value'] / 2 / ghe_sys['active_borehole_length']['value']
    ghx.setGFunctionReferenceRatio(reference_ratio)
    # ghx.setMaximumLengthofSimulation() # TODO


    # ratio of borehole radius (mm) to active length(m)

    # G function
    ghx.removeAllGFunctions # Rempve the default gfunction inputs
    gfunc_data = CSV.read("#{ghedesigner_run_dir}/Gfunction.csv", headers: true)
    gfunc_data.each do |r|
      # ghx.addGFunction(r['ln(t/ts)'].to_f, r['H:79.59'].to_f)    # addGFunction(double gFunctionLN, double gFunctionGValue) ##AA adjust to use csv output
      ghx.addGFunction(r['ln(t/ts)'].to_f, r[1].to_f) # #AA adde dthis
    end

    # Replace temperature source with ground heat exchanger
    ground_loop.addSupplyBranchForComponent(ghx)
    ground_loop.removeSupplyBranchWithComponent(ground_temp_source)
    runner.registerInfo("Replaced temporary ground temperature source with vertical ground heat exchanger #{ghx}.")

    runner.registerInfo("end of ghx measure #{Time.now} ")

    true
  end
end


# register the measure to be used by the application
HVACHydronicGSHP.new.registerWithApplication<|MERGE_RESOLUTION|>--- conflicted
+++ resolved
@@ -319,15 +319,14 @@
       runner.registerAsNotApplicable('Baseboard heaters in model--measure will not be applied.')
       return true
     end
-	
-<<<<<<< HEAD
+
 	#Screen out PTAC systems 
 	if model.getAirLoopHVACs.length == 0
 	   runner.registerAsNotApplicable('No air loops in model--measure will not be applied.')
 	   return true 
 	end 
 	
-	#Screen out packaged single zone with gas boiler 
+	#Screen out packaged single zone with gas boiler, district HVAC systems, and PVAV with hot water reheat 
     model.getAirLoopHVACs.each do |air_loop_hvac|
 	      supply_comp = air_loop_hvac.supplyComponents
 		  if air_loop_hvac_served_by_district_energy?(air_loop_hvac)
@@ -345,19 +344,7 @@
 				    return true 
 				  end 
 			   end 
-		         
-=======
-	  #Screen out packaged single zone with gas boiler 
-    model.getAirLoopHVACs.each do |air_loop_hvac|
-      supply_comp = air_loop_hvac.supplyComponents
-      if (air_loop_hvac.thermalZones.length() == 1) && ! vav_terminals?(air_loop_hvac) #identify single zone systems with no VAV terminals
-        if supply_comp.map{ |x| x.iddObjectType.valueName.to_s }.include?('OS_Coil_Heating_Water' && 'OS_Coil_Cooling_DX_SingleSpeed') 
-          runner.registerAsNotApplicable('Packaged single zone system with hot water heating--measure will not be applied.')
-          return true
-        end 
->>>>>>> 7a9094aa
-		  end 
-	  end
+			   
 
     # change to model.getBoilers....
     # runner.registerInfo("Start time of first loop: #{Time.now} ")
