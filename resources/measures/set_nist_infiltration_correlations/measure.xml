--- conflicted
+++ resolved
@@ -3,13 +3,8 @@
   <schema_version>3.1</schema_version>
   <name>set_nist_infiltration_correlations</name>
   <uid>b74a4a45-8553-4e94-860f-35b217a04879</uid>
-<<<<<<< HEAD
-  <version_id>b14d8ca8-2ce3-4edd-8968-7e01931ebeee</version_id>
-  <version_modified>2024-06-13T17:35:13Z</version_modified>
-=======
   <version_id>cfae70ce-5e05-4974-80ac-4a53632b0023</version_id>
   <version_modified>2024-08-13T17:28:05Z</version_modified>
->>>>>>> b4671ded
   <xml_checksum>A54BB41C</xml_checksum>
   <class_name>SetNISTInfiltrationCorrelations</class_name>
   <display_name>Set NIST Infiltration Correlations</display_name>
@@ -306,11 +301,7 @@
       <filename>measure.rb</filename>
       <filetype>rb</filetype>
       <usage_type>script</usage_type>
-<<<<<<< HEAD
-      <checksum>BCB77C39</checksum>
-=======
       <checksum>2F83EDA8</checksum>
->>>>>>> b4671ded
     </file>
     <file>
       <filename>Data-NISTInfiltrationCorrelations.csv</filename>
