--- conflicted
+++ resolved
@@ -3,13 +3,8 @@
   <schema_version>3.1</schema_version>
   <name>set_nist_infiltration_correlations</name>
   <uid>b74a4a45-8553-4e94-860f-35b217a04879</uid>
-<<<<<<< HEAD
-  <version_id>6bc3e04d-62d6-482d-95cd-4b41411d0f21</version_id>
-  <version_modified>2025-05-07T17:43:58Z</version_modified>
-=======
   <version_id>b37ac525-3b6c-4d22-8372-c89ea960b99c</version_id>
   <version_modified>2025-07-23T23:00:28Z</version_modified>
->>>>>>> 19822302
   <xml_checksum>A54BB41C</xml_checksum>
   <class_name>SetNISTInfiltrationCorrelations</class_name>
   <display_name>Set NIST Infiltration Correlations</display_name>
@@ -306,11 +301,7 @@
       <filename>measure.rb</filename>
       <filetype>rb</filetype>
       <usage_type>script</usage_type>
-<<<<<<< HEAD
-      <checksum>60875D10</checksum>
-=======
       <checksum>1DB13AE5</checksum>
->>>>>>> 19822302
     </file>
     <file>
       <filename>Data-NISTInfiltrationCorrelations.csv</filename>
