--- conflicted
+++ resolved
@@ -79,11 +79,7 @@
 #### Generating a sample of the TSVs using `tsv_sampling.py`
 National sample using `tsv_sampling.py` now relies on an input CSV file called the bucket definition file. Functionally, this file looks like a buildstock.csv file but only with the columns `Building`, `sampling_region`, `building_type`, `size_bin`, `heating_fuel`, and `hvac_system_type`. This file has one row for each sample, just like the `buildstock.csv` file, however this file is generated using the `comstock_allocation.py` file in the ComStockPostProcessing package. This file specifies what combinations of the previously listed attributes will be sampled (based on the combination of column values) and how often (the number of rows with a specific combination determines how many samples will be drawn.)
 
-<<<<<<< HEAD
-Currently two bucket definition files are available. Both were generated for EUSS 2024 R2. They are a test file, named `euss24r2_sample_initialization_test.csv`, and a production file named `euss24r2_sample_initialization_full.csv`. The only difference betwen these two files is the number of building energy model samples per bucket, with test hving one per building energy model sample and productions runs 12 per combination of primary variables.
-=======
 Currently two bucket definition files are available. Both were generated for EUSS 2024 R2. They are a test file, named `euss24r2_sample_initialization_test.csv`, and a production file named `euss24r2_sample_initialization_full.csv`. The only difference betwen these two files is the number of building energy model samples per bucket, with test having one per building energy model sample and productions runs 12 per combination of primary variables.
->>>>>>> 7cbd2a23
 
 To start the TSV generation process do the following:
 
